--- conflicted
+++ resolved
@@ -1,10 +1,5 @@
-<<<<<<< HEAD
 from deephaven.column import int_col, string_col, double_col
-from deephaven import new_table
-=======
-from deephaven.column import int_col, string_col
 from deephaven import new_table, merge, time_table
->>>>>>> 9174c562
 import deephaven.plot.express as dx
 import plotly.express as px
 
@@ -14,12 +9,9 @@
     [
         string_col("Categories", ["A", "B", "C"]),
         int_col("Values", [1, 3, 5]),
-<<<<<<< HEAD
         double_col("Price", [1.0, 3.0, 5.0]),
         double_col("Reference", [3.0, 3.0, 3.0]),
-=======
         int_col("Values2", [2, 4, 6]),
->>>>>>> 9174c562
     ]
 )
 express_fig = dx.bar(table=express_source, x="Categories", y="Values")
@@ -39,7 +31,6 @@
 )
 express_hist_by = dx.histogram(hist_source, x="Values", by="Categories", nbins=4)
 
-<<<<<<< HEAD
 express_indicator = dx.indicator(express_source, value="Values", title="Indicator")
 
 express_by_indicator = dx.indicator(
@@ -49,7 +40,7 @@
     title="Indicator",
     by="Categories",
 )
-=======
+
 # Test ticking tables
 ticking_head = time_table("PT1S").view(
     ["Categories = `A`", "Values = 10", "Values2 = 20"]
@@ -63,5 +54,4 @@
 
 partitioned_source = express_source.partition_by("Categories")
 
-partitioned_fig = dx.bar(partitioned_source, x="Values", y="Values2", by="Categories")
->>>>>>> 9174c562
+partitioned_fig = dx.bar(partitioned_source, x="Values", y="Values2", by="Categories")