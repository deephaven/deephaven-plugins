--- conflicted
+++ resolved
@@ -1,10 +1,5 @@
-<<<<<<< HEAD
-from deephaven.column import int_col, string_col
+from deephaven.column import int_col, string_col, double_col
 from deephaven import new_table, merge, time_table, empty_table
-=======
-from deephaven.column import int_col, string_col, double_col
-from deephaven import new_table, merge, time_table
->>>>>>> eb835e30
 import deephaven.plot.express as dx
 import plotly.express as px
 from deephaven.calendar import calendar
