import { expect, test } from '@playwright/test';
import { openPanel, gotoPage } from './utils';

test('Express loads', async ({ page }) => {
  await gotoPage(page, '');
  await openPanel(page, 'express_fig', '.js-plotly-plot');
  await expect(page.locator('.iris-chart-panel')).toHaveScreenshot();
});

test('Plotly loads', async ({ page }) => {
  await gotoPage(page, '');
  await openPanel(page, 'plotly_fig', '.js-plotly-plot');
  await expect(page.locator('.iris-chart-panel')).toHaveScreenshot();
});

test('Histogram loads', async ({ page }) => {
  await gotoPage(page, '');
  await openPanel(page, 'express_hist_by', '.js-plotly-plot');
  await expect(page.locator('.iris-chart-panel')).toHaveScreenshot();
});

<<<<<<< HEAD
test('Indicator loads', async ({ page }) => {
  await gotoPage(page, '');
  await openPanel(page, 'express_indicator', '.js-plotly-plot');
  await expect(page.locator('.iris-chart-panel')).toHaveScreenshot();
});

test('Indicator grid loads', async ({ page }) => {
  await gotoPage(page, '');
  await openPanel(page, 'express_indicator_by', '.js-plotly-plot');
  await expect(page.locator('.iris-chart-panel')).toHaveScreenshot();
=======
test('Ticking loads', async ({ page }) => {
  await gotoPage(page, '');
  await openPanel(page, 'ticking_fig', '.js-plotly-plot');
  await expect(page.locator('.iris-chart-panel')).toHaveScreenshot();
});

test('Partitioned loads', async ({ page }) => {
    await gotoPage(page, '');
    await openPanel(page, 'partitioned_fig', '.js-plotly-plot');
    await expect(page.locator('.iris-chart-panel')).toHaveScreenshot();
>>>>>>> 9174c562
});<|MERGE_RESOLUTION|>--- conflicted
+++ resolved
@@ -19,7 +19,6 @@
   await expect(page.locator('.iris-chart-panel')).toHaveScreenshot();
 });
 
-<<<<<<< HEAD
 test('Indicator loads', async ({ page }) => {
   await gotoPage(page, '');
   await openPanel(page, 'express_indicator', '.js-plotly-plot');
@@ -30,7 +29,8 @@
   await gotoPage(page, '');
   await openPanel(page, 'express_indicator_by', '.js-plotly-plot');
   await expect(page.locator('.iris-chart-panel')).toHaveScreenshot();
-=======
+});
+
 test('Ticking loads', async ({ page }) => {
   await gotoPage(page, '');
   await openPanel(page, 'ticking_fig', '.js-plotly-plot');
@@ -41,5 +41,4 @@
     await gotoPage(page, '');
     await openPanel(page, 'partitioned_fig', '.js-plotly-plot');
     await expect(page.locator('.iris-chart-panel')).toHaveScreenshot();
->>>>>>> 9174c562
 });