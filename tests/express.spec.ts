import { expect, test } from '@playwright/test';
import { openPanel, gotoPage } from './utils';

test('Express loads', async ({ page }) => {
  await gotoPage(page, '');
  await openPanel(page, 'express_fig', '.js-plotly-plot');
  await expect(page.locator('.iris-chart-panel')).toHaveScreenshot();
});

test('Plotly loads', async ({ page }) => {
  await gotoPage(page, '');
  await openPanel(page, 'plotly_fig', '.js-plotly-plot');
  await expect(page.locator('.iris-chart-panel')).toHaveScreenshot();
});

test('Histogram loads', async ({ page }) => {
  await gotoPage(page, '');
  await openPanel(page, 'express_hist_by', '.js-plotly-plot');
  await expect(page.locator('.iris-chart-panel')).toHaveScreenshot();
});

test('Ticking loads', async ({ page }) => {
  await gotoPage(page, '');
  await openPanel(page, 'ticking_fig', '.js-plotly-plot');
  await expect(page.locator('.iris-chart-panel')).toHaveScreenshot();
});

test('Partitioned loads', async ({ page }) => {
<<<<<<< HEAD
    await gotoPage(page, '');
    await openPanel(page, 'partitioned_fig', '.js-plotly-plot');
    await expect(page.locator('.iris-chart-panel')).toHaveScreenshot();
});

test('Figure with title loads', async ({ page }) => {
    await gotoPage(page, '');
    await openPanel(page, 'title_fig', '.js-plotly-plot');
    await expect(page.locator('.iris-chart-panel')).toHaveScreenshot();
=======
  await gotoPage(page, '');
  await openPanel(page, 'partitioned_fig', '.js-plotly-plot');
  await expect(page.locator('.iris-chart-panel')).toHaveScreenshot();
});

test('Figure with scatter loads', async ({ page }) => {
  await gotoPage(page, '');
  await openPanel(page, 'scatter_fig', '.js-plotly-plot');
  await expect(page.locator('.iris-chart-panel')).toHaveScreenshot();
>>>>>>> 5e651d1f
});<|MERGE_RESOLUTION|>--- conflicted
+++ resolved
@@ -26,7 +26,6 @@
 });
 
 test('Partitioned loads', async ({ page }) => {
-<<<<<<< HEAD
     await gotoPage(page, '');
     await openPanel(page, 'partitioned_fig', '.js-plotly-plot');
     await expect(page.locator('.iris-chart-panel')).toHaveScreenshot();
@@ -36,7 +35,7 @@
     await gotoPage(page, '');
     await openPanel(page, 'title_fig', '.js-plotly-plot');
     await expect(page.locator('.iris-chart-panel')).toHaveScreenshot();
-=======
+});
   await gotoPage(page, '');
   await openPanel(page, 'partitioned_fig', '.js-plotly-plot');
   await expect(page.locator('.iris-chart-panel')).toHaveScreenshot();
@@ -46,5 +45,4 @@
   await gotoPage(page, '');
   await openPanel(page, 'scatter_fig', '.js-plotly-plot');
   await expect(page.locator('.iris-chart-panel')).toHaveScreenshot();
->>>>>>> 5e651d1f
 });