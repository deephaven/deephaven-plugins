--- conflicted
+++ resolved
@@ -38,19 +38,9 @@
 });
 
 test('Partitioned loads', async ({ page }) => {
-<<<<<<< HEAD
     await gotoPage(page, '');
     await openPanel(page, 'partitioned_fig', '.js-plotly-plot');
     await expect(page.locator('.iris-chart-panel')).toHaveScreenshot();
-});
-
-test('Calendar line chart loads', async ({ page }) => {
-  await gotoPage(page, '');
-  await openPanel(page, 'line_calendar', '.js-plotly-plot');
-=======
-  await gotoPage(page, '');
-  await openPanel(page, 'partitioned_fig', '.js-plotly-plot');
-  await expect(page.locator('.iris-chart-panel')).toHaveScreenshot();
 });
 
 test('Figure with title loads', async ({ page }) => {
@@ -62,6 +52,11 @@
 test('Figure with scatter loads', async ({ page }) => {
   await gotoPage(page, '');
   await openPanel(page, 'scatter_fig', '.js-plotly-plot');
->>>>>>> eb835e30
+  await expect(page.locator('.iris-chart-panel')).toHaveScreenshot();
+});
+
+test('Calendar line chart loads', async ({ page }) => {
+  await gotoPage(page, '');
+  await openPanel(page, 'line_calendar', '.js-plotly-plot');
   await expect(page.locator('.iris-chart-panel')).toHaveScreenshot();
 });