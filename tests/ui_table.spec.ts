import { expect, test } from '@playwright/test';
import { openPanel, gotoPage } from './utils';

const REACT_PANEL_VISIBLE = '.dh-react-panel:visible';

<<<<<<< HEAD
test.describe('UI table formatting', () => {
=======
test.describe('UI table', () => {
>>>>>>> 951a3760
  [
    't_alignment',
    't_background_color',
    't_color',
    't_color_column_source',
    't_priority',
    't_value_format',
    't_display_names',
  ].forEach(name => {
    test(name, async ({ page }) => {
      await gotoPage(page, '');
      await openPanel(page, name, REACT_PANEL_VISIBLE);

      await expect(page.locator(REACT_PANEL_VISIBLE)).toHaveScreenshot();
    });
  });
});

test('UI table responds to prop changes', async ({ page }) => {
  await gotoPage(page, '');
  await openPanel(page, 'toggle_table', REACT_PANEL_VISIBLE);

  const locator = page.locator(REACT_PANEL_VISIBLE);

  await expect(locator).toHaveScreenshot();

  await locator.getByRole('button', { name: 'formatting' }).click();
  await expect(locator).toHaveScreenshot();
  await locator.getByRole('button', { name: 'databars' }).click();
  await expect(locator).toHaveScreenshot();
  await locator.getByRole('button', { name: 'case' }).click();
  await expect(locator).toHaveScreenshot();
});<|MERGE_RESOLUTION|>--- conflicted
+++ resolved
@@ -3,11 +3,7 @@
 
 const REACT_PANEL_VISIBLE = '.dh-react-panel:visible';
 
-<<<<<<< HEAD
-test.describe('UI table formatting', () => {
-=======
 test.describe('UI table', () => {
->>>>>>> 951a3760
   [
     't_alignment',
     't_background_color',
