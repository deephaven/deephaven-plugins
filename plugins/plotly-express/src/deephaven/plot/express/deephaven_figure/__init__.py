--- conflicted
+++ resolved
@@ -3,11 +3,6 @@
     DeephavenFigureNode,
 )
 from .generate import generate_figure, update_traces
-<<<<<<< HEAD
-from .custom_draw import draw_ohlc, draw_candlestick, draw_density_heatmap
-from .RevisionManager import RevisionManager
-from .FigureCalendar import Calendar
-=======
 from .custom_draw import (
     draw_ohlc,
     draw_candlestick,
@@ -15,4 +10,4 @@
     draw_indicator,
 )
 from .RevisionManager import RevisionManager
->>>>>>> eb835e30
+from .FigureCalendar import Calendar