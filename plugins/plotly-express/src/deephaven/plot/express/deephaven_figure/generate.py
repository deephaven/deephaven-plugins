--- conflicted
+++ resolved
@@ -3,11 +3,7 @@
 from itertools import cycle, count
 from collections.abc import Generator
 from math import floor, ceil
-<<<<<<< HEAD
 from typing import Any, Callable, Mapping
-=======
-from typing import Any, Callable
->>>>>>> 1266d17b
 
 from pandas import DataFrame
 from plotly.graph_objects import Figure
@@ -366,11 +362,7 @@
 
 def attached_generator(
     arg: str, attached_cols: list[str]
-<<<<<<< HEAD
 ) -> Generator[tuple[str, list | None], None, None]:
-=======
-) -> Generator[tuple[str, list], None, None]:
->>>>>>> 1266d17b
     """Generate key, value pairs for error bar updates. If an error column is
     None, then there is no error bar drawn for the corresponding trace.
 
@@ -473,11 +465,7 @@
     ls: str | list[str],
     map_: dict[str | tuple[str], str] | None = None,
     keys: list[tuple[str]] | None = None,
-<<<<<<< HEAD
 ) -> Generator[tuple[str, str | list[str]], None, None]:
-=======
-) -> Generator[tuple[str, str], None, None]:
->>>>>>> 1266d17b
     """Loops over the provided list to update the argument provided
 
     Args:
@@ -792,13 +780,8 @@
 def hover_text_generator(
     hover_mapping: list[dict[str, str]],
     # hover_data - todo, dependent on arrays supported in data mappings
-<<<<<<< HEAD
-    types: set[str],
-    current_partition: dict[str, str],
-=======
     types: set[str] | None = None,
     current_partition: dict[str, str] | None = None,
->>>>>>> 1266d17b
 ) -> Generator[dict[str, Any], None, None]:
     """Generate hovertext
 
