from deephaven.plugin import Registration, Callback
from deephaven.plugin.utilities import create_js_plugin, DheSafeCallbackWrapper
from . import DeephavenFigureType
<<<<<<< HEAD
from ._js_plugin import create_js_plugin
from plotly import io as pio
from deephaven.plugin import Registration, Callback
=======
from ._js_plugin import ExpressJsPlugin

PACKAGE_NAMESPACE = "deephaven.plot.express"
JS_NAME = "_js"
PLUGIN_CLASS = ExpressJsPlugin
>>>>>>> 7724e55e


class ExpressRegistration(Registration):
    """
    Register the DeephavenFigureType and a JsPlugin

    """

    @classmethod
    def register_into(cls, callback: Callback) -> None:
        """
        Register the DeephavenFigureType and a JsPlugin

        Args:
          Registration.Callback:
            A function to call after registration

        """
<<<<<<< HEAD
        # Disable default renderer to ignore figure.show()
        pio.renderers.default = None
=======
        callback = DheSafeCallbackWrapper(callback)
>>>>>>> 7724e55e

        callback.register(DeephavenFigureType)

        js_plugin = create_js_plugin(
            PACKAGE_NAMESPACE,
            JS_NAME,
            PLUGIN_CLASS,
        )

        callback.register(js_plugin)<|MERGE_RESOLUTION|>--- conflicted
+++ resolved
@@ -1,17 +1,12 @@
+from plotly import io as pio
 from deephaven.plugin import Registration, Callback
 from deephaven.plugin.utilities import create_js_plugin, DheSafeCallbackWrapper
 from . import DeephavenFigureType
-<<<<<<< HEAD
-from ._js_plugin import create_js_plugin
-from plotly import io as pio
-from deephaven.plugin import Registration, Callback
-=======
 from ._js_plugin import ExpressJsPlugin
 
 PACKAGE_NAMESPACE = "deephaven.plot.express"
 JS_NAME = "_js"
 PLUGIN_CLASS = ExpressJsPlugin
->>>>>>> 7724e55e
 
 
 class ExpressRegistration(Registration):
@@ -30,12 +25,9 @@
             A function to call after registration
 
         """
-<<<<<<< HEAD
         # Disable default renderer to ignore figure.show()
         pio.renderers.default = None
-=======
         callback = DheSafeCallbackWrapper(callback)
->>>>>>> 7724e55e
 
         callback.register(DeephavenFigureType)
 
