--- conflicted
+++ resolved
@@ -1,5 +1,8 @@
-<<<<<<< HEAD
-from .plots import PartitionableTableLike, TableLike, Orientation
-=======
-from .plots import PartitionableTableLike, TableLike, Gauge, StyleDict, StyleMap
->>>>>>> 49ad632e
+from .plots import (
+    PartitionableTableLike,
+    TableLike,
+    Orientation,
+    Gauge,
+    StyleDict,
+    StyleMap,
+)