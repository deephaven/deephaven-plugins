--- conflicted
+++ resolved
@@ -1,11 +1,3 @@
-<<<<<<< HEAD
-from .plots import PartitionableTableLike, TableLike, Gauge, StyleDict, StyleMap
-from .preprocessor import (
-    AttachedTransform,
-    HierarchicalTransform,
-    AttachedTransforms,
-    HierarchicalTransforms,
-=======
 from .plots import (
     PartitionableTableLike,
     TableLike,
@@ -13,5 +5,10 @@
     Gauge,
     StyleDict,
     StyleMap,
->>>>>>> 47a2d717
+)
+from .preprocessor import (
+    AttachedTransform,
+    HierarchicalTransform,
+    AttachedTransforms,
+    HierarchicalTransforms,
 )