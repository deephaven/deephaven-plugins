from __future__ import annotations

from typing import Union, Literal, Tuple, Dict
from pandas import DataFrame
from deephaven.table import Table, PartitionedTable

TableLike = Union[Table, DataFrame]
PartitionableTableLike = Union[PartitionedTable, TableLike]
<<<<<<< HEAD
Gauge = Literal["angular", "bullet"]
=======

Orientation = Literal["v", "h"]
Gauge = Literal["shape", "bullet"]
>>>>>>> f1054ee1

# StyleDict is a dictionary that maps column values to style values.
StyleDict = Dict[Union[str, Tuple[str]], str]

# In addition to StyleDict, StyleMap can also be a string literal "identity" or "by"
# that specifies how to map column values to style values.
# If "identity", the column values are taken as literal style values.
# If "by", the column values are used to map to style values.
# "by" is only used to override parameters that default to numeric mapping on a continuous scale, such as scatter color.
# Providing a tuple of "by" and a StyleDict is equivalent to providing a StyleDict.
StyleMap = Union[
    Literal["identity"], Literal["by"], Tuple[Literal["by"], StyleDict], StyleDict
]<|MERGE_RESOLUTION|>--- conflicted
+++ resolved
@@ -6,13 +6,8 @@
 
 TableLike = Union[Table, DataFrame]
 PartitionableTableLike = Union[PartitionedTable, TableLike]
-<<<<<<< HEAD
+Orientation = Literal["v", "h"]
 Gauge = Literal["angular", "bullet"]
-=======
-
-Orientation = Literal["v", "h"]
-Gauge = Literal["shape", "bullet"]
->>>>>>> f1054ee1
 
 # StyleDict is a dictionary that maps column values to style values.
 StyleDict = Dict[Union[str, Tuple[str]], str]
