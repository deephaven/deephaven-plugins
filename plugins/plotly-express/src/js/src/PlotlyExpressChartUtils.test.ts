<<<<<<< HEAD
import { ChartUtils } from '@deephaven/chart';
import type { dh as DhType } from '@deephaven/jsapi-types';
import { Formatter } from '@deephaven/jsapi-utils';
=======
import type { dh as DhType } from '@deephaven/jsapi-types';
import { type Formatter } from '@deephaven/jsapi-utils';
import { Delta } from 'plotly.js-dist-min';
import { TestUtils } from '@deephaven/test-utils';
>>>>>>> eb835e30
import {
  getPathParts,
  isLineSeries,
  isAutoAxis,
  isLinearAxis,
  areSameAxisRange,
  removeColorsFromData,
  getDataMappings,
  PlotlyChartWidgetData,
  getReplaceableWebGlTraceIndices,
  hasUnreplaceableWebGlTraces,
  setWebGlTraceType,
<<<<<<< HEAD
  setRangebreaksFromCalendar,
} from './PlotlyExpressChartUtils';

type DeepPartial<T> = T extends object
  ? {
      [P in keyof T]?: DeepPartial<T[P]>;
    }
  : T;

const mockDh = {
  calendar: {
    DayOfWeek: {
      values: () => [
        'SUNDAY',
        'MONDAY',
        'TUESDAY',
        'WEDNESDAY',
        'THURSDAY',
        'FRIDAY',
        'SATURDAY',
      ],
    },
  },
  i18n: {
    TimeZone: {
      getTimeZone: () => ({ id: 'America/New_York', standardOffset: 300 }),
    },
  },
} satisfies DeepPartial<typeof DhType> as unknown as typeof DhType;
=======
  isSingleValue,
  transformValueFormat,
  replaceValueFormat,
  FORMAT_PREFIX,
  getDataTypeMap,
  PlotlyChartDeephavenData,
  setDefaultValueFormat,
  convertToPlotlyNumberFormat,
} from './PlotlyExpressChartUtils';

const findColumn = jest.fn().mockImplementation(columnName => {
  let type = 'int';
  if (columnName === 'y') {
    type = 'double';
  }
  return { type };
});

const MOCK_TABLE = TestUtils.createMockProxy<DhType.Table>({
  columns: [{ name: 'x' }, { name: 'y' }] as DhType.Column[],
  size: 500,
  subscribe: () => TestUtils.createMockProxy(),
  findColumn,
});

const getColumnTypeFormatter = jest.fn().mockImplementation(columnType => {
  if (columnType === 'int') {
    return {
      defaultFormatString: '$#,##0USD',
    };
  }
  return {
    defaultFormatString: '$#,##0.00USD',
  };
});

const FORMATTER = {
  getColumnTypeFormatter,
} as unknown as Formatter;
>>>>>>> eb835e30

describe('getDataMappings', () => {
  it('should return the data mappings from the widget data', () => {
    const widgetData = {
      type: 'test',
      figure: {
        deephaven: {
          mappings: [
            { table: 0, data_columns: { x: ['x0'], y: ['y0'] } },
            { table: 1, data_columns: { x: ['x1'], y: ['y1'] } },
          ],
          is_user_set_color: false,
          is_user_set_template: false,
        },
        plotly: {
          data: [],
        },
      },
      revision: 0,
      new_references: [],
      removed_references: [],
    } satisfies PlotlyChartWidgetData;

    const expectedMappings = new Map([
      [
        0,
        new Map([
          ['x', ['x0']],
          ['y', ['y0']],
        ]),
      ],
      [
        1,
        new Map([
          ['x', ['x1']],
          ['y', ['y1']],
        ]),
      ],
    ]);

    expect(getDataMappings(widgetData)).toEqual(expectedMappings);
  });
});

describe('removeColorsFromData', () => {
  it('should remove colors in the original colorway', () => {
    const colorway = ['red', 'green', 'blue'];
    const data = [
      {
        marker: {
          color: 'red',
        },
      },
      {
        line: {
          color: 'blue',
        },
      },
    ];
    const expectedData = [
      {
        marker: {},
      },
      {
        line: {},
      },
    ];
    removeColorsFromData(colorway, data);
    expect(data).toEqual(expectedData);
  });

  it('should not remove colors that were not in the colorway', () => {
    const colorway = ['red', 'green', 'blue'];
    const data = [
      {
        marker: {
          color: 'purple',
        },
      },
      {
        line: {
          color: 'yellow',
        },
      },
    ];
    // Clone because the data should not be modified, but removeColorsFromData mutates the input
    const expectedData = structuredClone(data);
    removeColorsFromData(colorway, data);
    expect(data).toEqual(expectedData);
  });
});

describe('getPathParts', () => {
  it('should return the path parts within the plotly data array', () => {
    expect(getPathParts('/plotly/data/0/x')).toEqual(['0', 'x']);
  });

  it('should return an empty array if the path is empty', () => {
    expect(getPathParts('')).toEqual([]);
  });
});

describe('isLineSeries', () => {
  it('should return true if the data is a line series without markers', () => {
    expect(
      isLineSeries({
        type: 'scatter',
        mode: 'lines',
      })
    ).toBe(true);

    expect(
      isLineSeries({
        type: 'scattergl',
        mode: 'lines',
      })
    ).toBe(true);
  });

  it('should return false if the data is not a line series without markers', () => {
    expect(
      isLineSeries({
        type: 'scatter',
        mode: 'lines+markers',
      })
    ).toBe(false);

    expect(
      isLineSeries({
        type: 'scatterpolar',
        mode: 'lines',
      })
    ).toBe(false);
  });
});

describe('isAutoAxis', () => {
  it('should return true if the axis type is automatically determined based on the data', () => {
    expect(
      isAutoAxis({
        type: '-',
      })
    ).toBe(true);

    expect(isAutoAxis({})).toBe(true);
  });

  it('should return false if the axis type is not automatically determined based on the data', () => {
    expect(
      isAutoAxis({
        type: 'linear',
      })
    ).toBe(false);
  });
});

describe('isLinearAxis', () => {
  it('should return true if the axis is a linear axis', () => {
    expect(
      isLinearAxis({
        type: 'linear',
      })
    ).toBe(true);

    expect(
      isLinearAxis({
        type: 'date',
      })
    ).toBe(true);
  });

  it('should return false if the axis is not a linear axis', () => {
    expect(
      isLinearAxis({
        type: 'log',
      })
    ).toBe(false);
  });
});

describe('areSameAxisRange', () => {
  it('should return true if the two axis ranges are null (autorange)', () => {
    expect(areSameAxisRange(null, null)).toBe(true);
  });
  it('should return true if the two axis ranges are the same', () => {
    expect(areSameAxisRange([0, 10], [0, 10])).toBe(true);
  });
  it('should return false if the two axis ranges are different', () => {
    expect(areSameAxisRange([0, 10], [0, 20])).toBe(false);
    expect(areSameAxisRange([0, 20], [0, 10])).toBe(false);
    expect(areSameAxisRange([0, 10], null)).toBe(false);
    expect(areSameAxisRange(null, [0, 10])).toBe(false);
  });
});

describe('getReplaceableWebGlTraceIndexes', () => {
  it('should return the indexes of any trace with gl', () => {
    expect(
      getReplaceableWebGlTraceIndices([
        {
          type: 'scattergl',
        },
        {
          type: 'scatter',
        },
        {
          type: 'scatter3d',
        },
        {
          type: 'scattergl',
        },
      ])
    ).toEqual(new Set([0, 3]));
  });

  it('should return an empty set if there are no traces with gl', () => {
    expect(
      getReplaceableWebGlTraceIndices([
        {
          type: 'scatter',
        },
        {
          type: 'scatter3d',
        },
      ])
    ).toEqual(new Set());
  });
});

describe('hasUnreplaceableWebGlTraces', () => {
  it('should return true if there is a single unreplaceable trace', () => {
    expect(
      hasUnreplaceableWebGlTraces([
        {
          type: 'scattermapbox',
        },
      ])
    ).toBe(true);
  });

  it('should return true if there are unreplaceable traces', () => {
    expect(
      hasUnreplaceableWebGlTraces([
        {
          type: 'scattergl',
        },
        {
          type: 'scatter',
        },
        {
          type: 'scatter3d',
        },
        {
          type: 'scattergl',
        },
        {
          type: 'scatter3d',
        },
      ])
    ).toBe(true);
  });

  it('should return false if there are no unreplaceable traces', () => {
    expect(
      hasUnreplaceableWebGlTraces([
        {
          type: 'scatter',
        },
        {
          type: 'scattergl',
        },
      ])
    ).toBe(false);
  });
});

describe('setWebGlTraceType', () => {
  it('should set the trace type to gl if webgl is enabled', () => {
    const data: Plotly.Data[] = [
      {
        type: 'scatter',
      },
      {
        type: 'scatter',
      },
    ];
    const webGlTraceIndices = new Set([1]);
    setWebGlTraceType(data, true, webGlTraceIndices);
    expect(data[0].type).toBe('scatter');
    expect(data[1].type).toBe('scattergl');
  });

  it('should remove the gl from the trace type if webgl is disabled', () => {
    const data: Plotly.Data[] = [
      {
        type: 'scatter',
      },
      {
        type: 'scattergl',
      },
    ];
    const webGlTraceIndices = new Set([1]);
    setWebGlTraceType(data, false, webGlTraceIndices);
    expect(data[0].type).toBe('scatter');
    expect(data[1].type).toBe('scatter');
  });
});

<<<<<<< HEAD
describe('setRangeBreaksFromCalendar', () => {
  it('should set the range breaks from the calendar data', () => {
    const calendar = {
      timeZone: { id: 'America/New_York', standardOffset: 300 },
      businessDays: ['MONDAY', 'TUESDAY', 'WEDNESDAY', 'THURSDAY', 'FRIDAY'],
      holidays: [{ date: '2024-01-01', businessPeriods: [] }],
      businessPeriods: [{ open: '08:00', close: '17:00' }],
    } as unknown as DhType.calendar.BusinessCalendar;

    const layout = {
      xaxis: {},
      yaxis: {},
    };

    const chartUtils = new ChartUtils(mockDh);

    const formatter = new Formatter(mockDh);

    const updatedLayout = {
      ...layout,
      ...setRangebreaksFromCalendar(formatter, calendar, layout, chartUtils),
    };

    expect(updatedLayout).toEqual({
      xaxis: {
        rangebreaks: [
          { values: ['2024-01-01 00:00:00.000000'] },
          { pattern: 'hour', bounds: [17, 8] },
          { bounds: [6, 1], pattern: 'day of week' },
        ],
      },
      yaxis: {
        rangebreaks: [
          { values: ['2024-01-01 00:00:00.000000'] },
          { pattern: 'hour', bounds: [17, 8] },
          { bounds: [6, 1], pattern: 'day of week' },
        ],
      },
=======
describe('isSingleValue', () => {
  it('should return true is the data contains an indicator trace', () => {
    expect(
      isSingleValue([{ type: 'indicator' }], ['0', 'delta', 'reference'])
    ).toBe(true);
  });

  it('should return false if the data does not contain an indicator trace', () => {
    expect(isSingleValue([{ type: 'scatter' }], ['0', 'x'])).toBe(false);
  });
});

describe('setDefaultValueFormat', () => {
  it('should only set the valueformat to double if at least one type is double and there is no valueformat', () => {
    const plotlyData = [
      {
        type: 'indicator',
        number: [],
        value: {},
        delta: {
          reference: {},
          prefix: 'prefix',
          suffix: 'suffix',
        },
      },
      {
        type: 'indicator',
        number: [],
        value: {
          valueformat: 'valueformat',
        },
        delta: {
          reference: {},
          valueformat: 'valueformat',
          prefix: 'prefix',
          suffix: 'suffix',
        },
      },
    ] as unknown as Plotly.Data[];
    const defaultValueFormatSet = new Set([
      {
        index: 0,
        path: 'number',
        typeFrom: ['value', 'delta/reference'],
        options: {
          format: true,
          prefix: true,
          suffix: true,
        },
      },
      {
        index: 0,
        path: 'delta',
        typeFrom: ['value', 'delta/reference'],
        options: {
          format: true,
          prefix: false,
          suffix: false,
        },
      },
    ]);
    const dataTypeMap = new Map([
      ['/plotly/data/0/value', 'int'],
      ['/plotly/data/0/delta/reference', 'double'],
    ]);

    setDefaultValueFormat(
      plotlyData,
      defaultValueFormatSet,
      dataTypeMap,
      FORMATTER
    );

    const expectedData = [
      {
        type: 'indicator',
        number: [],
        value: {},
        delta: { reference: {}, prefix: 'prefix', suffix: 'suffix' },
      },
      {
        type: 'indicator',
        number: [],
        value: { valueformat: 'valueformat' },
        delta: {
          reference: {},
          valueformat: 'valueformat',
          prefix: 'prefix',
          suffix: 'suffix',
        },
      },
    ];

    expect(plotlyData).toEqual(expectedData);
  });
  it('should set the value format to the int if all are int', () => {
    const plotlyData = [
      {
        type: 'indicator',
        number: [],
        value: {},
        delta: {
          reference: {},
          prefix: 'prefix',
          suffix: 'suffix',
        },
      },
    ] as unknown as Plotly.Data[];
    const defaultValueFormatSet = new Set([
      {
        index: 0,
        path: 'number',
        typeFrom: ['value', 'delta/reference'],
        options: {
          format: true,
          prefix: false,
          suffix: false,
        },
      },
      {
        index: 0,
        path: 'delta',
        typeFrom: ['value', 'delta/reference'],
        options: {
          format: true,
          prefix: true,
          suffix: true,
        },
      },
    ]);
    const dataTypeMap = new Map([
      ['/plotly/data/0/value', 'int'],
      ['/plotly/data/0/delta/reference', 'int'],
    ]);

    setDefaultValueFormat(
      plotlyData,
      defaultValueFormatSet,
      dataTypeMap,
      FORMATTER
    );

    const expectedData = [
      {
        type: 'indicator',
        number: [],
        value: {},
        delta: { reference: {}, prefix: 'prefix', suffix: 'suffix' },
      },
    ];

    expect(plotlyData).toEqual(expectedData);
  });
});

describe('convertToPlotlyNumberFormat', () => {
  it('should convert the format to a Plotly number format', () => {
    const data = {};
    const valueformat = '$##,##0.00USD';
    const options = {
      format: true,
      prefix: true,
      suffix: true,
    };

    convertToPlotlyNumberFormat(data, valueformat, options);

    expect(data).toEqual({
      valueformat: '01,.2f',
      prefix: '$',
      suffix: 'USD',
    });
  });

  it('should not add the prefix and suffix if the are false', () => {
    const data = {};
    const valueformat = '##,##0.00USD';
    const options = {
      format: true,
      prefix: false,
      suffix: false,
    };

    convertToPlotlyNumberFormat(data, valueformat, options);

    expect(data).toEqual({
      valueformat: '01,.2f',
    });
  });

  it('should not add the format if it is false', () => {
    const data = {};
    const valueformat = '##,##0.00USD';
    const options = {
      format: false,
      prefix: true,
      suffix: true,
    };

    convertToPlotlyNumberFormat(data, valueformat, options);

    expect(data).toEqual({
      prefix: '',
      suffix: 'USD',
    });
  });
});

describe('transformValueFormat', () => {
  it('should not transform the value if it does not contain FORMAT_PREFIX', () => {
    const data = {
      valueformat: '.2f',
    };

    const numberFormatOptions = transformValueFormat(data);
    expect(data.valueformat).toBe('.2f');
    expect(numberFormatOptions).toEqual({
      format: false,
    });
  });

  it('should transform the value if it contains FORMAT_PREFIX', () => {
    const data = {
      valueformat: `${FORMAT_PREFIX}#,##0.00`,
    };

    const numberFormatOptions = transformValueFormat(data);

    expect(data.valueformat).toBe('01,.2f');
    expect(numberFormatOptions).toEqual({
      format: false,
    });
  });

  it('should not replace the prefix and suffix if they are already there', () => {
    const data = {
      valueformat: `${FORMAT_PREFIX}$#,##0.00USD`,
      prefix: 'prefix',
      suffix: 'suffix',
    };

    const numberFormatOptions = transformValueFormat(data);

    expect(data.valueformat).toBe('01,.2f');
    expect(data.prefix).toBe('prefix');
    expect(data.suffix).toBe('suffix');
    expect(numberFormatOptions).toEqual({
      format: false,
    });
  });

  it('should replace the prefix and suffix if they are null', () => {
    const data = {
      valueformat: `${FORMAT_PREFIX}$#,##0.00USD`,
      prefix: null,
      suffix: null,
    };

    const numberFormatOptions = transformValueFormat(data);

    expect(data.valueformat).toBe('01,.2f');
    expect(data.prefix).toBe('$');
    expect(data.suffix).toBe('USD');
    expect(numberFormatOptions).toEqual({
      format: false,
    });
  });

  it('should return true for all format options if the format is not defined', () => {
    const data = {} as Partial<Delta>;

    const numberFormatOptions = transformValueFormat(data);

    expect(data.valueformat).toBe(undefined);
    expect(numberFormatOptions).toEqual({
      format: true,
      prefix: true,
      suffix: true,
    });
  });

  it('should return true for the format but false for the prefix and suffix if they are defined', () => {
    const data = {
      prefix: 'prefix',
      suffix: 'suffix',
    } as Partial<Delta>;

    const numberFormatOptions = transformValueFormat(data);

    expect(data.valueformat).toBe(undefined);
    expect(numberFormatOptions).toEqual({
      format: true,
      prefix: false,
      suffix: false,
    });
  });
});

describe('replaceValueFormat', () => {
  it('should replace formatting for indicator traces', () => {
    const data = [
      {
        type: 'indicator',
        delta: {
          valueformat: `${FORMAT_PREFIX}#,##0.00`,
        },
        number: {
          valueformat: `${FORMAT_PREFIX}#,##0.00`,
        },
      },
    ] as Plotly.Data[];

    const expectedData = [
      {
        type: 'indicator',
        delta: {
          valueformat: '01,.2f',
          prefix: '',
          suffix: '',
        },
        number: {
          valueformat: '01,.2f',
          prefix: '',
          suffix: '',
        },
      },
    ];

    replaceValueFormat(data);

    expect(data).toEqual(expectedData);
  });
  it('should add delta and number for traces that do not have valueformat set', () => {
    const data = [
      {
        type: 'indicator',
      },
    ] as Plotly.Data[];

    const expectedData = [
      {
        type: 'indicator',
        delta: {},
        number: {},
      },
    ];

    replaceValueFormat(data);

    expect(data).toEqual(expectedData);
  });

  describe('getDataTypeMap', () => {
    it('should return the data type map', () => {
      const deephavenData = {
        mappings: [
          {
            table: 0,
            data_columns: {
              x: ['/plotly/data/0/x'],
              y: ['/plotly/data/0/y'],
            },
          },
        ],
        is_user_set_color: false,
        is_user_set_template: false,
      } satisfies PlotlyChartDeephavenData;

      const mockTableData = new Map([[0, MOCK_TABLE]]);

      const dataTypeMap = getDataTypeMap(deephavenData, mockTableData);

      const expectedMap = new Map([
        ['0/x', 'int'],
        ['0/y', 'double'],
      ]);

      expect(dataTypeMap).toEqual(expectedMap);
>>>>>>> eb835e30
    });
  });
});<|MERGE_RESOLUTION|>--- conflicted
+++ resolved
@@ -1,13 +1,8 @@
-<<<<<<< HEAD
 import { ChartUtils } from '@deephaven/chart';
 import type { dh as DhType } from '@deephaven/jsapi-types';
 import { Formatter } from '@deephaven/jsapi-utils';
-=======
-import type { dh as DhType } from '@deephaven/jsapi-types';
-import { type Formatter } from '@deephaven/jsapi-utils';
 import { Delta } from 'plotly.js-dist-min';
 import { TestUtils } from '@deephaven/test-utils';
->>>>>>> eb835e30
 import {
   getPathParts,
   isLineSeries,
@@ -20,7 +15,14 @@
   getReplaceableWebGlTraceIndices,
   hasUnreplaceableWebGlTraces,
   setWebGlTraceType,
-<<<<<<< HEAD
+  isSingleValue,
+  transformValueFormat,
+  replaceValueFormat,
+  FORMAT_PREFIX,
+  getDataTypeMap,
+  PlotlyChartDeephavenData,
+  setDefaultValueFormat,
+  convertToPlotlyNumberFormat,
   setRangebreaksFromCalendar,
 } from './PlotlyExpressChartUtils';
 
@@ -50,16 +52,6 @@
     },
   },
 } satisfies DeepPartial<typeof DhType> as unknown as typeof DhType;
-=======
-  isSingleValue,
-  transformValueFormat,
-  replaceValueFormat,
-  FORMAT_PREFIX,
-  getDataTypeMap,
-  PlotlyChartDeephavenData,
-  setDefaultValueFormat,
-  convertToPlotlyNumberFormat,
-} from './PlotlyExpressChartUtils';
 
 const findColumn = jest.fn().mockImplementation(columnName => {
   let type = 'int';
@@ -90,7 +82,6 @@
 const FORMATTER = {
   getColumnTypeFormatter,
 } as unknown as Formatter;
->>>>>>> eb835e30
 
 describe('getDataMappings', () => {
   it('should return the data mappings from the widget data', () => {
@@ -399,7 +390,6 @@
   });
 });
 
-<<<<<<< HEAD
 describe('setRangeBreaksFromCalendar', () => {
   it('should set the range breaks from the calendar data', () => {
     const calendar = {
@@ -438,7 +428,10 @@
           { bounds: [6, 1], pattern: 'day of week' },
         ],
       },
-=======
+    });
+  });
+});
+
 describe('isSingleValue', () => {
   it('should return true is the data contains an indicator trace', () => {
     expect(
@@ -817,7 +810,6 @@
       ]);
 
       expect(dataTypeMap).toEqual(expectedMap);
->>>>>>> eb835e30
     });
   });
 });