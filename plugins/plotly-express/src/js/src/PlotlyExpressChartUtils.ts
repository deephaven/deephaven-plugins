import type {
  Data,
  LayoutAxis,
  PlotlyDataLayoutConfig,
  PlotType,
} from 'plotly.js';
import type { dh as DhType } from '@deephaven/jsapi-types';

/**
 * Traces that are at least partially powered by WebGL and have no SVG equivalent.
 * https://plotly.com/python/webgl-vs-svg/
 */
const UNREPLACEABLE_WEBGL_TRACE_TYPES = new Set([
  'splom',
  'parcoords',
  'scatter3d',
  'surface',
  'mesh3d',
  'cone',
  'streamtube',
  'scattermapbox',
  'choroplethmapbox',
  'densitymapbox',
]);

export interface PlotlyChartWidget {
  getDataAsBase64: () => string;
  exportedObjects: { fetch: () => Promise<DhType.Table> }[];
  addEventListener: (
    type: string,
    fn: (event: CustomEvent<PlotlyChartWidget>) => () => void
  ) => void;
}

export interface PlotlyChartWidgetData {
  type: string;
  figure: {
    deephaven: {
      mappings: Array<{
        table: number;
        data_columns: Record<string, string[]>;
      }>;
      is_user_set_template: boolean;
      is_user_set_color: boolean;
    };
    plotly: PlotlyDataLayoutConfig;
  };
  revision: number;
  new_references: number[];
  removed_references: number[];
}

export function getWidgetData(
  widgetInfo: DhType.Widget
): PlotlyChartWidgetData {
  return JSON.parse(widgetInfo.getDataAsString());
}

export function getDataMappings(
  widgetData: PlotlyChartWidgetData
): Map<number, Map<string, string[]>> {
  const data = widgetData.figure;

  // Maps a reference index to a map of column name to an array of the paths where its data should be
  const tableColumnReplacementMap = new Map<number, Map<string, string[]>>();

  data.deephaven.mappings.forEach(
    ({ table: tableIndex, data_columns: dataColumns }) => {
      const existingColumnMap =
        tableColumnReplacementMap.get(tableIndex) ??
        new Map<string, string[]>();
      tableColumnReplacementMap.set(tableIndex, existingColumnMap);

      // For each { columnName: [replacePaths] } in the object, add to the tableColumnReplacementMap
      Object.entries(dataColumns).forEach(([columnName, paths]) => {
        const existingPaths = existingColumnMap.get(columnName);
        if (existingPaths !== undefined) {
          existingPaths.push(...paths);
        } else {
          existingColumnMap.set(columnName, [...paths]);
        }
      });
    }
  );

  return tableColumnReplacementMap;
}

/**
 * Removes the default colors from the data
 * Data color is not removed if the user set the color specifically or the plot type sets it
 *
 * This only checks if the marker or line color is set to a color in the colorway.
 * This means it is not possible to change the order of the colorway and use the same colors.
 *
 * @param colorway The colorway from plotly
 * @param data The data to remove the colorway from. This will be mutated
 */
export function removeColorsFromData(colorway: string[], data: Data[]): void {
  const plotlyColors = new Set(colorway.map(color => color.toUpperCase()));

  // Just check if the colors are in the colorway at any point
  // Plotly has many different ways to layer/order series
  for (let i = 0; i < data.length; i += 1) {
    const trace = data[i];

    // There are multiple datatypes in plotly and some don't contain marker or marker.color
    if (
      'marker' in trace &&
      trace.marker != null &&
      'color' in trace.marker &&
      typeof trace.marker.color === 'string'
    ) {
      if (plotlyColors.has(trace.marker.color.toUpperCase())) {
        delete trace.marker.color;
      }
    }

    if (
      'line' in trace &&
      trace.line != null &&
      'color' in trace.line &&
      typeof trace.line.color === 'string'
    ) {
      if (plotlyColors.has(trace.line.color.toUpperCase())) {
        delete trace.line.color;
      }
    }
  }
}

/**
 * Gets the path parts from a path replacement string from the widget data.
 * The parts start with the plotly data array as the root.
 * E.g. /plotly/data/0/x -> ['0', 'x']
 * @param path The path from the widget data
 * @returns The path parts within the plotly data array
 */
export function getPathParts(path: string): string[] {
  return path
    .split('/')
    .filter(part => part !== '' && part !== 'plotly' && part !== 'data');
}

/**
 * Checks if a plotly series is a line series without markers
 * @param data The plotly data to check
 * @returns True if the data is a line series without marakers
 */
export function isLineSeries(data: Data): boolean {
  return (
    (data.type === 'scatter' || data.type === 'scattergl') &&
    data.mode === 'lines'
  );
}

/**
 * Checks if a plotly axis type is automatically determined based on the data
 * @param axis The plotly axis to check
 * @returns True if the axis type is determined based on the data
 */
export function isAutoAxis(axis: Partial<LayoutAxis>): boolean {
  return axis.type == null || axis.type === '-';
}

/**
 * Checks if a plotly axis type is linear
 * @param axis The plotly axis to check
 * @returns True if the axis is a linear axis
 */
export function isLinearAxis(axis: Partial<LayoutAxis>): boolean {
  return axis.type === 'linear' || axis.type === 'date';
}

/**
 * Check if 2 axis ranges are the same
 * A null range indicates an auto range
 * @param range1 The first axis range options
 * @param range2 The second axis range options
 * @returns True if the range options describe the same range
 */
export function areSameAxisRange(
  range1: unknown[] | null,
  range2: unknown[] | null
): boolean {
  return (
    (range1 === null && range2 === null) ||
    (range1 != null &&
      range2 != null &&
      range1[0] === range2[0] &&
      range1[1] === range2[1])
  );
}

export interface DownsampleInfo {
  type: 'linear';
  /**
   * The original table before downsampling.
   */
  originalTable: DhType.Table;
  /**
   * The x column to downsample.
   */
  xCol: string;
  /**
   * The y columns to downsample.
   */
  yCols: string[];
  /**
   * The width of the x-axis in pixels.
   */
  width: number;
  /**
   * The range of the x-axis. Null if set to autorange.
   */
  range: string[] | null;

  /**
   * If the range is a datae or number
   */
  rangeType: 'date' | 'number';
}

export function downsample(
  dh: typeof DhType,
  info: DownsampleInfo
): Promise<DhType.Table> {
  return dh.plot.Downsample.runChartDownsample(
    info.originalTable,
    info.xCol,
    info.yCols,
    info.width,
    info.range?.map(val =>
      info.rangeType === 'date'
        ? dh.DateWrapper.ofJsDate(new Date(val))
        : dh.LongWrapper.ofString(val)
    )
  );
}

/**
 * Get the indexes of the replaceable WebGL traces in the data
 * A replaceable WebGL has a type that ends with 'gl' which indicates it has a SVG equivalent
 * @param data The data to check
 * @returns The indexes of the WebGL traces
 */
export function getReplaceableWebGlTraceIndices(data: Data[]): Set<number> {
  const webGlTraceIndexes = new Set<number>();
  data.forEach((trace, index) => {
    if (trace.type && trace.type.endsWith('gl')) {
      webGlTraceIndexes.add(index);
    }
  });
  return webGlTraceIndexes;
}

/**
 * Check if the data contains any traces that are at least partially powered by WebGL and have no SVG equivalent.
 * @param data The data to check for WebGL traces
 * @returns True if the data contains any unreplaceable WebGL traces
 */
export function hasUnreplaceableWebGlTraces(data: Data[]): boolean {
  return data.some(
    trace => trace.type && UNREPLACEABLE_WEBGL_TRACE_TYPES.has(trace.type)
  );
}

/**
 * Set traces to use WebGL if WebGL is enabled and the trace was originally WebGL
 * or swap out WebGL for SVG if WebGL is disabled and the trace was originally WebGL
 * @param data The plotly figure data to update
 * @param webgl True if WebGL is enabled
 * @param webGlTraceIndices The indexes of the traces that are originally WebGL traces
 */
export function setWebGlTraceType(
  data: Data[],
  webgl: boolean,
  webGlTraceIndices: Set<number>
): void {
  webGlTraceIndices.forEach(index => {
    const trace = data[index];
    if (webgl && trace.type && !trace.type.endsWith('gl')) {
      // If WebGL is enabled and the trace is not already a WebGL trace, make it one
      trace.type = `${trace.type}gl` as PlotType;
    } else if (!webgl && trace.type && trace.type.endsWith('gl')) {
      // If WebGL is disabled and the trace is a WebGL trace, remove the 'gl'
      trace.type = trace.type.substring(0, trace.type.length - 2) as PlotType;
    }
  });
}

/**
 * Check if WebGL is supported in the current environment.
 * Most modern browsers do support WebGL, but it's possible to disable it and it is also not available
 * in some headless environments, which can affect e2e tests.
 *
 * https://github.com/microsoft/playwright/issues/13146
 * https://bugzilla.mozilla.org/show_bug.cgi?id=1375585
 *
<<<<<<< HEAD
 * @returns True if Web GL is supported, false otherwise
 */
export function isWebGLSupported(): boolean {
  // https://developer.mozilla.org/en-US/docs/Web/API/WebGL_API/By_example/Detect_WebGL
  const canvas = document.createElement('canvas');
  const gl =
    canvas.getContext('webgl') || canvas.getContext('experimental-webgl');
  return gl != null && gl instanceof WebGLRenderingContext;
=======
 * @returns True if WebGL is supported, false otherwise
 */
export function isWebGLSupported(): boolean {
  try {
    // https://developer.mozilla.org/en-US/docs/Web/API/WebGL_API/By_example/Detect_WebGL
    const canvas = document.createElement('canvas');
    const gl =
      canvas.getContext('webgl') || canvas.getContext('experimental-webgl');
    return gl != null && gl instanceof WebGLRenderingContext;
  } catch (e) {
    return false;
  }
>>>>>>> 5e651d1f
}

export const IS_WEBGL_SUPPORTED = isWebGLSupported();<|MERGE_RESOLUTION|>--- conflicted
+++ resolved
@@ -297,16 +297,6 @@
  * https://github.com/microsoft/playwright/issues/13146
  * https://bugzilla.mozilla.org/show_bug.cgi?id=1375585
  *
-<<<<<<< HEAD
- * @returns True if Web GL is supported, false otherwise
- */
-export function isWebGLSupported(): boolean {
-  // https://developer.mozilla.org/en-US/docs/Web/API/WebGL_API/By_example/Detect_WebGL
-  const canvas = document.createElement('canvas');
-  const gl =
-    canvas.getContext('webgl') || canvas.getContext('experimental-webgl');
-  return gl != null && gl instanceof WebGLRenderingContext;
-=======
  * @returns True if WebGL is supported, false otherwise
  */
 export function isWebGLSupported(): boolean {
@@ -319,7 +309,6 @@
   } catch (e) {
     return false;
   }
->>>>>>> 5e651d1f
 }
 
 export const IS_WEBGL_SUPPORTED = isWebGLSupported();