import {
  type Data,
  type Delta,
  type LayoutAxis,
  type PlotlyDataLayoutConfig,
  type PlotNumber,
  type PlotType,
} from 'plotly.js';
import type { dh as DhType } from '@deephaven/jsapi-types';
import { ChartUtils } from '@deephaven/chart';
import { type Formatter } from '@deephaven/jsapi-utils';

/**
 * Traces that are at least partially powered by WebGL and have no SVG equivalent.
 * https://plotly.com/python/webgl-vs-svg/
 */
const UNREPLACEABLE_WEBGL_TRACE_TYPES = new Set([
  'splom',
  'parcoords',
  'scatter3d',
  'surface',
  'mesh3d',
  'cone',
  'streamtube',
  'scattermapbox',
  'choroplethmapbox',
  'densitymapbox',
]);

/*
 * A map of trace type to attributes that should be set to a single value instead
 * of an array in the Figure object. The attributes should be relative to the trace
 * within the plotly/data/ array.
 */
const SINGLE_VALUE_REPLACEMENTS = {
  indicator: new Set(['value', 'delta/reference', 'title/text']),
} as Record<string, Set<string>>;

/**
 * A prefix for the number format to indicate it is in Java format and should be
 *  transformed to a d3 format
 */
export const FORMAT_PREFIX = 'DEEPHAVEN_JAVA_FORMAT=';

export interface PlotlyChartWidget {
  getDataAsBase64: () => string;
  exportedObjects: { fetch: () => Promise<DhType.Table> }[];
  addEventListener: (
    type: string,
    fn: (event: CustomEvent<PlotlyChartWidget>) => () => void
  ) => void;
}

export interface PlotlyChartDeephavenData {
  mappings: Array<{
    table: number;
    data_columns: Record<string, string[]>;
  }>;
  is_user_set_template: boolean;
  is_user_set_color: boolean;
}

export interface PlotlyChartWidgetData {
  type: string;
  figure: {
    deephaven: PlotlyChartDeephavenData;
    plotly: PlotlyDataLayoutConfig;
  };
  revision: number;
  new_references: number[];
  removed_references: number[];
}

/** Information that is needed to update the default value format in the data
 * The index is relative to the plotly/data/ array
 * The path within the trace has the valueformat to update
 * The typeFrom is a path to a variable that is mapped to a column type
 * The options indicate if the prefix and suffix should be set
 */
export interface FormatUpdate {
  index: number;
  path: string;
  typeFrom: string[];
  options: Record<string, boolean>;
}

export function getWidgetData(
  widgetInfo: DhType.Widget
): PlotlyChartWidgetData {
  return JSON.parse(widgetInfo.getDataAsString());
}

export function getDataMappings(
  widgetData: PlotlyChartWidgetData
): Map<number, Map<string, string[]>> {
  const data = widgetData.figure;

  // Maps a reference index to a map of column name to an array of the paths where its data should be
  const tableColumnReplacementMap = new Map<number, Map<string, string[]>>();

  data.deephaven.mappings.forEach(
    ({ table: tableIndex, data_columns: dataColumns }) => {
      const existingColumnMap =
        tableColumnReplacementMap.get(tableIndex) ??
        new Map<string, string[]>();
      tableColumnReplacementMap.set(tableIndex, existingColumnMap);

      // For each { columnName: [replacePaths] } in the object, add to the tableColumnReplacementMap
      Object.entries(dataColumns).forEach(([columnName, paths]) => {
        const existingPaths = existingColumnMap.get(columnName);
        if (existingPaths !== undefined) {
          existingPaths.push(...paths);
        } else {
          existingColumnMap.set(columnName, [...paths]);
        }
      });
    }
  );

  return tableColumnReplacementMap;
}

/**
 * Removes the default colors from the data
 * Data color is not removed if the user set the color specifically or the plot type sets it
 *
 * This only checks if the marker or line color is set to a color in the colorway.
 * This means it is not possible to change the order of the colorway and use the same colors.
 *
 * @param colorway The colorway from plotly
 * @param data The data to remove the colorway from. This will be mutated
 */
export function removeColorsFromData(colorway: string[], data: Data[]): void {
  const plotlyColors = new Set(colorway.map(color => color.toUpperCase()));

  // Just check if the colors are in the colorway at any point
  // Plotly has many different ways to layer/order series
  for (let i = 0; i < data.length; i += 1) {
    const trace = data[i];

    // There are multiple datatypes in plotly and some don't contain marker or marker.color
    if (
      'marker' in trace &&
      trace.marker != null &&
      'color' in trace.marker &&
      typeof trace.marker.color === 'string'
    ) {
      if (plotlyColors.has(trace.marker.color.toUpperCase())) {
        delete trace.marker.color;
      }
    }

    if (
      'line' in trace &&
      trace.line != null &&
      'color' in trace.line &&
      typeof trace.line.color === 'string'
    ) {
      if (plotlyColors.has(trace.line.color.toUpperCase())) {
        delete trace.line.color;
      }
    }
  }
}

/**
 * Gets the path parts from a path replacement string from the widget data.
 * The parts start with the plotly data array as the root.
 * E.g. /plotly/data/0/x -> ['0', 'x']
 * @param path The path from the widget data
 * @returns The path parts within the plotly data array
 */
export function getPathParts(path: string): string[] {
  return path
    .split('/')
    .filter(part => part !== '' && part !== 'plotly' && part !== 'data');
}

/**
 * Checks if a plotly series is a line series without markers
 * @param data The plotly data to check
 * @returns True if the data is a line series without markers
 */
export function isLineSeries(data: Data): boolean {
  return (
    (data.type === 'scatter' || data.type === 'scattergl') &&
    data.mode === 'lines'
  );
}

/**
 * Checks if a plotly axis type is automatically determined based on the data
 * @param axis The plotly axis to check
 * @returns True if the axis type is determined based on the data
 */
export function isAutoAxis(axis: Partial<LayoutAxis>): boolean {
  return axis.type == null || axis.type === '-';
}

/**
 * Checks if a plotly axis type is linear
 * @param axis The plotly axis to check
 * @returns True if the axis is a linear axis
 */
export function isLinearAxis(axis: Partial<LayoutAxis>): boolean {
  return axis.type === 'linear' || axis.type === 'date';
}

/**
 * Check if 2 axis ranges are the same
 * A null range indicates an auto range
 * @param range1 The first axis range options
 * @param range2 The second axis range options
 * @returns True if the range options describe the same range
 */
export function areSameAxisRange(
  range1: unknown[] | null,
  range2: unknown[] | null
): boolean {
  return (
    (range1 === null && range2 === null) ||
    (range1 != null &&
      range2 != null &&
      range1[0] === range2[0] &&
      range1[1] === range2[1])
  );
}

export interface DownsampleInfo {
  type: 'linear';
  /**
   * The original table before downsampling.
   */
  originalTable: DhType.Table;
  /**
   * The x column to downsample.
   */
  xCol: string;
  /**
   * The y columns to downsample.
   */
  yCols: string[];
  /**
   * The width of the x-axis in pixels.
   */
  width: number;
  /**
   * The range of the x-axis. Null if set to autorange.
   */
  range: string[] | null;

  /**
   * If the range is a datae or number
   */
  rangeType: 'date' | 'number';
}

export function downsample(
  dh: typeof DhType,
  info: DownsampleInfo
): Promise<DhType.Table> {
  return dh.plot.Downsample.runChartDownsample(
    info.originalTable,
    info.xCol,
    info.yCols,
    info.width,
    info.range?.map(val =>
      info.rangeType === 'date'
        ? dh.DateWrapper.ofJsDate(new Date(val))
        : dh.LongWrapper.ofString(val)
    )
  );
}

/**
 * Get the indexes of the replaceable WebGL traces in the data
 * A replaceable WebGL has a type that ends with 'gl' which indicates it has a SVG equivalent
 * @param data The data to check
 * @returns The indexes of the WebGL traces
 */
export function getReplaceableWebGlTraceIndices(data: Data[]): Set<number> {
  const webGlTraceIndexes = new Set<number>();
  data.forEach((trace, index) => {
    if (trace.type && trace.type.endsWith('gl')) {
      webGlTraceIndexes.add(index);
    }
  });
  return webGlTraceIndexes;
}

/**
 * Check if the data contains any traces that are at least partially powered by WebGL and have no SVG equivalent.
 * @param data The data to check for WebGL traces
 * @returns True if the data contains any unreplaceable WebGL traces
 */
export function hasUnreplaceableWebGlTraces(data: Data[]): boolean {
  return data.some(
    trace => trace.type && UNREPLACEABLE_WEBGL_TRACE_TYPES.has(trace.type)
  );
}

/**
 * Set traces to use WebGL if WebGL is enabled and the trace was originally WebGL
 * or swap out WebGL for SVG if WebGL is disabled and the trace was originally WebGL
 * @param data The plotly figure data to update
 * @param webgl True if WebGL is enabled
 * @param webGlTraceIndices The indexes of the traces that are originally WebGL traces
 */
export function setWebGlTraceType(
  data: Data[],
  webgl: boolean,
  webGlTraceIndices: Set<number>
): void {
  webGlTraceIndices.forEach(index => {
    const trace = data[index];
    if (webgl && trace.type && !trace.type.endsWith('gl')) {
      // If WebGL is enabled and the trace is not already a WebGL trace, make it one
      trace.type = `${trace.type}gl` as PlotType;
    } else if (!webgl && trace.type && trace.type.endsWith('gl')) {
      // If WebGL is disabled and the trace is a WebGL trace, remove the 'gl'
      trace.type = trace.type.substring(0, trace.type.length - 2) as PlotType;
    }
  });
}

/**
<<<<<<< HEAD
 * Check if the data at the selector should be replaced with a single value instead of an array
 * @param data The data to check
 * @param selector The selector to check
 * @returns True if the data at the selector should be replaced with a single value
 */
export function isSingleValue(data: Data[], selector: string[]): boolean {
  const index = parseInt(selector[0], 10);
  const type = data[index].type as string;
  const path = selector.slice(1).join('/');
  return SINGLE_VALUE_REPLACEMENTS[type]?.has(path) ?? false;
}

/**
 * Set the default value formats for all traces that require it
 * @param plotlyData The plotly data to update
 * @param defaultValueFormatSet The set of updates to make
 * @param dataTypeMap The map of path to column type to pull the correct default format from
 * @param formatter The formatter to use to get the default format
 */
export function setDefaultValueFormat(
  plotlyData: Data[],
  defaultValueFormatSet: Set<FormatUpdate>,
  dataTypeMap: Map<string, string>,
  formatter: Formatter | null = null
): void {
  defaultValueFormatSet.forEach(({ index, path, typeFrom, options }) => {
    const types = typeFrom.map(type => dataTypeMap.get(`${index}/${type}`));
    let columnType = null;
    if (types.some(type => type === 'double')) {
      // if any of the types are decimal, use decimal since it's the most specific
      columnType = 'double';
    } else if (types.some(type => type === 'int')) {
      columnType = 'int';
    }
    if (columnType == null) {
      return;
    }
    const typeFormatter = formatter?.getColumnTypeFormatter(columnType);
    if (typeFormatter == null || !('defaultFormatString' in typeFormatter)) {
      return;
    }

    const valueFormat = typeFormatter.defaultFormatString as string;

    if (valueFormat == null) {
      return;
    }

    // eslint-disable-next-line @typescript-eslint/no-explicit-any
    const trace = (plotlyData[index as number] as Record<string, unknown>)[
      path as string
      // eslint-disable-next-line @typescript-eslint/no-explicit-any
    ] as any;

    convertToPlotlyNumberFormat(trace, valueFormat, options);
  });
}

/**
 * Convert the number format to a d3 number format
 * @param data The data to update
 * @param valueFormat The number format to convert to a d3 format
 * @param options Options of what to update
 */

export function convertToPlotlyNumberFormat(
  data: Partial<PlotNumber> | Partial<Delta>,
  valueFormat: string,
  options: Record<string, boolean> = {}
): void {
  // by default, everything should be updated dependent on updateFormat
  const updateFormat = options?.format ?? true;
  const updatePrefix = options?.prefix ?? updateFormat;
  const updateSuffix = options?.suffix ?? updateFormat;

  const formatResults = ChartUtils.getPlotlyNumberFormat(null, '', valueFormat);
  if (
    updateFormat &&
    formatResults?.tickformat != null &&
    formatResults?.tickformat !== ''
  ) {
    // eslint-disable-next-line no-param-reassign
    data.valueformat = formatResults.tickformat;
  }
  if (updatePrefix) {
    // there may be no prefix now, so remove the preexisting one
    // eslint-disable-next-line @typescript-eslint/no-explicit-any, no-param-reassign
    (data as any).prefix = '';

    // prefix and suffix might already be set, which should take precedence
    if (formatResults?.tickprefix != null && formatResults?.tickprefix !== '') {
      // eslint-disable-next-line no-param-reassign, @typescript-eslint/no-explicit-any
      (data as any).prefix = formatResults.tickprefix;
    }
  }
  if (updateSuffix) {
    // eslint-disable-next-line @typescript-eslint/no-explicit-any, no-param-reassign
    (data as any).suffix = '';

    // prefix and suffix might already be set, which should take precedence
    if (formatResults?.ticksuffix != null && formatResults?.ticksuffix !== '') {
      // eslint-disable-next-line no-param-reassign, @typescript-eslint/no-explicit-any
      (data as any).suffix = formatResults.ticksuffix;
    }
  }
}

/**
 * Transform the number format to a d3 number format, which is used by Plotly
 * @param numberFormat The number format to transform
 * @returns The d3 number format
 */
export function transformValueFormat(
  data: Partial<PlotNumber> | Partial<Delta>
): Record<string, boolean> {
  let valueFormat = data?.valueformat;
  if (valueFormat == null) {
    // if there's no format, note this so that the default format can be used
    // prefix and suffix should only be updated if the default format is used and they are not already set
    return {
      format: true,
      // eslint-disable-next-line @typescript-eslint/no-explicit-any
      prefix: (data as any)?.prefix == null,
      // eslint-disable-next-line @typescript-eslint/no-explicit-any
      suffix: (data as any)?.suffix == null,
    };
  }

  if (valueFormat.startsWith(FORMAT_PREFIX)) {
    valueFormat = valueFormat.substring(FORMAT_PREFIX.length);
  } else {
    // don't transform if it's not a deephaven format
    return {
      format: false,
    };
  }

  // transform once but don't transform again, so false is returned for format
  const options = {
    format: true,
    // eslint-disable-next-line @typescript-eslint/no-explicit-any
    prefix: (data as any)?.prefix == null,
    // eslint-disable-next-line @typescript-eslint/no-explicit-any
    suffix: (data as any)?.suffix == null,
  };
  convertToPlotlyNumberFormat(data, valueFormat, options);
  return {
    format: false,
  };
}

/**
 * Replace the number formats in the data with a d3 number format
 * @param data The data to update
 */
export function replaceValueFormat(plotlyData: Data[]): Set<FormatUpdate> {
  const defaultValueFormatSet: Set<FormatUpdate> = new Set();

  plotlyData.forEach((trace, i) => {
    if (trace.type === 'indicator') {
      if (trace?.number == null) {
        // eslint-disable-next-line no-param-reassign
        trace.number = {};
      }

      const numberFormatOptions = transformValueFormat(trace.number);

      if (numberFormatOptions.format) {
        defaultValueFormatSet.add({
          index: i,
          path: 'number',
          typeFrom: ['value', 'delta/reference'],
          options: numberFormatOptions,
        });
      }

      if (trace?.delta == null) {
        // eslint-disable-next-line no-param-reassign
        trace.delta = {};
      }

      const deltaFormatOptions = transformValueFormat(trace.delta);

      if (deltaFormatOptions.format) {
        defaultValueFormatSet.add({
          index: i,
          path: 'delta',
          typeFrom: ['value', 'delta/reference'],
          options: deltaFormatOptions,
        });
      }
    }
  });
  return defaultValueFormatSet;
}

/**
 * Get the types of variables assocated with columns in the data
 * For example, if the path /plotly/data/0/value is associated with a column of type int,
 * the map will have the entry '0/value' -> 'int'
 * @param deephavenData The deephaven data from the widget to get path and column name from
 * @param tableReferenceMap The map of table index to table reference.
 * Types are pulled from the table reference
 * @returns A map of path to column type
 */
export function getDataTypeMap(
  deephavenData: PlotlyChartDeephavenData,
  tableReferenceMap: Map<number, DhType.Table>
): Map<string, string> {
  const dataTypeMap: Map<string, string> = new Map();

  const { mappings } = deephavenData;

  mappings.forEach(({ table: tableIndex, data_columns: dataColumns }) => {
    const table = tableReferenceMap.get(tableIndex);
    Object.entries(dataColumns).forEach(([columnName, paths]) => {
      const column = table?.findColumn(columnName);
      if (column == null) {
        return;
      }
      const columnType = column.type;
      paths.forEach(path => {
        const cleanPath = getPathParts(path).join('/');
        dataTypeMap.set(cleanPath, columnType);
      });
    });
  });
  return dataTypeMap;
}
=======
 * Check if WebGL is supported in the current environment.
 * Most modern browsers do support WebGL, but it's possible to disable it and it is also not available
 * in some headless environments, which can affect e2e tests.
 *
 * https://github.com/microsoft/playwright/issues/13146
 * https://bugzilla.mozilla.org/show_bug.cgi?id=1375585
 *
 * @returns True if WebGL is supported, false otherwise
 */
export function isWebGLSupported(): boolean {
  try {
    // https://developer.mozilla.org/en-US/docs/Web/API/WebGL_API/By_example/Detect_WebGL
    const canvas = document.createElement('canvas');
    const gl =
      canvas.getContext('webgl') || canvas.getContext('experimental-webgl');
    return gl != null && gl instanceof WebGLRenderingContext;
  } catch (e) {
    return false;
  }
}

export const IS_WEBGL_SUPPORTED = isWebGLSupported();
>>>>>>> 47900a51
<|MERGE_RESOLUTION|>--- conflicted
+++ resolved
@@ -324,7 +324,6 @@
 }
 
 /**
-<<<<<<< HEAD
  * Check if the data at the selector should be replaced with a single value instead of an array
  * @param data The data to check
  * @param selector The selector to check
@@ -554,7 +553,8 @@
   });
   return dataTypeMap;
 }
-=======
+
+/**
  * Check if WebGL is supported in the current environment.
  * Most modern browsers do support WebGL, but it's possible to disable it and it is also not available
  * in some headless environments, which can affect e2e tests.
@@ -576,5 +576,4 @@
   }
 }
 
-export const IS_WEBGL_SUPPORTED = isWebGLSupported();
->>>>>>> 47900a51
+export const IS_WEBGL_SUPPORTED = isWebGLSupported();