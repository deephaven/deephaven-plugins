import type { Data, PlotlyDataLayoutConfig } from 'plotly.js';
<<<<<<< HEAD
import type { Table } from '@deephaven/jsapi-types';
=======
import type { JsWidget, Table } from '@deephaven/jsapi-types';
import { assertNotNull } from '@deephaven/utils';
>>>>>>> 52de5353
import Log from '@deephaven/log';

const log = Log.module('@deephaven/js-plugin-plotly-express.ChartUtils');

<<<<<<< HEAD
export interface PlotlyChartWidget {
  getDataAsString(): string;
  exportedObjects: { fetch(): Promise<Table> }[];
  addEventListener(
    type: string,
    listener: (
      event: CustomEvent<Omit<PlotlyChartWidget, 'addEventListener' | 'close'>>
    ) => void
  ): () => void;
  close(): void;
}

=======
>>>>>>> 52de5353
export interface PlotlyChartWidgetData {
  type: string;
  figure: {
    deephaven: {
      mappings: Array<{
        table: number;
        data_columns: Record<string, string[]>;
      }>;
      is_user_set_template: boolean;
      is_user_set_color: boolean;
    };
    plotly: PlotlyDataLayoutConfig;
  };
  revision: number;
  new_references: number[];
  removed_references: number[];
}

<<<<<<< HEAD
export function getWidgetData(
  widgetInfo: PlotlyChartWidget
): PlotlyChartWidgetData {
  return JSON.parse(widgetInfo.getDataAsString());
}

export function getDataMappings(
  widgetData: PlotlyChartWidgetData
): Map<number, Map<string, string[]>> {
  const data = widgetData.figure;
=======
export function getWidgetData(widgetInfo: JsWidget): PlotlyChartWidgetData {
  return JSON.parse(widgetInfo.getDataAsString());
}

export async function getDataMappings(
  widgetInfo: JsWidget
): Promise<Map<Table, Map<string, string[]>>> {
  const data = getWidgetData(widgetInfo);
  const tables = await Promise.all(
    widgetInfo.exportedObjects.map(obj => obj.fetch() as Promise<Table>)
  );
>>>>>>> 52de5353

  // Maps a reference index to a map of column name to an array of the paths where its data should be
  const tableColumnReplacementMap = new Map<number, Map<string, string[]>>();

  data.deephaven.mappings.forEach(
    ({ table: tableIndex, data_columns: dataColumns }) => {
      const existingColumnMap =
        tableColumnReplacementMap.get(tableIndex) ??
        new Map<string, string[]>();
      tableColumnReplacementMap.set(tableIndex, existingColumnMap);

      // For each { columnName: [replacePaths] } in the object, add to the tableColumnReplacementMap
      Object.entries(dataColumns).forEach(([columnName, paths]) => {
        const existingPaths = existingColumnMap.get(columnName);
        if (existingPaths !== undefined) {
          existingPaths.push(...paths);
        } else {
          existingColumnMap.set(columnName, [...paths]);
        }
      });
    }
  );

  return tableColumnReplacementMap;
}

/**
 * Applies the colorway to the data unless the data color is not its default value
 * Data color is not default if the user set the color specifically or the plot type sets it
 *
 * @param colorway The colorway from the web UI
 * @param plotlyColorway The colorway from plotly
 * @param data The data to apply the colorway to. This will be mutated
 */
export function applyColorwayToData(
  colorway: string[],
  plotlyColorway: string[],
  data: Data[]
): void {
  if (colorway.length === 0) {
    return;
  }

  if (plotlyColorway.length > colorway.length) {
    log.warn(
      "Plotly's colorway is longer than the web UI colorway. May result in incorrect colors for some series"
    );
  }

  const colorMap = new Map(
    plotlyColorway.map((color, i) => [
      color.toUpperCase(),
      colorway[i] ?? color,
    ])
  );

  const plotlyColors = new Set(
    plotlyColorway.map(color => color.toUpperCase())
  );

  for (let i = 0; i < data.length; i += 1) {
    const trace = data[i];

    // There are multiple datatypes in plotly and some don't contain marker or marker.color
    if (
      'marker' in trace &&
      trace.marker != null &&
      'color' in trace.marker &&
      typeof trace.marker.color === 'string'
    ) {
      if (plotlyColors.has(trace.marker.color.toUpperCase())) {
        trace.marker.color = colorMap.get(trace.marker.color.toUpperCase());
      }
    }

    if (
      'line' in trace &&
      trace.line != null &&
      'color' in trace.line &&
      typeof trace.line.color === 'string'
    ) {
      if (plotlyColors.has(trace.line.color.toUpperCase())) {
        trace.line.color = colorMap.get(trace.line.color.toUpperCase());
      }
    }
  }
}<|MERGE_RESOLUTION|>--- conflicted
+++ resolved
@@ -1,29 +1,9 @@
 import type { Data, PlotlyDataLayoutConfig } from 'plotly.js';
-<<<<<<< HEAD
-import type { Table } from '@deephaven/jsapi-types';
-=======
-import type { JsWidget, Table } from '@deephaven/jsapi-types';
-import { assertNotNull } from '@deephaven/utils';
->>>>>>> 52de5353
+import type { JsWidget } from '@deephaven/jsapi-types';
 import Log from '@deephaven/log';
 
 const log = Log.module('@deephaven/js-plugin-plotly-express.ChartUtils');
 
-<<<<<<< HEAD
-export interface PlotlyChartWidget {
-  getDataAsString(): string;
-  exportedObjects: { fetch(): Promise<Table> }[];
-  addEventListener(
-    type: string,
-    listener: (
-      event: CustomEvent<Omit<PlotlyChartWidget, 'addEventListener' | 'close'>>
-    ) => void
-  ): () => void;
-  close(): void;
-}
-
-=======
->>>>>>> 52de5353
 export interface PlotlyChartWidgetData {
   type: string;
   figure: {
@@ -42,30 +22,14 @@
   removed_references: number[];
 }
 
-<<<<<<< HEAD
-export function getWidgetData(
-  widgetInfo: PlotlyChartWidget
-): PlotlyChartWidgetData {
-  return JSON.parse(widgetInfo.getDataAsString());
-}
-
-export function getDataMappings(
-  widgetData: PlotlyChartWidgetData
-): Map<number, Map<string, string[]>> {
-  const data = widgetData.figure;
-=======
 export function getWidgetData(widgetInfo: JsWidget): PlotlyChartWidgetData {
   return JSON.parse(widgetInfo.getDataAsString());
 }
 
 export async function getDataMappings(
-  widgetInfo: JsWidget
-): Promise<Map<Table, Map<string, string[]>>> {
-  const data = getWidgetData(widgetInfo);
-  const tables = await Promise.all(
-    widgetInfo.exportedObjects.map(obj => obj.fetch() as Promise<Table>)
-  );
->>>>>>> 52de5353
+  widgetData: PlotlyChartWidgetData
+): Promise<Map<number, Map<string, string[]>>> {
+  const data = widgetData.figure;
 
   // Maps a reference index to a map of column name to an array of the paths where its data should be
   const tableColumnReplacementMap = new Map<number, Map<string, string[]>>();
