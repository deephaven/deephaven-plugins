import type { Layout, Data, PlotData, LayoutAxis } from 'plotly.js';
import type { dh as DhType } from '@deephaven/jsapi-types';
import { type Formatter } from '@deephaven/jsapi-utils';
import { ChartModel, ChartUtils } from '@deephaven/chart';
import Log from '@deephaven/log';
import { ChartEvent, RenderOptions } from '@deephaven/chart/dist/ChartModel';
<<<<<<< HEAD
import { DateTimeColumnFormatter, Formatter } from '@deephaven/jsapi-utils';
import memoize from 'memoizee';
=======
>>>>>>> eb835e30
import {
  DownsampleInfo,
  PlotlyChartWidgetData,
  areSameAxisRange,
  downsample,
  getDataMappings,
  getPathParts,
  getReplaceableWebGlTraceIndices,
  getWidgetData,
  isAutoAxis,
  isLineSeries,
  isLinearAxis,
  removeColorsFromData,
  setWebGlTraceType,
  hasUnreplaceableWebGlTraces,
<<<<<<< HEAD
  setRangebreaksFromCalendar,
=======
  isSingleValue,
  replaceValueFormat,
  setDefaultValueFormat,
  getDataTypeMap,
  FormatUpdate,
  IS_WEBGL_SUPPORTED,
>>>>>>> eb835e30
} from './PlotlyExpressChartUtils';

const log = Log.module('@deephaven/js-plugin-plotly-express.ChartModel');

export class PlotlyExpressChartModel extends ChartModel {
  /**
   * The size at which the chart will automatically downsample the data if it can be downsampled.
   * If it cannot be downsampled, but the size is below MAX_FETCH_SIZE,
   * the chart will show a confirmation to fetch the data since it might be a slow operation.
   */
  static AUTO_DOWNSAMPLE_SIZE = 30_000;

  /**
   * The maximum number of items that can be fetched from a table.
   * If a table is larger than this, the chart will not be fetched.
   * This is to prevent the chart from fetching too much data and crashing the browser.
   */
  static MAX_FETCH_SIZE = 1_000_000;

  static canFetch(table: DhType.Table): boolean {
    return table.size <= PlotlyExpressChartModel.MAX_FETCH_SIZE;
  }

  constructor(
    dh: typeof DhType,
    widget: DhType.Widget,
    refetch: () => Promise<DhType.Widget>
  ) {
    super(dh);

    this.widget = widget;
    this.refetch = refetch;
    this.chartUtils = new ChartUtils(dh);

    this.handleFigureUpdated = this.handleFigureUpdated.bind(this);
    this.handleWidgetUpdated = this.handleWidgetUpdated.bind(this);

    const widgetData = getWidgetData(widget);

    // Chart only fetches the model layout once on init, so it needs to be set
    // before the widget is subscribed to.
    this.updateLayout(widgetData);

    // The calendar is only fetched once at init.
    this.updateCalendar(widgetData);

    this.setTitle(this.getDefaultTitle());
  }

  isSubscribed = false;

  chartUtils: ChartUtils;

  refetch: () => Promise<DhType.Widget>;

  widget?: DhType.Widget;

  widgetUnsubscribe?: () => void;

  /**
   * Map of table index to Table object.
   */
  tableReferenceMap: Map<number, DhType.Table> = new Map();

  /**
   * Map of downsampled table indexes to original Table object.
   */
  downsampleMap: Map<number, DownsampleInfo> = new Map();

  /**
   * Map of table index to TableSubscription object.
   */
  tableSubscriptionMap: Map<number, DhType.TableSubscription> = new Map();

  /**
   * Map of table index to cleanup function for the subscription.
   */
  subscriptionCleanupMap: Map<number, () => void> = new Map();

  /**
   * Map of table index to map of column names to array of paths where the data should be replaced.
   */
  tableColumnReplacementMap: Map<number, Map<string, string[]>> = new Map();

  /**
   * Map of table index to ChartData object. Used to handle data delta updates.
   */
  chartDataMap: Map<number, DhType.plot.ChartData> = new Map();

  /**
   * Map of table index to object where the keys are column names and the values are arrays of data.
   * This data is the full array of data for the column since ChartData doesn't have a clean way to get it at any time.
   */
  tableDataMap: Map<number, { [key: string]: unknown[] }> = new Map();

  plotlyData: Data[] = [];

  layout: Partial<Layout> = {};

  isPaused = false;

  hasPendingUpdate = false;

  hasInitialLoadCompleted = false;

  isDownsamplingDisabled = false;

  isWebGlSupported = IS_WEBGL_SUPPORTED;

  /**
   * Set of traces that are originally WebGL and can be replaced with non-WebGL traces.
   * These need to be replaced if WebGL is disabled and re-enabled if WebGL is enabled again.
   */
  webGlTraceIndices: Set<number> = new Set();

  /**
   * The WebGl warning is only shown once per chart. When the user acknowledges the warning, it will not be shown again.
   */
  hasAcknowledgedWebGlWarning = false;

  /**
<<<<<<< HEAD
   * A calendar object that is used to set rangebreaks on a time axis.
   */
  calendar: DhType.calendar.BusinessCalendar | null = null;
=======
   * The set of parameters that need to be replaced with the default value format.
   */
  defaultValueFormatSet: Set<FormatUpdate> = new Set();

  /**
   * Map of variable within the plotly data to type.
   * For example, '0/value' -> 'int'
   */
  dataTypeMap: Map<string, string> = new Map();
>>>>>>> eb835e30

  override getData(): Partial<Data>[] {
    const hydratedData = [...this.plotlyData];

    this.tableColumnReplacementMap.forEach((columnReplacements, tableId) => {
      const tableData = this.tableDataMap.get(tableId);
      if (tableData == null) {
        throw new Error(`No tableData for table ID ${tableId}`);
      }

      // Replace placeholder arrays with actual data
      columnReplacements.forEach((paths, columnName) => {
        paths.forEach(destination => {
          // The JSON pointer starts w/ /plotly/data and we don't need that part
          const parts = getPathParts(destination);

          const single = isSingleValue(hydratedData, parts);

          // eslint-disable-next-line @typescript-eslint/no-explicit-any
          let selector: any = hydratedData;

          for (let i = 0; i < parts.length; i += 1) {
            if (i !== parts.length - 1) {
              selector = selector[parts[i]];
            } else if (single) {
              selector[parts[i]] = tableData[columnName]?.[0] ?? null;
            } else {
              selector[parts[i]] = tableData[columnName] ?? [];
            }
          }
        });
      });
    });

    return hydratedData;
  }

  override getLayout(): Partial<Layout> {
    return this.layout;
  }

  override close(): void {
    super.close();
    this.widget?.close();
    this.widget = undefined;
  }

  override async subscribe(
    callback: (event: ChartEvent) => void
  ): Promise<void> {
    if (this.isSubscribed) {
      log.debug('already subscribed');
      return;
    }
    log.debug('subscribing');
    super.subscribe(callback);
    if (this.widget == null) {
      this.widget = await this.refetch();
    }

    const widgetData = getWidgetData(this.widget);
    this.handleWidgetUpdated(widgetData, this.widget.exportedObjects);

    this.isSubscribed = true;
    this.widgetUnsubscribe = this.widget.addEventListener<DhType.Widget>(
      this.dh.Widget.EVENT_MESSAGE,
      ({ detail }) => {
        this.handleWidgetUpdated(
          JSON.parse(detail.getDataAsString()),
          detail.exportedObjects
        );
      }
    );

    this.tableReferenceMap.forEach((_, id) => this.subscribeTable(id));

    // If there are no tables to fetch data from, the chart is ready to render
    // Normally this event only fires once at least 1 table has fetched data
    // Without this, the chart shows an infinite loader if there are no tables
    if (this.tableColumnReplacementMap.size === 0) {
      this.fireUpdate(this.getData());
    }
  }

  override unsubscribe(callback: (event: ChartEvent) => void): void {
    if (!this.isSubscribed) {
      return;
    }
    super.unsubscribe(callback);
    this.widgetUnsubscribe?.();
    this.isSubscribed = false;

    this.tableReferenceMap.forEach((_, id) => this.removeTable(id));

    this.widget?.close();
    this.widget = undefined;
  }

  override setRenderOptions(renderOptions: RenderOptions): void {
    this.handleWebGlAllowed(renderOptions.webgl, this.renderOptions?.webgl);
    super.setRenderOptions(renderOptions);
  }

  override setFormatter(formatter: Formatter): void {
    setDefaultValueFormat(
      this.plotlyData,
      this.defaultValueFormatSet,
      this.dataTypeMap,
      formatter
    );
    super.setFormatter(formatter);
  }

  /**
   * Handle the WebGL option being set in the render options.
   * If WebGL is enabled, traces have their original types as given.
   * If WebGL is disabled, replace traces that require WebGL with non-WebGL traces if possible.
   * Also, show a dismissible warning per-chart if there are WebGL traces that cannot be replaced.
   * @param webgl The new WebGL value. True if WebGL is enabled.
   * @param prevWebgl The previous WebGL value
   */
  handleWebGlAllowed(webgl = true, prevWebgl = true): void {
    setWebGlTraceType(
      this.plotlyData,
      webgl && this.isWebGlSupported,
      this.webGlTraceIndices
    );

    const needsBlocker = hasUnreplaceableWebGlTraces(this.plotlyData);

    // If WebGL is disabled and there are traces that require WebGL, show a warning that is dismissible on a per-chart basis
    if (needsBlocker && !webgl && !this.hasAcknowledgedWebGlWarning) {
      this.fireBlocker([
        'WebGL is disabled but this chart cannot render without it. Check the Advanced section in the settings to enable WebGL or click below to render with WebGL for this chart.',
      ]);
    } else if (webgl && !prevWebgl && needsBlocker) {
      // clear the blocker but not the acknowledged flag in case WebGL is disabled again
      this.fireBlockerClear(false);
    }
  }

  override fireBlockerClear(isAcknowledged = true): void {
    super.fireBlockerClear();
    this.hasAcknowledgedWebGlWarning =
      isAcknowledged || this.hasAcknowledgedWebGlWarning;
  }

  updateLayout(data: PlotlyChartWidgetData): void {
    const { figure } = data;
    const { plotly } = figure;
    const { layout: plotlyLayout = {} } = plotly;

    // @deephaven/chart Chart component mutates the layout
    // If we want updates like the zoom range, we must only set the layout once on init
    // The title is currently the only thing that can be updated after init
    if (Object.keys(this.layout).length > 0) {
      return;
    }

    this.layout = {
      ...plotlyLayout,
    };
  }

  /**
   * Check if the timezone has changed in the new formatter
   * @param formatter The new formatter
   * @returns True if the timezone has changed
   */
  timeZoneChanged(formatter: Formatter): boolean {
    const timeZone = (
      this.formatter?.getColumnTypeFormatter(
        'datetime'
      ) as DateTimeColumnFormatter
    )?.dhTimeZone.id;

    const newTimeZone = (
      formatter.getColumnTypeFormatter('datetime') as DateTimeColumnFormatter
    )?.dhTimeZone.id;

    return timeZone !== newTimeZone && newTimeZone != null;
  }

  /**
   * Update the calendar object from the data
   * @param data The new data to update the calendar from
   */
  updateCalendar(data: PlotlyChartWidgetData): void {
    const { calendar } = data.figure.deephaven;
    if (calendar != null) {
      // Timezone must be replaced for accurate rangebreaks.
      const timeZone = this.dh.i18n.TimeZone.getTimeZone(calendar.timeZone);
      const newCalendar = {
        ...calendar,
        timeZone,
      } as unknown as DhType.calendar.BusinessCalendar;

      // Holidays should be converted to LocalDate objects so
      // they have all the necessary methods to match the BusinessCalendar interface
      newCalendar.holidays.forEach((holiday, i) => {
        const { date } = holiday;
        // date is a really a string at this point, but it should be a LocalDate object
        const dateObj = new Date(date as unknown as string);
        const year = dateObj.getFullYear();
        const month = dateObj.getMonth();
        const day = dateObj.getDate();
        newCalendar.holidays[i] = {
          ...newCalendar.holidays[i],
          date: {
            valueOf: () => date,
            getYear: () => year,
            getMonthValue: () => month,
            getDayOfMonth: () => day,
            toString: () => date,
          } as unknown as DhType.LocalDateWrapper,
        };
      });

      this.calendar = newCalendar;
    }
  }

  /**
   * Fire an event to update the rangebreaks on the chart.
   * @param formatter The formatter to use to set the rangebreaks. If not provided, the current formatter is used.
   */
  fireRangebreaksUpdated(
    formatter: Formatter | undefined = this.formatter
  ): void {
    if (!formatter) {
      return;
    }

    const layoutUpdate = setRangebreaksFromCalendar(
      formatter,
      this.calendar,
      this.layout,
      this.chartUtils
    );

    if (layoutUpdate) {
      this.fireLayoutUpdated(layoutUpdate);
    }
  }

  /**
   * Unsubscribe from a table.
   * @param id The table ID to unsubscribe from
   */
  unsubscribeTable(id: number): void {
    this.tableSubscriptionMap.get(id)?.close();
    this.tableSubscriptionMap.delete(id);
  }

  /**
   * Fire an event to update the timezone on the chart data if it has changed.
   * @param formatter The new formatter
   */
  fireTimeZoneUpdated(): void {
    this.tableDataMap.forEach((_, tableId) => {
      const table = this.tableReferenceMap.get(tableId);
      if (table) {
        // resubscribe to get the data with the new timezone
        this.unsubscribeTable(tableId);
        this.subscribeTable(tableId);
      }
    });
    this.fireUpdate(this.getData());
  }

  setFormatter(formatter: Formatter): void {
    if (this.timeZoneChanged(formatter)) {
      this.fireRangebreaksUpdated(formatter);
      this.fireTimeZoneUpdated();
    }
    super.setFormatter(formatter);
  }

  handleWidgetUpdated(
    data: PlotlyChartWidgetData,
    references: DhType.Widget['exportedObjects']
  ): void {
    log.debug('handleWidgetUpdated', data, references);
    const {
      figure,
      new_references: newReferences,
      removed_references: removedReferences,
    } = data;
    const { plotly, deephaven } = figure;
    const { layout: plotlyLayout = {} } = plotly;
    this.tableColumnReplacementMap = getDataMappings(data);

    this.plotlyData = plotly.data;

    if (!deephaven.is_user_set_template) {
      removeColorsFromData(
        plotlyLayout?.template?.layout?.colorway ?? [],
        this.plotlyData
      );
    }

    this.defaultValueFormatSet = replaceValueFormat(this.plotlyData);

    // Retrieve the indexes of traces that require WebGL so they can be replaced if WebGL is disabled
    this.webGlTraceIndices = getReplaceableWebGlTraceIndices(this.plotlyData);

    this.handleWebGlAllowed(this.renderOptions?.webgl);

    this.fireRangebreaksUpdated();

    newReferences.forEach(async (id, i) => {
      this.tableDataMap.set(id, {}); // Plot may render while tables are being fetched. Set this to avoid a render error
      const table = (await references[i].fetch()) as DhType.Table;
      this.addTable(id, table).then(() => {
        // The data type map requires the table to be added to the reference map
        this.dataTypeMap = getDataTypeMap(deephaven, this.tableReferenceMap);

        setDefaultValueFormat(
          this.plotlyData,
          this.defaultValueFormatSet,
          this.dataTypeMap,
          this.formatter
        );
      });
    });

    removedReferences.forEach(id => this.removeTable(id));

    // title is the only thing expected to be updated after init from the layout
    if (
      typeof plotlyLayout.title === 'object' &&
      plotlyLayout.title.text != null
    ) {
      this.fireLayoutUpdated({ title: plotlyLayout.title });
    }
  }

  handleFigureUpdated(
    event: DhType.Event<DhType.SubscriptionTableData>,
    tableId: number
  ): void {
    const chartData = this.chartDataMap.get(tableId);
    const tableData = this.tableDataMap.get(tableId);
    if (chartData == null) {
      log.warn('Unknown chartData for this event. Skipping update');
      return;
    }

    if (tableData == null) {
      log.warn('No tableData for this event. Skipping update');
      return;
    }

    const { detail: figureUpdateEvent } = event;
    chartData.update(figureUpdateEvent);
    figureUpdateEvent.columns.forEach(column => {
      const valueTranslator = this.getValueTranslator(
        column.type,
        this.formatter
      );

      const columnData = chartData.getColumn(
        column.name,
        valueTranslator,
        figureUpdateEvent
      );
      tableData[column.name] = columnData;
    });

    if (this.isPaused) {
      this.hasPendingUpdate = true;
      return;
    }

    this.fireUpdate(this.getData());
  }

  async addTable(id: number, table: DhType.Table): Promise<void> {
    if (this.tableReferenceMap.has(id)) {
      return;
    }

    let tableToAdd = table;

    const downsampleInfo = this.getDownsampleInfo(id, table);
    const needsDownsample =
      table.size > PlotlyExpressChartModel.AUTO_DOWNSAMPLE_SIZE;
    const canDownsample = typeof downsampleInfo !== 'string';
    const canFetch = PlotlyExpressChartModel.canFetch(table);
    const shouldDownsample = needsDownsample && !this.isDownsamplingDisabled;

    if (!canDownsample) {
      if (!canFetch) {
        log.debug(`Table ${id} too big to fetch ${table.size} items`);
        this.fireDownsampleFail(
          `Too many items to plot: ${Number(
            table.size
          ).toLocaleString()} items.`
        );
        return;
      }
      if (shouldDownsample) {
        this.fireDownsampleFail(downsampleInfo);
        return;
      }
    }

    if (canDownsample && needsDownsample) {
      this.downsampleMap.set(id, downsampleInfo);
      try {
        this.fireDownsampleStart(null);
        tableToAdd = await downsample(this.dh, downsampleInfo);
        this.fireDownsampleFinish(null);
      } catch (e) {
        this.fireDownsampleFail(e);
        return;
      }
    }

    this.tableReferenceMap.set(id, tableToAdd);
    this.tableDataMap.set(id, {});

    if (this.isSubscribed) {
      this.subscribeTable(id);
    }
  }

  async updateDownsampledTable(id: number): Promise<void> {
    const oldDownsampleInfo = this.downsampleMap.get(id);
    if (oldDownsampleInfo == null) {
      log.error(`No table found for id ${id}`);
      return;
    }

    const downsampleInfo = this.getDownsampleInfo(
      id,
      oldDownsampleInfo.originalTable
    );

    if (typeof downsampleInfo === 'string') {
      this.fireDownsampleFail(downsampleInfo);
      return;
    }

    if (
      areSameAxisRange(downsampleInfo.range, oldDownsampleInfo.range) &&
      downsampleInfo.width === oldDownsampleInfo.width
    ) {
      log.debug('Range and width are the same, skipping downsample');
      return;
    }

    log.debug('Updating downsampled table', downsampleInfo);

    this.fireDownsampleStart(null);
    this.subscriptionCleanupMap.get(id)?.();
    this.tableSubscriptionMap.get(id)?.close();
    this.subscriptionCleanupMap.delete(id);
    this.tableSubscriptionMap.delete(id);
    this.tableReferenceMap.delete(id);
    this.addTable(id, oldDownsampleInfo.originalTable);
  }

  override setDownsamplingDisabled(isDownsamplingDisabled: boolean): void {
    this.isDownsamplingDisabled = isDownsamplingDisabled;
    if (isDownsamplingDisabled && this.widget != null) {
      const widgetData = getWidgetData(this.widget);
      this.handleWidgetUpdated(widgetData, this.widget.exportedObjects);
      this.fireDownsampleFinish(null);
    }
  }

  /**
   * Gets info on how to downsample a table for plotting.
   * @param tableId The tableId to get downsample info for
   * @param table The table to get downsample info for
   * @returns DownsampleInfo if table can be downsampled.
   *          A string of the reason if the table cannot be downsampled.
   *          Null if the table does not need downsampling.
   */
  getDownsampleInfo(
    tableId: number,
    table: DhType.Table
  ): DownsampleInfo | string {
    const downsampleFailMessage = `Plotting ${Number(
      table.size
    ).toLocaleString()} items may be slow.\nAre you sure you want to continue?`;

    const replacementMap = this.tableColumnReplacementMap.get(tableId);

    if (!replacementMap) {
      return 'Nothing to downsample';
    }

    const areAllLines = [...replacementMap.values()]
      .flat()
      .map(path => getPathParts(path)[0])
      .every(seriesIndex => {
        const series = this.plotlyData[parseInt(seriesIndex, 10)];
        return series != null && isLineSeries(series);
      });

    if (!areAllLines) {
      log.debug('Cannot downsample non-line series');
      return downsampleFailMessage;
    }

    let xCol = '';
    let xAxis: Partial<LayoutAxis> | undefined;
    const yCols: string[] = [];
    const replacementEntries = [...replacementMap.entries()];

    for (let i = 0; i < replacementEntries.length; i += 1) {
      const [columnName, paths] = replacementEntries[i];
      const pathParts = paths.map(getPathParts);

      for (let j = 0; j < pathParts.length; j += 1) {
        const [seriesIdx, xOrY] = pathParts[j];
        const series = this.plotlyData[parseInt(seriesIdx, 10)] as PlotData;
        if (xOrY === 'x') {
          if (xCol !== '' && columnName !== xCol) {
            log.debug('Cannot downsample multiple x columns');
            return downsampleFailMessage;
          }
          xCol = columnName;
          const axisName = `${series.xaxis[0]}axis${series.xaxis[1] ?? ''}`;
          xAxis = this.layout[axisName as 'xaxis']; // The cast makes TS happy
          if (xAxis != null && !isLinearAxis(xAxis) && !isAutoAxis(xAxis)) {
            return 'Cannot downsample non-linear x axis';
          }
        } else {
          yCols.push(columnName);
          const axisName = `${series.yaxis[0]}axis${series.yaxis[1] ?? ''}`;
          const yAxis = this.layout[axisName as 'yaxis']; // The cast makes TS happy
          if (yAxis != null && !isLinearAxis(yAxis) && !isAutoAxis(yAxis)) {
            return 'Cannot downsample non-linear y axis';
          }
        }
      }
    }

    if (xAxis == null) {
      return 'Cannot downsample without an x axis';
    }

    // Copy the range in case plotly mutates it
    const range = xAxis.autorange === false ? [...(xAxis.range ?? [])] : null;

    return {
      type: 'linear',
      originalTable: table,
      xCol,
      yCols,
      width: this.getPlotWidth(),
      range,
      rangeType: xAxis.type === 'date' ? 'date' : 'number',
    };
  }

  subscribeTable(id: number): void {
    const table = this.tableReferenceMap.get(id);
    const columnReplacements = this.tableColumnReplacementMap.get(id);

    if (
      table != null &&
      columnReplacements != null &&
      columnReplacements.size > 0 &&
      !this.tableSubscriptionMap.has(id)
    ) {
      this.chartDataMap.set(id, new this.dh.plot.ChartData(table));
      const columnNames = new Set(columnReplacements.keys());
      const columns = table.columns.filter(({ name }) => columnNames.has(name));
      const subscription = table.subscribe(columns);
      this.tableSubscriptionMap.set(id, subscription);
      this.subscriptionCleanupMap.set(
        id,
        subscription.addEventListener<DhType.SubscriptionTableData>(
          this.dh.Table.EVENT_UPDATED,
          e => this.handleFigureUpdated(e, id)
        )
      );
    }
  }

  removeTable(id: number): void {
    this.subscriptionCleanupMap.get(id)?.();
    this.tableSubscriptionMap.get(id)?.close();

    this.tableReferenceMap.delete(id);
    this.downsampleMap.delete(id);
    this.subscriptionCleanupMap.delete(id);
    this.tableSubscriptionMap.delete(id);
    this.chartDataMap.delete(id);
    this.tableDataMap.delete(id);
    this.tableColumnReplacementMap.delete(id);
  }

  override fireUpdate(data: unknown): void {
    super.fireUpdate(data);
    this.hasPendingUpdate = false;

    // TODO: This will fire on first call to `fireUpdate` even though other data
    // may still be loading. We should consider making this smarter to fire after
    // all initial data has loaded.
    // https://github.com/deephaven/deephaven-plugins/issues/267
    if (!this.hasInitialLoadCompleted) {
      this.fireLoadFinished();
      this.hasInitialLoadCompleted = true;
    }
  }

  override setDimensions(rect: DOMRect): void {
    super.setDimensions(rect);
    ChartUtils.getLayoutRanges(this.layout);
    this.downsampleMap.forEach((_, id) => {
      this.updateDownsampledTable(id);
    });
  }

  pauseUpdates(): void {
    this.isPaused = true;
  }

  resumeUpdates(): void {
    this.isPaused = false;
    if (this.hasPendingUpdate) {
      this.fireUpdate(this.getData());
    }
  }

  shouldPauseOnUserInteraction(): boolean {
    return (
      this.hasScene() || this.hasGeo() || this.hasMapbox() || this.hasPolar()
    );
  }

  hasScene(): boolean {
    return this.plotlyData.some(d => 'scene' in d && d.scene != null);
  }

  hasGeo(): boolean {
    return this.plotlyData.some(d => 'geo' in d && d.geo != null);
  }

  hasMapbox(): boolean {
    return this.plotlyData.some(({ type }) => type?.includes('mapbox'));
  }

  hasPolar(): boolean {
    return this.plotlyData.some(({ type }) => type?.includes('polar'));
  }

  getPlotWidth(): number {
    if (!this.rect || !this.rect.width) {
      return 0;
    }

    return Math.max(
      this.rect.width -
        (this.layout.margin?.l ?? 0) -
        (this.layout.margin?.r ?? 0),
      0
    );
  }

  getPlotHeight(): number {
    if (!this.rect || !this.rect.height) {
      return 0;
    }

    return Math.max(
      this.rect.height -
        (this.layout.margin?.t ?? 0) -
        (this.layout.margin?.b ?? 0),
      0
    );
  }

  getTimeZone = memoize(
    (columnType: string, formatter: Formatter | undefined) => {
      if (formatter != null) {
        const dataFormatter = formatter.getColumnTypeFormatter(columnType);
        if (dataFormatter != null) {
          return (dataFormatter as DateTimeColumnFormatter).dhTimeZone;
        }
      }
      return undefined;
    }
  );

  getValueTranslator = memoize(
    (columnType: string, formatter: Formatter | undefined) => {
      const timeZone = this.getTimeZone(columnType, formatter);
      return (value: unknown) => this.chartUtils.unwrapValue(value, timeZone);
    }
  );
}

export default PlotlyExpressChartModel;<|MERGE_RESOLUTION|>--- conflicted
+++ resolved
@@ -1,14 +1,11 @@
 import type { Layout, Data, PlotData, LayoutAxis } from 'plotly.js';
 import type { dh as DhType } from '@deephaven/jsapi-types';
-import { type Formatter } from '@deephaven/jsapi-utils';
+import { DateTimeColumnFormatter, Formatter } from '@deephaven/jsapi-utils';
 import { ChartModel, ChartUtils } from '@deephaven/chart';
 import Log from '@deephaven/log';
 import { ChartEvent, RenderOptions } from '@deephaven/chart/dist/ChartModel';
-<<<<<<< HEAD
 import { DateTimeColumnFormatter, Formatter } from '@deephaven/jsapi-utils';
 import memoize from 'memoizee';
-=======
->>>>>>> eb835e30
 import {
   DownsampleInfo,
   PlotlyChartWidgetData,
@@ -24,16 +21,13 @@
   removeColorsFromData,
   setWebGlTraceType,
   hasUnreplaceableWebGlTraces,
-<<<<<<< HEAD
-  setRangebreaksFromCalendar,
-=======
   isSingleValue,
   replaceValueFormat,
   setDefaultValueFormat,
   getDataTypeMap,
   FormatUpdate,
   IS_WEBGL_SUPPORTED,
->>>>>>> eb835e30
+  setRangebreaksFromCalendar,
 } from './PlotlyExpressChartUtils';
 
 const log = Log.module('@deephaven/js-plugin-plotly-express.ChartModel');
@@ -155,11 +149,10 @@
   hasAcknowledgedWebGlWarning = false;
 
   /**
-<<<<<<< HEAD
    * A calendar object that is used to set rangebreaks on a time axis.
    */
   calendar: DhType.calendar.BusinessCalendar | null = null;
-=======
+
    * The set of parameters that need to be replaced with the default value format.
    */
   defaultValueFormatSet: Set<FormatUpdate> = new Set();
@@ -169,7 +162,6 @@
    * For example, '0/value' -> 'int'
    */
   dataTypeMap: Map<string, string> = new Map();
->>>>>>> eb835e30
 
   override getData(): Partial<Data>[] {
     const hydratedData = [...this.plotlyData];
