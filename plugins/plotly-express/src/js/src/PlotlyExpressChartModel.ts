--- conflicted
+++ resolved
@@ -19,15 +19,12 @@
   removeColorsFromData,
   setWebGlTraceType,
   hasUnreplaceableWebGlTraces,
-<<<<<<< HEAD
   isSingleValue,
   replaceValueFormat,
   setDefaultValueFormat,
   getDataTypeMap,
   FormatUpdate,
-=======
   IS_WEBGL_SUPPORTED,
->>>>>>> 47900a51
 } from './PlotlyExpressChartUtils';
 
 const log = Log.module('@deephaven/js-plugin-plotly-express.ChartModel');
