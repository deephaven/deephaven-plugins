import React, { useCallback, useEffect, useRef, useState } from 'react';
import Plotly from 'plotly.js-dist-min';
<<<<<<< HEAD
import {
  ChartPanel,
  type ChartPanelProps,
} from '@deephaven/dashboard-core-plugins';
import { useApi } from '@deephaven/jsapi-bootstrap';
import PlotlyExpressChartModel from './PlotlyExpressChartModel.js';
import { type PlotlyChartWidget } from './PlotlyExpressChartUtils.js';

export interface PlotlyExpressChartPanelProps
  extends Pick<
    ChartPanelProps,
    | 'Plotly'
    | 'containerRef'
    | 'metadata'
    | 'glContainer'
    | 'glEventHub'
    | 'localDashboardId'
    | 'panelState'
  > {
  fetch(): Promise<PlotlyChartWidget>;
}

function PlotlyExpressChartPanel(props: PlotlyExpressChartPanelProps) {
=======
import { ChartPanel, ChartPanelProps } from '@deephaven/dashboard-core-plugins';
import { ChartTheme } from '@deephaven/chart';
import { type WidgetComponentProps } from '@deephaven/plugin';
import { useApi } from '@deephaven/jsapi-bootstrap';
import PlotlyExpressChartModel from './PlotlyExpressChartModel.js';
import { getWidgetData, getDataMappings } from './PlotlyExpressChartUtils.js';

function PlotlyExpressChartPanel(props: WidgetComponentProps) {
>>>>>>> 52de5353
  const dh = useApi();
  const { fetch, metadata = {}, ...rest } = props;
  const containerRef = useRef<HTMLDivElement>(null);
  const [model, setModel] = useState<PlotlyExpressChartModel>();

  const makeModel = useCallback(async () => {
    const widgetData = await fetch();
    const m = new PlotlyExpressChartModel(dh, widgetData, fetch);
    setModel(m);
    return m;
  }, [dh, fetch]);

  useEffect(
    function handleSceneTicks() {
      // Plotly scenes and geo views reset when our data ticks
      // Pause rendering data updates when the user is manipulating a scene
      if (
        !model ||
        !containerRef.current ||
        !model.shouldPauseOnUserInteraction()
      ) {
        return;
      }

      const container = containerRef.current;

      function handleMouseDown() {
        model?.pauseUpdates();
        // The once option removes the listener after it is called
        window.addEventListener('mouseup', handleMouseUp, { once: true });
      }

      function handleMouseUp() {
        model?.resumeUpdates();
      }

      let wheelTimeout = 0;

      function handleWheel() {
        model?.pauseUpdates();
        window.clearTimeout(wheelTimeout);
        wheelTimeout = window.setTimeout(() => {
          model?.resumeUpdates();
        }, 300);
      }

      container.addEventListener('mousedown', handleMouseDown);
      container.addEventListener('wheel', handleWheel);

      return () => {
        window.clearTimeout(wheelTimeout);
        window.removeEventListener('mouseup', handleMouseUp);
        container.removeEventListener('mousedown', handleMouseDown);
        container.removeEventListener('wheel', handleWheel);
      };
    },
    [model]
  );

  return (
    <ChartPanel
      // eslint-disable-next-line react/jsx-props-no-spreading
      {...(rest as ChartPanelProps)}
      containerRef={containerRef}
      makeModel={makeModel}
      Plotly={Plotly}
      metadata={metadata}
    />
  );
}

PlotlyExpressChartPanel.displayName = 'PlotlyExpressChartPanel';

export default PlotlyExpressChartPanel;<|MERGE_RESOLUTION|>--- conflicted
+++ resolved
@@ -1,39 +1,11 @@
 import React, { useCallback, useEffect, useRef, useState } from 'react';
 import Plotly from 'plotly.js-dist-min';
-<<<<<<< HEAD
-import {
-  ChartPanel,
-  type ChartPanelProps,
-} from '@deephaven/dashboard-core-plugins';
-import { useApi } from '@deephaven/jsapi-bootstrap';
-import PlotlyExpressChartModel from './PlotlyExpressChartModel.js';
-import { type PlotlyChartWidget } from './PlotlyExpressChartUtils.js';
-
-export interface PlotlyExpressChartPanelProps
-  extends Pick<
-    ChartPanelProps,
-    | 'Plotly'
-    | 'containerRef'
-    | 'metadata'
-    | 'glContainer'
-    | 'glEventHub'
-    | 'localDashboardId'
-    | 'panelState'
-  > {
-  fetch(): Promise<PlotlyChartWidget>;
-}
-
-function PlotlyExpressChartPanel(props: PlotlyExpressChartPanelProps) {
-=======
 import { ChartPanel, ChartPanelProps } from '@deephaven/dashboard-core-plugins';
-import { ChartTheme } from '@deephaven/chart';
 import { type WidgetComponentProps } from '@deephaven/plugin';
 import { useApi } from '@deephaven/jsapi-bootstrap';
 import PlotlyExpressChartModel from './PlotlyExpressChartModel.js';
-import { getWidgetData, getDataMappings } from './PlotlyExpressChartUtils.js';
 
 function PlotlyExpressChartPanel(props: WidgetComponentProps) {
->>>>>>> 52de5353
   const dh = useApi();
   const { fetch, metadata = {}, ...rest } = props;
   const containerRef = useRef<HTMLDivElement>(null);
