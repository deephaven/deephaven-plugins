import type { Layout } from 'plotly.js';
import { dh as DhType } from '@deephaven/jsapi-types';
import { TestUtils } from '@deephaven/test-utils';
import { ChartModel } from '@deephaven/chart';
<<<<<<< HEAD
import { Formatter } from '@deephaven/jsapi-utils';
=======
import { type Formatter } from '@deephaven/jsapi-utils';
>>>>>>> eb835e30
import { PlotlyExpressChartModel } from './PlotlyExpressChartModel';
import {
  getWidgetData,
  PlotlyChartWidgetData,
  setDefaultValueFormat,
} from './PlotlyExpressChartUtils';

const SMALL_TABLE = TestUtils.createMockProxy<DhType.Table>({
  columns: [{ name: 'x' }, { name: 'y' }] as DhType.Column[],
  size: 500,
  subscribe: () => TestUtils.createMockProxy(),
});

const LARGE_TABLE = TestUtils.createMockProxy<DhType.Table>({
  columns: [{ name: 'x' }, { name: 'y' }] as DhType.Column[],
  size: 50_000,
  subscribe: () => TestUtils.createMockProxy(),
});

const REALLY_LARGE_TABLE = TestUtils.createMockProxy<DhType.Table>({
  columns: [{ name: 'x' }, { name: 'y' }] as DhType.Column[],
  size: 5_000_000,
  subscribe: () => TestUtils.createMockProxy(),
});

jest.mock('./PlotlyExpressChartUtils', () => ({
  ...jest.requireActual('./PlotlyExpressChartUtils'),
  setDefaultValueFormat: jest.fn(),
}));

function createMockWidget(
  tables: DhType.Table[],
  plotType = 'scatter',
  title: string | Partial<Layout['title']> = 'Test'
) {
  const layoutAxes: Partial<Layout> = {};
  tables.forEach((_, i) => {
    if (i === 0) {
      layoutAxes.xaxis = {};
      layoutAxes.yaxis = {};
    } else {
      layoutAxes[`xaxis${i + 1}` as 'xaxis'] = {};
      layoutAxes[`yaxis${i + 1}` as 'yaxis'] = {};
    }
  });

  const widgetData = {
    type: 'test',
    figure: {
      deephaven: {
        mappings: tables.map((_, i) => ({
          table: i,
          data_columns: {
            x: [`/plotly/data/${i}/x`],
            y: [`/plotly/data/${i}/y`],
          },
        })),
        is_user_set_color: false,
        is_user_set_template: false,
        calendar: {
          timeZone: 'America/New_York',
          businessDays: [
            'MONDAY',
            'TUESDAY',
            'WEDNESDAY',
            'THURSDAY',
            'FRIDAY',
          ],
          holidays: [{ date: '2024-01-01', businessPeriods: [] }],
          businessPeriods: [{ open: '08:00', close: '17:00' }],
        },
      },
      plotly: {
        data: tables.map((_, i) => ({
          type: plotType as 'scatter',
          mode: 'lines',
          xaxis: i === 0 ? 'x' : `x${i + 1}`,
          yaxis: i === 0 ? 'y' : `y${i + 1}`,
        })),
        layout: {
          title,
          ...layoutAxes,
        },
      },
    },
    revision: 0,
    new_references: tables.map((_, i) => i),
    removed_references: [],
  } satisfies PlotlyChartWidgetData;

  return {
    getDataAsString: () => JSON.stringify(widgetData),
    exportedObjects: tables.map(t => ({
      fetch: () => Promise.resolve(t),
      reexport: jest.fn(),
      close: jest.fn(),
    })),
    addEventListener: jest.fn(),
  } satisfies Partial<DhType.Widget> as unknown as DhType.Widget;
}

type DeepPartial<T> = T extends object
  ? {
      [P in keyof T]?: DeepPartial<T[P]>;
    }
  : T;

const mockDownsample = jest.fn(t => t);

const mockDh = {
  calendar: {
    DayOfWeek: {
      values: () => [],
    },
  },
  plot: {
    Downsample: {
      runChartDownsample: mockDownsample,
    },
    ChartData: (() =>
      TestUtils.createMockProxy()) as unknown as typeof DhType.plot.ChartData,
  },
  Table: {
    EVENT_UPDATED: 'updated',
  },
  Widget: {
    EVENT_MESSAGE: 'message',
  },
  i18n: {
    TimeZone: {
      getTimeZone: () => ({ id: 'America/New_York', standardOffset: 300 }),
    },
  },
} satisfies DeepPartial<typeof DhType> as unknown as typeof DhType;

const mockDhChicago = {
  calendar: {
    DayOfWeek: {
      values: () => [],
    },
  },
  plot: {
    Downsample: {
      runChartDownsample: mockDownsample,
    },
    ChartData: (() =>
      TestUtils.createMockProxy()) as unknown as typeof DhType.plot.ChartData,
  },
  Table: {
    EVENT_UPDATED: 'updated',
  },
  Widget: {
    EVENT_MESSAGE: 'message',
  },
  i18n: {
    TimeZone: {
      getTimeZone: () => ({ id: 'America/Chicago', standardOffset: 300 }),
    },
  },
} satisfies DeepPartial<typeof DhType> as unknown as typeof DhType;

// toHaveBeenLastCalledWith etc. do not actually check for the correct event type like this does
const checkEventTypes = (mockSubscribe: jest.Mock, eventTypes: string[]) => {
  const { calls } = mockSubscribe.mock;
  expect(calls.length).toBe(eventTypes.length);
  for (let i = 0; i < calls.length; i += 1) {
    expect(calls[i][0].type).toBe(eventTypes[i]);
  }
};

beforeEach(() => {
  jest.resetAllMocks();
});

describe('PlotlyExpressChartModel', () => {
  it('should create a new instance of PlotlyExpressChartModel', () => {
    const mockWidget = createMockWidget([]);

    const chartModel = new PlotlyExpressChartModel(
      mockDh,
      mockWidget,
      jest.fn()
    );

    expect(chartModel.isSubscribed).toBe(false);
    expect(chartModel.layout).toEqual(
      JSON.parse(mockWidget.getDataAsString()).figure.plotly.layout
    );
  });

  it('should subscribe', async () => {
    const mockWidget = createMockWidget([]);
    const chartModel = new PlotlyExpressChartModel(
      mockDh,
      mockWidget,
      jest.fn()
    );

    await chartModel.subscribe(jest.fn());
    expect(chartModel.isSubscribed).toBe(true);
  });

  it('should not downsample line charts when the table is small', async () => {
    const mockWidget = createMockWidget([SMALL_TABLE]);
    const chartModel = new PlotlyExpressChartModel(
      mockDh,
      mockWidget,
      jest.fn()
    );

    const mockSubscribe = jest.fn();
    await chartModel.subscribe(mockSubscribe);
    await new Promise(process.nextTick); // Subscribe and addTable are async
    expect(mockDownsample).toHaveBeenCalledTimes(0);
    expect(mockSubscribe).toHaveBeenCalledTimes(0);
  });

  it('should downsample line charts when the table is big', async () => {
    const mockWidget = createMockWidget([LARGE_TABLE]);
    const chartModel = new PlotlyExpressChartModel(
      mockDh,
      mockWidget,
      jest.fn()
    );

    const mockSubscribe = jest.fn();
    await chartModel.subscribe(mockSubscribe);
    await new Promise(process.nextTick); // Subscribe and addTable are async
    expect(mockDownsample).toHaveBeenCalledTimes(1);
    expect(mockSubscribe).toHaveBeenCalledTimes(2);

    checkEventTypes(mockSubscribe, [
      ChartModel.EVENT_DOWNSAMPLESTARTED,
      ChartModel.EVENT_DOWNSAMPLEFINISHED,
    ]);
  });

  it('should downsample only the required tables', async () => {
    const mockWidget = createMockWidget([
      SMALL_TABLE,
      LARGE_TABLE,
      REALLY_LARGE_TABLE,
    ]);
    const chartModel = new PlotlyExpressChartModel(
      mockDh,
      mockWidget,
      jest.fn()
    );

    const mockSubscribe = jest.fn();
    await chartModel.subscribe(mockSubscribe);
    await new Promise(process.nextTick); // Subscribe and addTable are async
    expect(mockDownsample).toHaveBeenCalledTimes(2);
    expect(mockSubscribe).toHaveBeenCalledTimes(4);

    checkEventTypes(mockSubscribe, [
      ChartModel.EVENT_DOWNSAMPLESTARTED,
      ChartModel.EVENT_DOWNSAMPLESTARTED,
      ChartModel.EVENT_DOWNSAMPLEFINISHED,
      ChartModel.EVENT_DOWNSAMPLEFINISHED,
    ]);
  });

  it('should fail to downsample for non-line plots', async () => {
    const mockWidget = createMockWidget([LARGE_TABLE], 'scatterpolar');
    const chartModel = new PlotlyExpressChartModel(
      mockDh,
      mockWidget,
      jest.fn()
    );

    const mockSubscribe = jest.fn();
    await chartModel.subscribe(mockSubscribe);
    await new Promise(process.nextTick); // Subscribe and addTable are async
    expect(mockDownsample).toHaveBeenCalledTimes(0);
    expect(mockSubscribe).toHaveBeenCalledTimes(1);

    checkEventTypes(mockSubscribe, [ChartModel.EVENT_DOWNSAMPLEFAILED]);
  });

  it('should fetch non-line plots under the max threshold with downsampling disabled', async () => {
    const mockWidget = createMockWidget([LARGE_TABLE], 'scatterpolar');
    const chartModel = new PlotlyExpressChartModel(
      mockDh,
      mockWidget,
      jest.fn()
    );

    const mockSubscribe = jest.fn();
    chartModel.isDownsamplingDisabled = true;
    await chartModel.subscribe(mockSubscribe);
    await new Promise(process.nextTick); // Subscribe and addTable are async
    expect(mockDownsample).toHaveBeenCalledTimes(0);
    expect(mockSubscribe).toHaveBeenCalledTimes(0);
  });

  it('should not fetch non-line plots over the max threshold with downsampling disabled', async () => {
    const mockWidget = createMockWidget([REALLY_LARGE_TABLE], 'scatterpolar');
    const chartModel = new PlotlyExpressChartModel(
      mockDh,
      mockWidget,
      jest.fn()
    );

    const mockSubscribe = jest.fn();
    chartModel.isDownsamplingDisabled = true;
    await chartModel.subscribe(mockSubscribe);
    await new Promise(process.nextTick); // Subscribe and addTable are async
    expect(mockDownsample).toHaveBeenCalledTimes(0);
    expect(mockSubscribe).toHaveBeenCalledTimes(1);

    checkEventTypes(mockSubscribe, [ChartModel.EVENT_DOWNSAMPLEFAILED]);
  });

  it('should swap replaceable WebGL traces without blocker events if WebGL is disabled or reenabled', async () => {
    const mockWidget = createMockWidget([SMALL_TABLE], 'scattergl');
    const chartModel = new PlotlyExpressChartModel(
      mockDh,
      mockWidget,
      jest.fn()
    );

    // Assume WebGL is supported in case it's false in the test environment
    chartModel.isWebGlSupported = true;

    const mockSubscribe = jest.fn();
    await chartModel.subscribe(mockSubscribe);
    await new Promise(process.nextTick); // Subscribe is async
    chartModel.setRenderOptions({ webgl: true });
    expect(chartModel.plotlyData[0].type).toBe('scattergl');
    chartModel.setRenderOptions({ webgl: false });
    expect(chartModel.plotlyData[0].type).toBe('scatter');
    chartModel.setRenderOptions({ webgl: true });
    expect(chartModel.plotlyData[0].type).toBe('scattergl');

    // No events should be emitted since the trace is replaceable
    expect(mockSubscribe).toHaveBeenCalledTimes(0);
  });

  it('should swap replaceable WebGL traces without blocker events if WebGL is not supported', async () => {
    const mockWidget = createMockWidget([SMALL_TABLE], 'scattergl');
    const chartModel = new PlotlyExpressChartModel(
      mockDh,
      mockWidget,
      jest.fn()
    );

    // Assume WebGL is not supported in case it's true in the test environment
    chartModel.isWebGlSupported = false;

    const mockSubscribe = jest.fn();
    await chartModel.subscribe(mockSubscribe);
    await new Promise(process.nextTick); // Subscribe is async
    chartModel.setRenderOptions({ webgl: true });
    expect(chartModel.plotlyData[0].type).toBe('scatter');
    chartModel.setRenderOptions({ webgl: false });
    expect(chartModel.plotlyData[0].type).toBe('scatter');
    chartModel.setRenderOptions({ webgl: true });
    expect(chartModel.plotlyData[0].type).toBe('scatter');

    // No events should be emitted since the trace is replaceable
    expect(mockSubscribe).toHaveBeenCalledTimes(0);
  });

  it('should emit blocker events only if unreplaceable WebGL traces are present and WebGL is disabled, then blocker clear events when reenabled', async () => {
    const mockWidget = createMockWidget([SMALL_TABLE], 'scatter3d');
    const chartModel = new PlotlyExpressChartModel(
      mockDh,
      mockWidget,
      jest.fn()
    );

    const mockSubscribe = jest.fn();
    await chartModel.subscribe(mockSubscribe);
    await new Promise(process.nextTick); // Subscribe is async
    chartModel.setRenderOptions({ webgl: true });
    // no calls because the chart has webgl enabled
    expect(mockSubscribe).toHaveBeenCalledTimes(0);
    chartModel.setRenderOptions({ webgl: false });
    // blocking event should be emitted
    expect(mockSubscribe).toHaveBeenCalledTimes(1);

    chartModel.setRenderOptions({ webgl: true });
    // blocking clear event should be emitted, but this doesn't count as an acknowledge
    expect(mockSubscribe).toHaveBeenCalledTimes(2);

    expect(chartModel.hasAcknowledgedWebGlWarning).toBe(false);
    // if user had accepted the rendering (simulated by fireBlockerClear), no EVENT_BLOCKER event should be emitted again
    chartModel.fireBlockerClear();
    chartModel.setRenderOptions({ webgl: false });
    expect(mockSubscribe).toHaveBeenCalledTimes(3);

    checkEventTypes(mockSubscribe, [
      ChartModel.EVENT_BLOCKER,
      ChartModel.EVENT_BLOCKER_CLEAR,
      ChartModel.EVENT_BLOCKER_CLEAR,
    ]);
  });

  it('should emit layout update events if the formatter is updated', async () => {
    const mockWidget = createMockWidget([SMALL_TABLE], 'line');
    const chartModel = new PlotlyExpressChartModel(
      mockDh,
      mockWidget,
      jest.fn()
    );
    const formatter = new Formatter(mockDh);
    const formatterChicago = new Formatter(mockDhChicago);

    const mockSubscribe = jest.fn();
    await chartModel.subscribe(mockSubscribe);
    await new Promise(process.nextTick); // Subscribe is async
    expect(mockSubscribe).toHaveBeenCalledTimes(0);

    chartModel.setFormatter(formatter);
    // since a calendar is provided and the formatter is set for the first time, the layout and data should be updated
    // three calls are made because fireTimeZoneUpdated calls fireUpdated, which fires fireLoadFinished the first time
    expect(mockSubscribe).toHaveBeenCalledTimes(3);

    chartModel.setFormatter(formatterChicago);
    // since the timezone is different, the layout should be updated and the data should be updated
    expect(mockSubscribe).toHaveBeenCalledTimes(5);

    chartModel.setFormatter(formatterChicago);
    // no updates should be emitted since the formatter is the same
    expect(mockSubscribe).toHaveBeenCalledTimes(5);

    checkEventTypes(mockSubscribe, [
      ChartModel.EVENT_LAYOUT_UPDATED,
      ChartModel.EVENT_UPDATED,
      ChartModel.EVENT_LOADFINISHED,
      ChartModel.EVENT_LAYOUT_UPDATED,
      ChartModel.EVENT_UPDATED,
    ]);
  });

  it('should call setDefaultValueFormat when the formatter is updated', async () => {
    const mockWidget = createMockWidget([SMALL_TABLE], 'scatter');
    const chartModel = new PlotlyExpressChartModel(
      mockDh,
      mockWidget,
      jest.fn()
    );

    const mockSubscribe = jest.fn();
    await chartModel.subscribe(mockSubscribe);
    await new Promise(process.nextTick); // Subscribe is async
    const mockFormatter = TestUtils.createMockProxy<Formatter>();
    expect(setDefaultValueFormat).toHaveBeenCalledTimes(1);
    chartModel.setFormatter(mockFormatter);
    expect(setDefaultValueFormat).toHaveBeenCalledTimes(2);
  });

  it('should emit layout update events if a widget is updated and has a title', async () => {
    const mockWidget = createMockWidget([SMALL_TABLE], 'scatter', {
      text: 'Test',
    });
    const chartModel = new PlotlyExpressChartModel(
      mockDh,
      mockWidget,
      jest.fn()
    );

    const mockSubscribe = jest.fn();
    await chartModel.subscribe(mockSubscribe);
    await new Promise(process.nextTick);
    if (chartModel.widget instanceof Object) {
      chartModel.handleWidgetUpdated(
        getWidgetData(chartModel.widget),
        chartModel.widget.exportedObjects
      );
    }
    expect(mockSubscribe).toHaveBeenCalledTimes(2);
    expect(mockSubscribe).toHaveBeenLastCalledWith(
      new CustomEvent(ChartModel.EVENT_LAYOUT_UPDATED)
    );
  });
});<|MERGE_RESOLUTION|>--- conflicted
+++ resolved
@@ -2,11 +2,7 @@
 import { dh as DhType } from '@deephaven/jsapi-types';
 import { TestUtils } from '@deephaven/test-utils';
 import { ChartModel } from '@deephaven/chart';
-<<<<<<< HEAD
 import { Formatter } from '@deephaven/jsapi-utils';
-=======
-import { type Formatter } from '@deephaven/jsapi-utils';
->>>>>>> eb835e30
 import { PlotlyExpressChartModel } from './PlotlyExpressChartModel';
 import {
   getWidgetData,
