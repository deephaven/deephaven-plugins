--- conflicted
+++ resolved
@@ -12,7 +12,6 @@
 
 ## Examples
 
-<<<<<<< HEAD
 ### A basic OHLC plot
 
 Visualize the key summary statics of a single continuous variable as it evolves. This plot is functionally similar to a candlestick plot, but has a different appearance.
@@ -44,10 +43,9 @@
     low="low",
     close="close",
 )
-=======
+```
 
 ## API Reference
 ```{eval-rst}
 .. autofunction:: deephaven.plot.express.ohlc
->>>>>>> 8cbee84a
 ```