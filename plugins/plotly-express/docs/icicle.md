--- conflicted
+++ resolved
@@ -6,7 +6,6 @@
 
 Icicle plots are appropriate when the data have a hierarchical structure. Each level of the hierarchy consists of a categorical variable and an associated numeric variable with a value for each unique category.
 
-<<<<<<< HEAD
 #### What are icicle plots useful for?
 
 - **Hierarchical Data Representation**: Icicle charts are particularly useful for visualizing hierarchical data, such as organizational structures, file directories, or nested categorical data. They provide a clear and intuitive way to represent multiple levels of hierarchy in a single view.
@@ -34,11 +33,9 @@
 
 # create a basic icicle plot by specifying the categories, the values of interest, and a single root 'world'
 continent_population = dx.icicle(gapminder_recent.update("world = `world`"), names="continent", values="pop", parents="world")
-=======
-## Examples
+```
 
 ## API Reference
 ```{eval-rst}
 .. autofunction:: deephaven.plot.express.icicle
->>>>>>> 8cbee84a
 ```