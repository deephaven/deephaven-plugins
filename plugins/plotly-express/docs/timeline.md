# Timeline Plot

Timeline plots offer a way to visualize time-related data, displaying events, durations, or activities along a time axis. Developers can utilize these plots for applications that require users to understand temporal patterns and relationships, such as project management, event scheduling, and historical data analysis.

<<<<<<< HEAD
#### When is a timeline plot appropriate?

A timeline plot is appropriate when the data contain a categorical variable whose categories become relevant in different places across a timeline. An example may be the years that various members in a band have been active - some may have been activate for the duration of the band's career, others may have only appeared in the early days and then left, some may have passed away and been replaced, and so on. Timeline plots are very often used to display this data, such as [this timeline plot](https://en.wikipedia.org/wiki/Metallica#Timeline) detailing the member composition of the band Metallica over the course of their career.

## Examples

### A basic timeline plot

Visualize the amount of time that each category in a column met a specific criteria.

:::note
This timeline plot example uses complex Deephaven operations to produce a table fit for the plot type. You will need to execute the collapsed code block to run this example.
:::

<details>
  <summary>Timeline table creation</summary>
  
    ```python test-set=1 order=null
    import deephaven.plot.express as dx
    from deephaven import agg
    from deephaven import updateby as uby
    gapminder = dx.data.gapminder() # import a ticking version of the Gapminder dataset

    # compute average GDP per continent per year, then compute year-over-year absolute change in GDP per continent
    continent_gdp_delta = (
        gapminder
        .view(["continent", "year", "month", "gdpPercap"])
        .agg_by(agg.avg("avgGdpPercap = gdpPercap"), by=["continent", "year"])
        .update_by(uby.delta("avgGdpPercapDelta = avgGdpPercap"), by="continent")
    )

    # compute year-over-year percent change in GDP per continent, then get the continent with largest percent growth per year
    largest_gdp_growth = (
        continent_gdp_delta
        .join(
            continent_gdp_delta.update_view("year = year + 1"),
            on=["year", "continent"], joins="prevAvgGdpPercap = avgGdpPercap")
        .update_view("pctAvgGdpPercapChange = avgGdpPercapDelta / prevAvgGdpPercap")
        .sort(["year", "pctAvgGdpPercapChange"])
        .last_by("year")
        .view(["year", "largestGrowth = continent"])
    )

    # create indicator column for whether the growth leader changes
    growth_leaders = (
        largest_gdp_growth
        .natural_join(
            largest_gdp_growth.update_view("year = year + 1"),
            on="year", joins="prevLargestGrowth = largestGrowth")
        .update_view([
            "growthLeaderChange = (year == 1953) || largestGrowth != prevLargestGrowth ? true : false",
        ])
    )

    # create start_time and end_time columns for when each continent dropped in and out of the leader spot
    timeline_table = (
        merge([
            growth_leaders.where("growthLeaderChange == true"),
            growth_leaders.tail(1)
        ])
        .update_by(uby.rolling_group_tick("yearChange = year", rev_ticks=1, fwd_ticks=1))
        .where("yearChange.size() == 2")
        .update_view("yearsLeading = yearChange[1] - yearChange[0]")
        .update_view([
            "startYear = toInstant(LocalDate.of((int)year, 1, 1), '00:00:00', 'UTC')",
            "endYear = toInstant(LocalDate.of((int)(year + yearsLeading), 1, 1), '00:00:00', 'UTC')"
        ])
        .view(["largestGrowth", "startYear", "endYear"])
    )
    ```
</details>

```python test-set=1 order=largest_gdp_growth_plot
import deephaven.plot.express as dx

# create a timeline plot using the table created above
largest_gdp_growth_plot = dx.timeline(timeline_table, x_start="startYear", x_end="endYear", y="largestGrowth")
=======
## Examples


## API Reference
```{eval-rst}
.. autofunction:: deephaven.plot.express.timeline
>>>>>>> 8cbee84a
```<|MERGE_RESOLUTION|>--- conflicted
+++ resolved
@@ -2,7 +2,6 @@
 
 Timeline plots offer a way to visualize time-related data, displaying events, durations, or activities along a time axis. Developers can utilize these plots for applications that require users to understand temporal patterns and relationships, such as project management, event scheduling, and historical data analysis.
 
-<<<<<<< HEAD
 #### When is a timeline plot appropriate?
 
 A timeline plot is appropriate when the data contain a categorical variable whose categories become relevant in different places across a timeline. An example may be the years that various members in a band have been active - some may have been activate for the duration of the band's career, others may have only appeared in the early days and then left, some may have passed away and been replaced, and so on. Timeline plots are very often used to display this data, such as [this timeline plot](https://en.wikipedia.org/wiki/Metallica#Timeline) detailing the member composition of the band Metallica over the course of their career.
@@ -80,12 +79,9 @@
 
 # create a timeline plot using the table created above
 largest_gdp_growth_plot = dx.timeline(timeline_table, x_start="startYear", x_end="endYear", y="largestGrowth")
-=======
-## Examples
-
+```
 
 ## API Reference
 ```{eval-rst}
 .. autofunction:: deephaven.plot.express.timeline
->>>>>>> 8cbee84a
 ```