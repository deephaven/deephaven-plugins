# Treemap Plot

Treemap plots are a data visualization technique used to represent hierarchical data in a space-filling manner. They display data as nested rectangles or squares, where the size and color of each rectangle represent the values or categories within the hierarchy. Developers can create treemaps to provide users with an efficient and visually intuitive way to explore hierarchical data structures and understand relationships between categories and subcategories, making them a valuable tool for various applications that involve hierarchical data presentation, analysis, and exploration.

#### When are treemap plots appropriate?

Treemap plots are appropriate when the data have a hierarchical structure. Each level of the hierarchy consists of a categorical variable and an associated numeric variable with a value for each unique category.

<<<<<<< HEAD
#### What are treemap plots useful for?

- **Hierarchical Data Visualization**: Treemap plots are valuable for visualizing hierarchical data structures with multiple levels of nested categories or relationships. Developers can use treemaps to represent data in a space-efficient manner, making them suitable for applications where data has complex hierarchical organizations.
- **Hierarchical Data Comparison**: Treemaps can be used to compare data within hierarchical structures, allowing users to understand the distribution of categories and their relative sizes. Developers can implement features that enable users to compare data across multiple hierarchies or time periods.
- **Data Summarization**: Treemaps are effective for summarizing large amounts of hierarchical data into a compact, visual format. Developers can use treemaps to provide users with an overview of hierarchical data, and users can drill down into specific categories for more detailed information.

## Examples

### A basic treemap plot

```python order=continent_population,gapminder_recent,gapminder
import deephaven.plot.express as dx
gapminder = dx.data.gapminder() # import a ticking version of the Gapminder dataset

# create table of only the most recent year of data, compute total population for each continent
gapminder_recent = (
    gapminder
    .last_by("country")
    .view(["continent", "pop"])
    .sum_by("continent")
)

# create a basic treemap plot by specifying the categories, the values of interest, and a single root 'world'
continent_population = dx.treemap(gapminder_recent.update("world = `world`"), names="continent", values="pop", parents="world")
=======
## Examples


## API Reference
```{eval-rst}
.. autofunction:: deephaven.plot.express.treemap
>>>>>>> 8cbee84a
```<|MERGE_RESOLUTION|>--- conflicted
+++ resolved
@@ -6,7 +6,6 @@
 
 Treemap plots are appropriate when the data have a hierarchical structure. Each level of the hierarchy consists of a categorical variable and an associated numeric variable with a value for each unique category.
 
-<<<<<<< HEAD
 #### What are treemap plots useful for?
 
 - **Hierarchical Data Visualization**: Treemap plots are valuable for visualizing hierarchical data structures with multiple levels of nested categories or relationships. Developers can use treemaps to represent data in a space-efficient manner, making them suitable for applications where data has complex hierarchical organizations.
@@ -31,12 +30,9 @@
 
 # create a basic treemap plot by specifying the categories, the values of interest, and a single root 'world'
 continent_population = dx.treemap(gapminder_recent.update("world = `world`"), names="continent", values="pop", parents="world")
-=======
-## Examples
-
+```
 
 ## API Reference
 ```{eval-rst}
 .. autofunction:: deephaven.plot.express.treemap
->>>>>>> 8cbee84a
 ```