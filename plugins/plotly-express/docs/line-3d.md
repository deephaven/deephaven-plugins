# 3D Line Plot

3D line plots are a data visualization technique that displays data points as connected line segments in a three-dimensional space. They are used to visualize and continuous variables that depend on two continuous independent variables, facilitating the exploration of patterns, trends, and relationships within the data.

#### When are 3D line plots appropriate?

3D scatter plots are appropriate when a continuous reponse variable depends on two continuous explanatory variables. If there is an additional categorical variable that the response variable depends on, shapes or colors can be used in the scatter plot to distinguish the categories. Further, line plots are preferable to scatter plots when the explanatory variables are ordered.

#### What are 3D line plots useful for?

- **Multidimensional Data Visualization**: They allow for the representation of data in a 3D space, providing a more comprehensive view of complex relationships.
- **Trend Exploration**: 3D line plots are useful for exploring and understanding trends, patterns, and variations in data within a 3D space, making them valuable in scientific and engineering fields.
- **Data Interaction**: They enable the visualization of data interactions within three-dimensional datasets, aiding in the analysis of data dependencies and correlations.

Alternatives to 3D line plots include:

- **Scatter Plots with Color or Size Mapping**: These can be used to represent three variables with the addition of color or size mapping to signify the third dimension.
- **Surface Plots**: When visualizing continuous data over a 3D space, surface plots may be more appropriate, as they create a continuous surface representation.

<<<<<<< HEAD
## Examples

### A basic 3D line plot

Visualize a 3D plot by specifying each of the x, y, and z components. Click and drag on the resulting chart to rotate it for new perspectives.

```python order=spiral_plot,spiral
import deephaven.plot.express as dx
from deephaven import time_table

# create a simple spiral dataset
spiral = time_table("PT0.01s").update_view(
    ["X = sin(ii / 100)", "Y = cos(ii / 100)", "Z = 4 * ii / 100"]
)

# create a basic 3d line plot by specifying each spatial component
spiral_plot = dx.line_3d(t, x="X", y="Y", z="Z")
=======

## API Reference
```{eval-rst}
.. autofunction:: deephaven.plot.express.line_3d
>>>>>>> 8cbee84a
```<|MERGE_RESOLUTION|>--- conflicted
+++ resolved
@@ -17,7 +17,6 @@
 - **Scatter Plots with Color or Size Mapping**: These can be used to represent three variables with the addition of color or size mapping to signify the third dimension.
 - **Surface Plots**: When visualizing continuous data over a 3D space, surface plots may be more appropriate, as they create a continuous surface representation.
 
-<<<<<<< HEAD
 ## Examples
 
 ### A basic 3D line plot
@@ -35,10 +34,9 @@
 
 # create a basic 3d line plot by specifying each spatial component
 spiral_plot = dx.line_3d(t, x="X", y="Y", z="Z")
-=======
+```
 
 ## API Reference
 ```{eval-rst}
 .. autofunction:: deephaven.plot.express.line_3d
->>>>>>> 8cbee84a
 ```