--- conflicted
+++ resolved
@@ -6,7 +6,6 @@
 
 Area plots are appropriate when the data contain a continuous response variable that directly depends on a continuous explanatory variable, such as time. Further, the response variable can be broken down into contributions from each of several independent categories, and those categories are represented by an additional categorical variable. 
 
-<<<<<<< HEAD
 #### What are area plots are useful for?
 
 - **Visualizing Trends Over Time**: Area plots are great for displaying the trend of a single continuous variable. The filled areas can make it easier to see the magnitude of changes and trends compared to line plots.
@@ -43,12 +42,9 @@
 
 # the `by` uses unique values in the supplied column to color the plot according to those column values
 area_plot_multi = dx.area(large_countries_population, x="year", y="pop", by="country")
-=======
-## Examples
-
+```
 
 ## API Reference
 ```{eval-rst}
 .. autofunction:: deephaven.plot.express.area
->>>>>>> 8cbee84a
 ```