# Sunburst Plot

Sunburst plots are a data visualization technique used to represent hierarchical data with a radial layout. They display data as nested rings or sectors, where each level of the hierarchy is represented by a ring, and each category or subcategory is shown as a sector within the ring. Sunburst plots provide an effective way to visualize hierarchical data structures and the relationships between different levels and categories within the data, making them a valuable tool for understanding complex data hierarchies.

Sunburst plots are appropriate when the data have a hierarchical structure. Each level of the hierarchy consists of a categorical variable and an associated numeric variable with a value for each unique category.

### What are sunburst plots useful for?

- **Hierarchical Data Visualization**: Sunburst plots are valuable for visualizing hierarchical data structures, making them suitable for applications where data has multiple levels of nested categories or relationships. Developers can use sunburst plots to represent data in a manner that clearly illustrates the hierarchical organization of information.
- **Tree Maps Replacement**: Sunburst plots can be an alternative to tree maps for visualizing hierarchical data. Developers can use sunburst plots to present hierarchical data in a space-efficient and visually appealing manner. This can be particularly beneficial in applications where screen real estate is limited, and users need to view hierarchical data with an interactive and intuitive interface.
- **Drill-Down Data Exploration**: Developers can implement sunburst plots for drill-down data exploration, allowing users to interactively explore and delve deeper into hierarchical data by clicking on sectors to reveal lower-level categories or information. This use case is valuable in applications that require detailed hierarchical data analysis.

## Examples

### A basic sunburst plot

Visualize a hierarchical dataset as concentric circles, with the size of each group decreasing in a counter-clockwise fashion. Use the `names` argument to specify the column name for each group's labels, the `values` argument to specify the column name for each group's values, and the `parents` column to specify the root category of the chart.

```python order=sunburst_plot,gapminder_recent,gapminder
import deephaven.plot.express as dx
gapminder = dx.data.gapminder()

# create table of only the most recent year of data, compute total population for each continent
gapminder_recent = (
    gapminder
    .last_by("Country")
    .view(["Continent", "Pop"])
    .sum_by("Continent")
    .update("World = `World`")
)

sunburst_plot = dx.sunburst(gapminder_recent, names="Continent", values="Pop", parents="World")
```

<<<<<<< HEAD
![Sunburst Plot Basic Example](./_assets/sunburst_plot.png)
=======
# A nested sunburst plot with branch values

By default, the `branchvalues` argument is set to `"remainder"`.
Keep the default if the values column should be added to the sum of its children to get the value for a node.
If the values column is equal to the sum of its children, set `branchvalues` to `"total"`.

```python
import deephaven.plot.express as dx
from deephaven import merge

data = dx.data.gapminder(ticking=False)

countries = data.last_by("Country").view(["Name=Country", "Pop", "Parent=Continent"])

# Sum country population by continent
continents = (
    countries.drop_columns("Name")
    .sum_by("Parent")
    .view(["Name=Parent", "Pop", "Parent=`World`"])
)

# Sum continent population
world = (
    continents.view("Pop").sum_by().view(["Name=`World`", "Pop", "Parent=(String)null"])
)

merged_gapminder = merge([world, continents, countries])

# Since the values column is equal to the sum of it's children, set branchvalues to "total"
sunburst_nested = dx.sunburst(
    merged_gapminder, names="Name", values="Pop", parents="Parent", branchvalues="total"
)
```
>>>>>>> 89426230

## API Reference

```{eval-rst}
.. dhautofunction:: deephaven.plot.express.sunburst
```<|MERGE_RESOLUTION|>--- conflicted
+++ resolved
@@ -32,9 +32,8 @@
 sunburst_plot = dx.sunburst(gapminder_recent, names="Continent", values="Pop", parents="World")
 ```
 
-<<<<<<< HEAD
 ![Sunburst Plot Basic Example](./_assets/sunburst_plot.png)
-=======
+
 # A nested sunburst plot with branch values
 
 By default, the `branchvalues` argument is set to `"remainder"`.
@@ -68,7 +67,6 @@
     merged_gapminder, names="Name", values="Pop", parents="Parent", branchvalues="total"
 )
 ```
->>>>>>> 89426230
 
 ## API Reference
 
