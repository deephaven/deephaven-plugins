--- conflicted
+++ resolved
@@ -6,7 +6,6 @@
 
 Sunburst plots are appropriate when the data have a hierarchical structure. Each level of the hierarchy consists of a categorical variable and an associated numeric variable with a value for each unique category.
 
-<<<<<<< HEAD
 #### What are sunburst plots useful for?
 
 - **Hierarchical Data Visualization**: Sunburst plots are valuable for visualizing hierarchical data structures, making them suitable for applications where data has multiple levels of nested categories or relationships. Developers can use sunburst plots to represent data in a manner that clearly illustrates the hierarchical organization of information.
@@ -33,11 +32,9 @@
 
 # create a basic sunburst plot by specifying the categories, the values of interest, and a single root 'world'
 continent_population = dx.sunburst(gapminder_recent.update("world = `world`"), names="continent", values="pop", parents="world")
-=======
-## Examples
+```
 
 ## API Reference
 ```{eval-rst}
 .. autofunction:: deephaven.plot.express.sunburst
->>>>>>> 8cbee84a
 ```