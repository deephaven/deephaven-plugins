# Sunburst Plot

Sunburst plots are a data visualization technique used to represent hierarchical data with a radial layout. They display data as nested rings or sectors, where each level of the hierarchy is represented by a ring, and each category or subcategory is shown as a sector within the ring. Sunburst plots provide an effective way to visualize hierarchical data structures and the relationships between different levels and categories within the data, making them a valuable tool for understanding complex data hierarchies.

Sunburst plots are appropriate when the data have a hierarchical structure. Each level of the hierarchy consists of a categorical variable and an associated numeric variable with a value for each unique category.

### What are sunburst plots useful for?

- **Hierarchical Data Visualization**: Sunburst plots are valuable for visualizing hierarchical data structures, making them suitable for applications where data has multiple levels of nested categories or relationships. Developers can use sunburst plots to represent data in a manner that clearly illustrates the hierarchical organization of information.
- **Tree Maps Replacement**: Sunburst plots can be an alternative to tree maps for visualizing hierarchical data. Developers can use sunburst plots to present hierarchical data in a space-efficient and visually appealing manner. This can be particularly beneficial in applications where screen real estate is limited, and users need to view hierarchical data with an interactive and intuitive interface.
- **Drill-Down Data Exploration**: Developers can implement sunburst plots for drill-down data exploration, allowing users to interactively explore and delve deeper into hierarchical data by clicking on sectors to reveal lower-level categories or information. This use case is valuable in applications that require detailed hierarchical data analysis.

## Examples

### A basic sunburst plot

Visualize a hierarchical dataset as concentric circles, with the size of each group decreasing in a counter-clockwise fashion. Use the `names` argument to specify the column name for each group's labels, the `values` argument to specify the column name for each group's values, and the `parents` column to specify the root category of the chart.

```python order=sunburst_plot,gapminder_recent,gapminder
import deephaven.plot.express as dx
gapminder = dx.data.gapminder()

# create table of only the most recent year of data, compute total population for each continent
gapminder_recent = (
    gapminder
    .last_by("Country")
    .view(["Continent", "Pop"])
    .sum_by("Continent")
    .update("World = `World`")
)

sunburst_plot = dx.sunburst(gapminder_recent, names="Continent", values="Pop", parents="World")
```

<<<<<<< HEAD
### A sunburst plot with path

Instead of manually aggregating and passing in `names` and `parents`, use the `path` argument to specify the hierarchy of the data. The first column is the root category, and the last column is the leaf category. The values are automatically summed up.

```python order=treemap_path_plot,gapminder
import deephaven.plot.express as dx

gapminder = dx.data.gapminder().update_view("World = `World`")

sunburst_path_plot = dx.sunburst(gapminder, path=["World", "Continent", "Country"], values="Pop")
=======
![Sunburst Plot Basic Example](./_assets/sunburst_plot.png)

# A nested sunburst plot with branch values

By default, the `branchvalues` argument is set to `"remainder"`.
Keep the default if the values column should be added to the sum of its children to get the value for a node.
If the values column is equal to the sum of its children, set `branchvalues` to `"total"`.

```python
import deephaven.plot.express as dx
from deephaven import merge

data = dx.data.gapminder(ticking=False)

countries = data.last_by("Country").view(["Name=Country", "Pop", "Parent=Continent"])

# Sum country population by continent
continents = (
    countries.drop_columns("Name")
    .sum_by("Parent")
    .view(["Name=Parent", "Pop", "Parent=`World`"])
)

# Sum continent population
world = (
    continents.view("Pop").sum_by().view(["Name=`World`", "Pop", "Parent=(String)null"])
)

merged_gapminder = merge([world, continents, countries])

# Since the values column is equal to the sum of it's children, set branchvalues to "total"
sunburst_nested = dx.sunburst(
    merged_gapminder, names="Name", values="Pop", parents="Parent", branchvalues="total"
)
>>>>>>> 2bada89f
```

## API Reference

```{eval-rst}
.. dhautofunction:: deephaven.plot.express.sunburst
```<|MERGE_RESOLUTION|>--- conflicted
+++ resolved
@@ -32,7 +32,8 @@
 sunburst_plot = dx.sunburst(gapminder_recent, names="Continent", values="Pop", parents="World")
 ```
 
-<<<<<<< HEAD
+![Sunburst Plot Basic Example](./_assets/sunburst_plot.png)
+
 ### A sunburst plot with path
 
 Instead of manually aggregating and passing in `names` and `parents`, use the `path` argument to specify the hierarchy of the data. The first column is the root category, and the last column is the leaf category. The values are automatically summed up.
@@ -43,8 +44,7 @@
 gapminder = dx.data.gapminder().update_view("World = `World`")
 
 sunburst_path_plot = dx.sunburst(gapminder, path=["World", "Continent", "Country"], values="Pop")
-=======
-![Sunburst Plot Basic Example](./_assets/sunburst_plot.png)
+```
 
 # A nested sunburst plot with branch values
 
@@ -78,7 +78,6 @@
 sunburst_nested = dx.sunburst(
     merged_gapminder, names="Name", values="Pop", parents="Parent", branchvalues="total"
 )
->>>>>>> 2bada89f
 ```
 
 ## API Reference
