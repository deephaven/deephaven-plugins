--- conflicted
+++ resolved
@@ -4,20 +4,12 @@
 
 #### What are funnel plots useful for?
 
-<<<<<<< HEAD
 - **Progression Analysis**: When you need to analyze the progression, attrition, or conversion rates of data as it moves through different stages and by categories.
 - **Sequential Processes**: Funnel plots are suitable for visualizing data within sequential processes, where data typically funnels through various stages.
 - **Data Distribution**: When you want to gain insights into the distribution of data at each stage within a process, and you can represent multiple categories as stacked bars for comparative analysis.
 - **Efficiency Assessment**: To assess the efficiency and effectiveness of a process, particularly when evaluating the attrition or conversion of elements at each stage.
-=======
-1. **Progression Analysis**: When you need to analyze the progression, attrition, or conversion rates of data as it moves through different stages and by categories.
-2. **Sequential Processes**: Funnel plots are suitable for visualizing data within sequential processes, where data typically funnels through various stages.
-3. **Data Distribution**: When you want to gain insights into the distribution of data at each stage within a process, and you can represent multiple categories as stacked bars for comparative analysis.
-4. **Efficiency Assessment**: To assess the efficiency and effectiveness of a process, particularly when evaluating the attrition or conversion of elements at each stage.
-
 
 ## API Reference
 ```{eval-rst}
 .. autofunction:: deephaven.plot.express.funnel
-```
->>>>>>> 8cbee84a
+```