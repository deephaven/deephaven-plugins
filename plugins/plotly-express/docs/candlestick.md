# Candlestick Plot

Candlestick plots are a financial data visualization tool commonly used in technical analysis. Similar to an OHLC, they also represent the open, close, high, and low prices of a financial instrument for a specific time period, providing insights into price movements and patterns, and aiding in the identification of trends and potential reversal points in financial markets.

Interpreting a candlestick chart involves understanding the visual representation of price data within a specific time frame. Each candlestick consists of a rectangular "body" representing the price range between the opening and closing prices, with the "wick" or "shadow" lines extending above and below the body indicating the high and low prices during that time period.

In a bullish (upward, typically shown as green) candlestick, the open is typically at the bottom of the body, and the close is at the top, indicating a price increase. In a bearish (downward, typically shown as red) candlestick, the open is at the top of the body, and the close is at the bottom, suggesting a price decrease. One can use these patterns, along with the length of the wicks and the context of adjacent candlesticks, to analyze trends.

#### What are candlestick plots useful for?

- **Analyzing Financial Markets**: They are a standard tool in technical analysis for understanding price movements, identifying trends, and potential reversal points in financial markets, such as stocks, forex, and cryptocurrencies.
- **Short to Medium-Term Trading**: Candlestick patterns are well-suited for short to medium-term trading strategies, where timely decisions are based on price patterns and trends over a specific time frame.
- **Pattern Recognition**: They aid in recognizing and interpreting common candlestick patterns, which can provide insights into market sentiment and potential price movements.
- **Visualizing Variation in Price Data**: Candlestick charts offer a visually intuitive way to represent variability in price data, making them valuable for traders and analysts who prefer a visual approach to data analysis.

## Examples

<<<<<<< HEAD
### A basic candlestick plot

Visualize the key summary statics of a single continuous variable as it evolves.

```python order=candlestick_plot,stocks_1min_ohlc,stocks
import deephaven.plot.express as dx
import deephaven.agg as agg
stocks = dx.data.stocks()  # import the example stock market data set

# compute ohlc per symbol for each minute
stocks_1min_ohlc = stocks.update_view(
    "binnedTimestamp = lowerBin(timestamp, 'PT1m')"
).agg_by(
    [
        agg.first("open=price"),
        agg.max_("high=price"),
        agg.min_("low=price"),
        agg.last("close=price"),
    ],
    by=["sym", "binnedTimestamp"],
)

# create a basic candlestick plot - the `open`, `high`, `low`, and `close` arguments must be specified
candlestick_plot = dx.candlestick(
    stocks_1min_ohlc.where("sym == `DOG`"),
    x="binnedTimestamp",
    open="open",
    high="high",
    low="low",
    close="close",
)
=======
## API Reference
```{eval-rst}
.. autofunction:: deephaven.plot.express.candlestick
>>>>>>> 8cbee84a
```<|MERGE_RESOLUTION|>--- conflicted
+++ resolved
@@ -15,7 +15,6 @@
 
 ## Examples
 
-<<<<<<< HEAD
 ### A basic candlestick plot
 
 Visualize the key summary statics of a single continuous variable as it evolves.
@@ -47,9 +46,9 @@
     low="low",
     close="close",
 )
-=======
+```
+
 ## API Reference
 ```{eval-rst}
 .. autofunction:: deephaven.plot.express.candlestick
->>>>>>> 8cbee84a
 ```