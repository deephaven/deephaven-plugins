import { useEffect, useMemo, useState } from 'react';
import { LoadingOverlay } from '@deephaven/components';
import type { dh as DhType } from '@deephaven/jsapi-types';
import { type WidgetComponentProps } from '@deephaven/plugin';
import { useApi } from '@deephaven/jsapi-bootstrap';
import Log from '@deephaven/log';
import { getSettings, RootState } from '@deephaven/redux';
import { useSelector } from 'react-redux';
import { themeQuartz } from '@ag-grid-community/theming';
import type { AgGridReactProps } from '@ag-grid-community/react';
<<<<<<< HEAD
// import { ServerSideRowModelModule } from '@ag-grid-enterprise/server-side-row-model';
import { ViewportRowModelModule } from '@ag-grid-enterprise/viewport-row-model';
=======
import { ServerSideRowModelModule } from '@ag-grid-enterprise/server-side-row-model';
import { RowGroupingModule } from '@ag-grid-enterprise/row-grouping';
>>>>>>> e032ef5d
import AgGridServerSideView from './AgGridServerSideView';
import AgGridDhTheme from './AgGridDhTheme';
import customStyles from './AgGridCustomStyles.css?inline';

const log = Log.module('@deephaven/js-plugin-ag-grid/AgGridView');

/**
 * Fetches an AgGrid widget from the server and fetches the underlying table provided by the widget.
 * Then passes the table to AgGridView to display the table in an AG Grid.
 */
export function AgGridWidget(
  props: WidgetComponentProps<DhType.Widget>
): JSX.Element {
  const dh = useApi();
  const settings = useSelector(getSettings<RootState>);
  const { fetch } = props;
  const [table, setTable] = useState<DhType.Table>();

  const gridDensity = settings?.gridDensity;
  const theme = useMemo(
    () => themeQuartz.withParams(AgGridDhTheme.getThemeParams(gridDensity)),
    [gridDensity]
  );

  const agGridProps: AgGridReactProps = useMemo(
    () => ({
<<<<<<< HEAD
      modules: [ViewportRowModelModule],
=======
      modules: [RowGroupingModule, ServerSideRowModelModule],
>>>>>>> e032ef5d
      defaultColDef: {
        filterParams: {
          buttons: ['reset', 'apply'],
        },
      },
      rowSelection: {
        mode: 'multiRow',
        checkboxes: false,
        headerCheckbox: false,
        enableClickSelection: true,
      },
      suppressCellFocus: true,
      theme,
    }),
    [theme]
  );

  /** First we load the widget object. This is the object that is sent from the server in AgGridMessageStream. */
  useEffect(() => {
    let cancelled = false;
    async function init() {
      log.debug('Fetching widget');
      const widget: DhType.Widget = await fetch();
      const newTable =
        (await widget.exportedObjects[0].fetch()) as DhType.Table;
      if (!cancelled) {
        log.info('AgGridView loaded table', newTable);
        setTable(newTable);
      }
    }

    init();

    return () => {
      cancelled = true;
    };
  }, [dh, fetch]);

  return table != null ? (
    <div className="ui-table-container">
      <style>{customStyles}</style>
      <AgGridServerSideView
        table={table}
        settings={settings}
        agGridProps={agGridProps}
      />
    </div>
  ) : (
    <LoadingOverlay />
  );
}

export default AgGridWidget;<|MERGE_RESOLUTION|>--- conflicted
+++ resolved
@@ -8,13 +8,10 @@
 import { useSelector } from 'react-redux';
 import { themeQuartz } from '@ag-grid-community/theming';
 import type { AgGridReactProps } from '@ag-grid-community/react';
-<<<<<<< HEAD
 // import { ServerSideRowModelModule } from '@ag-grid-enterprise/server-side-row-model';
 import { ViewportRowModelModule } from '@ag-grid-enterprise/viewport-row-model';
-=======
 import { ServerSideRowModelModule } from '@ag-grid-enterprise/server-side-row-model';
 import { RowGroupingModule } from '@ag-grid-enterprise/row-grouping';
->>>>>>> e032ef5d
 import AgGridServerSideView from './AgGridServerSideView';
 import AgGridDhTheme from './AgGridDhTheme';
 import customStyles from './AgGridCustomStyles.css?inline';
@@ -41,11 +38,11 @@
 
   const agGridProps: AgGridReactProps = useMemo(
     () => ({
-<<<<<<< HEAD
-      modules: [ViewportRowModelModule],
-=======
-      modules: [RowGroupingModule, ServerSideRowModelModule],
->>>>>>> e032ef5d
+      modules: [
+        RowGroupingModule,
+        ServerSideRowModelModule,
+        ViewportRowModelModule,
+      ],
       defaultColDef: {
         filterParams: {
           buttons: ['reset', 'apply'],
