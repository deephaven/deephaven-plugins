--- conflicted
+++ resolved
@@ -111,64 +111,10 @@
     log.error('Request failed:', error);
   }
 
-<<<<<<< HEAD
-  /**
-   * Create a new viewport subscription, closing the old one if it exists, and sets up
-   * listeners to update AG Grid when viewport data is updated.
-   *
-   * @param api AG Grid API instance
-   * @param firstRow Index of first viewport row
-   * @param lastRow Index of last viewport row
-   * @param filters Filters to apply to the table
-   * @param sorts Sorts to apply to the table
-   */
-  createViewportSubscription(
-    api: GridApi,
-    firstRow: number,
-    lastRow: number,
-    filters?: DhType.FilterCondition[],
-    sorts?: DhType.Sort[]
-  ): void {
-    log.debug('Creating new viewport subscription', firstRow, lastRow, sorts);
-
-    this.viewportSubscription?.close();
-
-    if (filters) this.table.applyFilter(filters);
-    if (sorts) this.table.applySort(sorts);
-    this.viewportSubscription = this.table.setViewport(firstRow, lastRow);
-    this.viewportSubscription?.addEventListener<DhType.ViewportData>(
-      this.dh.Table.EVENT_UPDATED,
-      ({ detail: newViewportData }) => {
-        log.debug('Updated', newViewportData);
-
-        // Map from the row index to the new data for that row
-        const rowUpdates = new Map<number, unknown>();
-        newViewportData.rows.forEach((row, index) => {
-          rowUpdates.set(
-            index + newViewportData.offset,
-            this.extractViewportRow(row, newViewportData.columns)
-          );
-        });
-
-        api.forEachNode((node, index) => {
-          if (rowUpdates.has(index)) {
-            node.setData(rowUpdates.get(index));
-          } else {
-            log.warn('No row update for index', index, typeof index);
-          }
-        });
-
-        // Updating table size here as the SIZECHANGED event doesn't fire on either the
-        // table or subscription in some cases. This should be fixed in DH-19071.
-        api.setRowCount(this.table.size);
-      }
-    );
-=======
   private handleTableUpdate(event: DhType.Event<DhType.ViewportData>): void {
     log.debug('Table updated', event.detail);
     const { detail: newViewportData } = event;
     const { api } = this;
->>>>>>> e032ef5d
 
     if (api == null) {
       log.warn('AG Grid API is not set, ignoring table update');
