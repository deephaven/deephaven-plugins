--- conflicted
+++ resolved
@@ -71,8 +71,6 @@
 my_labeled_value_numbers_example = ui_labeled_value_numbers_example()
 ```
 
-<<<<<<< HEAD
-=======
 An object with a `start` and `end` property can be passed to the `value` prop in order to format a numeric range.
 
 ```python
@@ -336,7 +334,6 @@
 my_labeled_value_datetime_range_timezone = labeled_value_datetime_range_timezone()
 ```
 
->>>>>>> 08dcbce2
 ## Label position
 
 By default, the label is positioned above the labeled value, but it can be moved to the side using the `label_position` prop.
