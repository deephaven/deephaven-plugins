# Labeled Value

A labeled value displays a non-editable value with a label.

## Example

```python
from deephaven import ui


my_labeled_value_basic = ui.labeled_value(label="File name", value="Budget.xls")
```

<<<<<<< HEAD
=======
![Labeled Value Basic Example](../_assets/labeled_value_basic.png)

>>>>>>> b26a87de
## Value

A labeled value accepts numbers, dates, strings, and lists of strings in the `value` prop.

```python
from deephaven import ui
import datetime


@ui.component
def ui_labeled_value_examples():
    return [
        ui.labeled_value(label="File name", value="Budget.xls"),
        ui.labeled_value(label="Number of expenses in Budget file", value=123),
        ui.labeled_value(
            label="Pizza toppings", value=["Pizza", "Pineapple", "Mushroom", "Garlic"]
        ),
        ui.labeled_value(label="Today's date", value=datetime.datetime.today().date()),
    ]


my_labeled_value_values_examples = ui_labeled_value_examples()
```

## Numbers

When passing a number into a labeled value, the `format_options` prop dictates how the value is displayed. There are 3 styles supported by this parameter: Percentage, Currency, and Units.

Note that this prop is compatible with the options of [Intl.NumberFormat](https://developer.mozilla.org/en-US/docs/Web/JavaScript/Reference/Global_Objects/NumberFormat).

```python
from deephaven import ui


@ui.component
def ui_labeled_value_numbers_example():
    return [
        ui.labeled_value(
            label="Percent completed",
            value=0.89,
            format_options={"style": "percent"},
        ),
        ui.labeled_value(
            label="Withdrawal amount",
            value=2350.50,
            format_options={"style": "currency", "currency": "USD"},
        ),
        ui.labeled_value(
            label="Height of Burj Khalifa",
            value=32600,
            format_options={"style": "unit", "unit": "inch"},
        ),
    ]


my_labeled_value_numbers_example = ui_labeled_value_numbers_example()
```

<<<<<<< HEAD
An object with a `start` and `end` property can be passed to the `value` prop in order to format a numeric range.

```python
from deephaven import ui


my_number_range = ui.labeled_value(
    label="Price range",
    value={"start": 150, "end": 400},
    format_options={"style": "currency", "currency": "USD", "minimumFractionDigits": 0},
)
```

## Dates and time

`ui.labeled_value` accepts the following date types as inputs:

- `None`
- `LocalDate`
- `ZonedDateTime`
- `Instant`
- `int`
- `str`
- `datetime.datetime`
- `numpy.datetime64`
- `pandas.Timestamp`

When passing a `int` or `str` into the `value` prop, `format_options` with a `date_format` parameter must be specified to indicate that it should be parsed as a date. See more about date formatting in the next section.

```python
from deephaven import ui, time_table
from deephaven.time import dh_now
import datetime


_table = time_table(period="PT1s").reverse()


@ui.component
def labeled_value_datetime():
    timestamp = ui.use_cell_data(_table)

    return [
        ui.labeled_value(label="Instant", value=dh_now()),
        ui.labeled_value(label="Pandas timestamp", value=timestamp),
        ui.labeled_value(
            label="Date string",
            value="2035-01-31T12:30:00.12345Z",
            format_options={"date_format": ""},
        ),
        ui.labeled_value(
            label="Nanoseconds",
            value=2053877400123450000,
            format_options={"date_format": ""},
        ),
        ui.labeled_value(
            label="Python datetime",
            value=datetime.datetime(2035, 1, 31, 12, 30, 0),
        ),
    ]


my_labeled_value_datetime = labeled_value_datetime()
```

### Formatting dates

By default, dates and times are formatted according to the DateTime format set in user settings. An empty string can be passed to when passing a `str` or `int` date value to indicate that the default formatting behavior should be used.

If more precision or another format is desired, datetime values can be formatted using the `format_options` property. To do so, pass an object with a `date_format` property string that follows [the GWT Java DateTimeFormat syntax](https://www.gwtproject.org/javadoc/latest/com/google/gwt/i18n/client/DateTimeFormat.html) with additional support for nanoseconds. You may provide up to 9 `S` characters after the decimal to represent partial seconds down to nanoseconds. Below are examples of patterns that can be used to format dates.

```python
from deephaven import ui
from deephaven.time import dh_now


@ui.component
def labeled_value_datetime_formatting():
    now = dh_now()

    return [
        ui.labeled_value(
            label="12-hr time", value=now, format_options={"date_format": "h:mm a"}
        ),
        ui.labeled_value(
            label="Day, abbreviated month, year",
            value=now,
            format_options={"date_format": "d MMM yyyy"},
        ),
        ui.labeled_value(
            label="Day of week, full month, day, year, 24-hr time",
            value=now,
            format_options={"date_format": "EEEE, MMMM dd, yyyy HH:mm:ss"},
        ),
        ui.labeled_value(
            label="Timestamp in nanoseconds",
            value=now,
            format_options={"date_format": "yyyy-MM-dd'T'HH:mm:ss.SSSSSSSSS z"},
        ),
    ]


my_labeled_value_datetime_formatting = labeled_value_datetime_formatting()
```

### Timezones

By default, dates and times are displayed in the timezone set in user settings. If the provided date is already timezone aware, such is the case with a `ZonedDateTime`, its timezone will be used. If a different timezone is desired, it can be overridden by passing an object to the `format_options` prop containing a `timezone` property corresponding to a timezone identification string. See the [list of timezones supported by Deephaven](https://deephaven.io/core/client-api/javascript/classes/dh.i18n.TimeZone.html).

```python
from deephaven import ui


@ui.component
def labeled_value_datetime_timezone():
    date = "2035-01-31T12:30:00.12345Z"
    zoned_date = "2035-01-31T12:30:00.12345 America/Los_Angeles"
    default_date_format = {"date_format": ""}

    return [
        ui.labeled_value(
            label="User settings timezone",
            value=date,
            format_options=default_date_format,
        ),
        ui.labeled_value(
            label="Provided timezone from date string",
            value=zoned_date,
            format_options=default_date_format,
        ),
        ui.labeled_value(
            label="Overridden with timezone property",
            value=zoned_date,
            format_options={**default_date_format, "timezone": "America/Halifax"},
        ),
    ]


my_labeled_value_datetime_timezone = labeled_value_datetime_timezone()
```

### Date ranges

An object with a `start` and `end` property can be passed to the `value` prop in order to display a date range. The same date types listed above in [dates and times](./labeled_value.md#dates-and-time) are also accepted for the `start` and `end` props. The formatting options are the same as for individual dates, and will be applied to both dates.

```python
from deephaven import ui


@ui.component
def labeled_value_datetime_range_format():
    time_range = {"start": "2035-01-31T12:30:00Z", "end": "2035-01-31T16:30:00Z"}
    day_range = {"start": "2035-01-31", "end": "2035-02-01"}
    default_date_format = {"date_format": ""}

    return [
        ui.labeled_value(
            label="Default format time range",
            value=time_range,
            format_options=default_date_format,
        ),
        ui.labeled_value(
            label="Custom format time range",
            value=time_range,
            format_options={"date_format": "MMMM d, yyyy, h:mm a z"},
        ),
        ui.labeled_value(
            label="Default format day range",
            value=day_range,
            format_options=default_date_format,
        ),
        ui.labeled_value(
            label="Custom format day range",
            value=day_range,
            format_options={"date_format": "MMMM d, yyyy"},
        ),
    ]


my_labeled_value_datetime_range_format = labeled_value_datetime_range_format()
```

By default, both dates in the range will be displayed using the timezone set in user settings. If either of the provided date is already timezone aware, its timezone will be used. If both the dates passed in are timezone aware, the timezone of the `start` date will be used to display both dates. However, this can be overridden using the `format_options.timezone` prop to [set the display timezone](./labeled_value.md#timezones) for both dates.

```python
from deephaven import ui


@ui.component
def labeled_value_datetime_range_timezone():
    date_range = {"start": "2035-01-31T12:30:00Z", "end": "2035-02-01T12:30:00Z"}
    zoned_date_range = {
        "start": "2035-01-31T12:30:00Z",
        "end": "2035-02-01T23:30:00 Asia/Tokyo",
    }
    both_zoned_date_range = {
        "start": "2035-01-31T12:30:00 America/Los_Angeles",
        "end": "2035-02-01T23:30:00 Asia/Tokyo",
    }
    default_date_format = {"date_format": ""}

    return [
        ui.labeled_value(
            label="User settings timezone",
            value=date_range,
            format_options=default_date_format,
        ),
        ui.labeled_value(
            label="Provided timezone from one date",
            value=zoned_date_range,
            format_options=default_date_format,
        ),
        ui.labeled_value(
            label="Provided timezone from both dates",
            value=both_zoned_date_range,
            format_options=default_date_format,
        ),
        ui.labeled_value(
            label="Overridden with timezone property",
            value=both_zoned_date_range,
            format_options={**default_date_format, "timezone": "America/Halifax"},
        ),
    ]


my_labeled_value_datetime_range_timezone = labeled_value_datetime_range_timezone()
```

=======
>>>>>>> b26a87de
## Label position

By default, the label is positioned above the labeled value, but it can be moved to the side using the `label_position` prop.

```python
from deephaven import ui


my_labeled_value_label_position_example = ui.labeled_value(
    label="File name", value="Onboarding.pdf", label_position="side", label_align="end"
)
```

## Contextual Help

Using the `contextual_help` prop, a `ui.contextual_help` can be placed next to the labeled value to provide additional information.

```python
from deephaven import ui


my_labeled_value_contextual_help_example = ui.labeled_value(
    label="File name",
    value="Onboarding.pdf",
    contextual_help=ui.contextual_help(
        heading="Info about the onboarding document", content="Sample content"
    ),
)
```

## API reference

```{eval-rst}
.. dhautofunction:: deephaven.ui.labeled_value
```<|MERGE_RESOLUTION|>--- conflicted
+++ resolved
@@ -11,11 +11,8 @@
 my_labeled_value_basic = ui.labeled_value(label="File name", value="Budget.xls")
 ```
 
-<<<<<<< HEAD
-=======
 ![Labeled Value Basic Example](../_assets/labeled_value_basic.png)
 
->>>>>>> b26a87de
 ## Value
 
 A labeled value accepts numbers, dates, strings, and lists of strings in the `value` prop.
@@ -74,7 +71,6 @@
 my_labeled_value_numbers_example = ui_labeled_value_numbers_example()
 ```
 
-<<<<<<< HEAD
 An object with a `start` and `end` property can be passed to the `value` prop in order to format a numeric range.
 
 ```python
@@ -303,8 +299,6 @@
 my_labeled_value_datetime_range_timezone = labeled_value_datetime_range_timezone()
 ```
 
-=======
->>>>>>> b26a87de
 ## Label position
 
 By default, the label is positioned above the labeled value, but it can be moved to the side using the `label_position` prop.
