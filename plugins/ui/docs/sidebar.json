{
  "config": {
    "name": "deephaven.ui Docs"
  },
  "nav": [
    {
      "label": "Main",
      "sidebar": "main"
    }
  ],
  "sidebars": {
    "main": [
      {
        "label": "Introduction",
        "path": "README.md"
      },
      {
        "label": "Installation",
        "path": "installation.md"
      },
      {
        "label": "Tutorial",
        "path": "tutorial.md"
      },
      {
        "label": "Architecture",
        "path": "architecture.md"
      },
      {
        "label": "Describing the UI",
        "collapsible": false,
        "items": [
          {
            "label": "Your First Component",
            "path": "describing/your_first_component.md"
          },
          {
            "label": "Importing and Exporting Components",
            "path": "describing/importing_and_exporting_components.md"
          },
          {
            "label": "Component Rules",
            "path": "describing/component_rules.md"
          },
          {
            "label": "Using Hooks",
            "path": "describing/use_hooks.md"
          },
          {
            "label": "Working with Tables",
            "path": "describing/work_with_tables.md"
          },
          {
            "label": "Conditional Rendering",
            "path": "describing/conditional_rendering.md"
          },
          {
            "label": "Render Lists",
            "path": "describing/render_lists.md"
          },
          {
            "label": "Pure Components",
            "path": "describing/pure_components.md"
          },
          {
            "label": "Your UI as a Tree",
            "path": "describing/your-ui-as-a-tree.md"
          }
        ]
      },
      {
        "label": "Add Interactivity",
        "items": [
          {
<<<<<<< HEAD
            "label": "State as a Snapshot",
            "path": "add-interactivity/state-as-a-snapshot.md"
=======
            "label": "Respond to Events",
            "path": "add-interactivity/respond-to-events.md"
>>>>>>> 17c66350
          }
        ]
      },
      {
        "label": "Components",
        "items": [
          {
            "label": "action_button",
            "path": "components/action_button.md"
          },
          {
            "label": "action_group",
            "path": "components/action_group.md"
          },
          {
            "label": "action_menu",
            "path": "components/action_menu.md"
          },
          {
            "label": "avatar",
            "path": "components/avatar.md"
          },
          {
            "label": "badge",
            "path": "components/badge.md"
          },
          {
            "label": "button",
            "path": "components/button.md"
          },
          {
            "label": "button_group",
            "path": "components/button_group.md"
          },
          {
            "label": "calendar",
            "path": "components/calendar.md"
          },
          {
            "label": "checkbox",
            "path": "components/checkbox.md"
          },
          {
            "label": "checkbox_group",
            "path": "components/checkbox_group.md"
          },
          {
            "label": "combo_box",
            "path": "components/combo_box.md"
          },
          {
            "label": "contextual_help",
            "path": "components/contextual_help.md"
          },
          {
            "label": "dashboard",
            "path": "components/dashboard.md"
          },
          {
            "label": "date_field",
            "path": "components/date_field.md"
          },
          {
            "label": "date_picker",
            "path": "components/date_picker.md"
          },
          {
            "label": "date_range_picker",
            "path": "components/date_range_picker.md"
          },
          {
            "label": "dialog",
            "path": "components/dialog.md"
          },
          {
            "label": "dialog_trigger",
            "path": "components/dialog_trigger.md"
          },
          {
            "label": "divider",
            "path": "components/divider.md"
          },
          {
            "label": "flex",
            "path": "components/flex.md"
          },
          {
            "label": "form",
            "path": "components/form.md"
          },
          {
            "label": "fragment",
            "path": "components/fragment.md"
          },
          {
            "label": "heading",
            "path": "components/heading.md"
          },
          {
            "label": "icon",
            "path": "components/icon.md"
          },
          {
            "label": "illustrated_message",
            "path": "components/illustrated_message.md"
          },
          {
            "label": "image",
            "path": "components/image.md"
          },
          {
            "label": "inline_alert",
            "path": "components/inline_alert.md"
          },
          {
            "label": "link",
            "path": "components/link.md"
          },
          {
            "label": "list_view",
            "path": "components/list_view.md"
          },
          {
            "label": "logic_button",
            "path": "components/logic_button.md"
          },
          {
            "label": "markdown",
            "path": "components/markdown.md"
          },
          {
            "label": "menu",
            "path": "components/menu.md"
          },
          {
            "label": "menu_trigger",
            "path": "components/menu_trigger.md"
          },
          {
            "label": "meter",
            "path": "components/meter.md"
          },
          {
            "label": "number_field",
            "path": "components/number_field.md"
          },
          {
            "label": "panel",
            "path": "components/panel.md"
          },
          {
            "label": "picker",
            "path": "components/picker.md"
          },
          {
            "label": "progress_bar",
            "path": "components/progress_bar.md"
          },
          {
            "label": "progress_circle",
            "path": "components/progress_circle.md"
          },
          {
            "label": "radio_group",
            "path": "components/radio_group.md"
          },
          {
            "label": "range_calendar",
            "path": "components/range_calendar.md"
          },
          {
            "label": "range_slider",
            "path": "components/range_slider.md"
          },
          {
            "label": "search_field",
            "path": "components/search_field.md"
          },
          {
            "label": "slider",
            "path": "components/slider.md"
          },
          {
            "label": "switch",
            "path": "components/switch.md"
          },
          {
            "label": "table",
            "path": "components/table.md"
          },
          {
            "label": "tabs",
            "path": "components/tabs.md"
          },
          {
            "label": "text",
            "path": "components/text.md"
          },
          {
            "label": "text_area",
            "path": "components/text_area.md"
          },
          {
            "label": "text_field",
            "path": "components/text_field.md"
          },
          {
            "label": "time_field",
            "path": "components/time_field.md"
          },
          {
            "label": "toast",
            "path": "components/toast.md"
          },
          {
            "label": "toggle_button",
            "path": "components/toggle_button.md"
          },
          {
            "label": "view",
            "path": "components/view.md"
          }
        ]
      },
      {
        "label": "Hooks",
        "items": [
          {
            "label": "Overview",
            "path": "hooks/overview.md"
          },
          {
            "label": "use_boolean",
            "path": "hooks/use_boolean.md"
          },
          {
            "label": "use_callback",
            "path": "hooks/use_callback.md"
          },
          {
            "label": "use_cell_data",
            "path": "hooks/use_cell_data.md"
          },
          {
            "label": "use_column_data",
            "path": "hooks/use_column_data.md"
          },
          {
            "label": "use_effect",
            "path": "hooks/use_effect.md"
          },
          {
            "label": "use_liveness_scope",
            "path": "hooks/use_liveness_scope.md"
          },
          {
            "label": "use_memo",
            "path": "hooks/use_memo.md"
          },
          {
            "label": "use_ref",
            "path": "hooks/use_ref.md"
          },
          {
            "label": "use_render_queue",
            "path": "hooks/use_render_queue.md"
          },
          {
            "label": "use_row_data",
            "path": "hooks/use_row_data.md"
          },
          {
            "label": "use_row_list",
            "path": "hooks/use_row_list.md"
          },
          {
            "label": "use_state",
            "path": "hooks/use_state.md"
          },
          {
            "label": "use_table_data",
            "path": "hooks/use_table_data.md"
          },
          {
            "label": "use_table_listener",
            "path": "hooks/use_table_listener.md"
          }
        ]
      }
    ]
  }
}<|MERGE_RESOLUTION|>--- conflicted
+++ resolved
@@ -72,13 +72,12 @@
         "label": "Add Interactivity",
         "items": [
           {
-<<<<<<< HEAD
+            "label": "Respond to Events",
+            "path": "add-interactivity/respond-to-events.md"
+          },
+          {
             "label": "State as a Snapshot",
             "path": "add-interactivity/state-as-a-snapshot.md"
-=======
-            "label": "Respond to Events",
-            "path": "add-interactivity/respond-to-events.md"
->>>>>>> 17c66350
           }
         ]
       },
