--- conflicted
+++ resolved
@@ -34,13 +34,12 @@
             "path": "describing/importing_and_exporting_components.md"
           },
           {
-<<<<<<< HEAD
+            "label": "Working with Tables",
+            "path": "describing/work_with_tables.md"
+          },
+          {
             "label": "Conditional Rendering",
             "path": "describing/conditional_rendering.md"
-=======
-            "label": "Working with Tables",
-            "path": "describing/work_with_tables.md"
->>>>>>> 6e733506
           }
         ]
       },
