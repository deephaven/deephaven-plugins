{
  "config": {
    "name": "deephaven.ui Docs"
  },
  "nav": [
    {
      "label": "Main",
      "sidebar": "main"
    }
  ],
  "sidebars": {
    "main": [
      {
        "label": "Introduction",
        "path": "README.md"
      },
      {
        "label": "Installation",
        "path": "installation.md"
      },
      {
        "label": "Tutorial",
        "path": "tutorial.md"
      },
      {
        "label": "Architecture",
        "path": "architecture.md"
      },
      {
        "label": "Describing the UI",
        "collapsible": false,
        "items": [
          {
            "label": "Your First Component",
            "path": "describing/your_first_component.md"
          },
          {
            "label": "Importing and Exporting Components",
            "path": "describing/importing_and_exporting_components.md"
          },
          {
            "label": "Component Rules",
            "path": "describing/component_rules.md"
          },
          {
            "label": "Using Hooks",
            "path": "describing/use_hooks.md"
          },
          {
            "label": "Working with Tables",
            "path": "describing/work_with_tables.md"
          },
          {
            "label": "Conditional Rendering",
            "path": "describing/conditional_rendering.md"
          },
          {
            "label": "Render Lists",
            "path": "describing/render_lists.md"
          },
          {
            "label": "Pure Components",
            "path": "describing/pure_components.md"
          },
          {
            "label": "Your UI as a Tree",
            "path": "describing/your-ui-as-a-tree.md"
          }
        ]
      },
      {
        "label": "Add Interactivity",
        "items": [
          {
            "label": "Respond to Events",
            "path": "add-interactivity/respond-to-events.md"
          },
          {
            "label": "State: A Component's Memory",
            "path": "add-interactivity/state-a-components-memory.md"
          },
          {
<<<<<<< HEAD
            "label": "State as a Snapshot",
            "path": "add-interactivity/state-as-a-snapshot.md"
=======
            "label": "Render Cycle",
            "path": "add-interactivity/render-cycle.md"
>>>>>>> fece0a77
          }
        ]
      },
      {
        "label": "Components",
        "items": [
          {
            "label": "action_button",
            "path": "components/action_button.md"
          },
          {
            "label": "action_group",
            "path": "components/action_group.md"
          },
          {
            "label": "action_menu",
            "path": "components/action_menu.md"
          },
          {
            "label": "avatar",
            "path": "components/avatar.md"
          },
          {
            "label": "badge",
            "path": "components/badge.md"
          },
          {
            "label": "button",
            "path": "components/button.md"
          },
          {
            "label": "button_group",
            "path": "components/button_group.md"
          },
          {
            "label": "calendar",
            "path": "components/calendar.md"
          },
          {
            "label": "checkbox",
            "path": "components/checkbox.md"
          },
          {
            "label": "checkbox_group",
            "path": "components/checkbox_group.md"
          },
          {
            "label": "combo_box",
            "path": "components/combo_box.md"
          },
          {
            "label": "contextual_help",
            "path": "components/contextual_help.md"
          },
          {
            "label": "dashboard",
            "path": "components/dashboard.md"
          },
          {
            "label": "date_field",
            "path": "components/date_field.md"
          },
          {
            "label": "date_picker",
            "path": "components/date_picker.md"
          },
          {
            "label": "date_range_picker",
            "path": "components/date_range_picker.md"
          },
          {
            "label": "dialog",
            "path": "components/dialog.md"
          },
          {
            "label": "dialog_trigger",
            "path": "components/dialog_trigger.md"
          },
          {
            "label": "divider",
            "path": "components/divider.md"
          },
          {
            "label": "flex",
            "path": "components/flex.md"
          },
          {
            "label": "form",
            "path": "components/form.md"
          },
          {
            "label": "fragment",
            "path": "components/fragment.md"
          },
          {
            "label": "heading",
            "path": "components/heading.md"
          },
          {
            "label": "icon",
            "path": "components/icon.md"
          },
          {
            "label": "illustrated_message",
            "path": "components/illustrated_message.md"
          },
          {
            "label": "image",
            "path": "components/image.md"
          },
          {
            "label": "inline_alert",
            "path": "components/inline_alert.md"
          },
          {
            "label": "link",
            "path": "components/link.md"
          },
          {
            "label": "list_view",
            "path": "components/list_view.md"
          },
          {
            "label": "logic_button",
            "path": "components/logic_button.md"
          },
          {
            "label": "markdown",
            "path": "components/markdown.md"
          },
          {
            "label": "menu",
            "path": "components/menu.md"
          },
          {
            "label": "menu_trigger",
            "path": "components/menu_trigger.md"
          },
          {
            "label": "meter",
            "path": "components/meter.md"
          },
          {
            "label": "number_field",
            "path": "components/number_field.md"
          },
          {
            "label": "panel",
            "path": "components/panel.md"
          },
          {
            "label": "picker",
            "path": "components/picker.md"
          },
          {
            "label": "progress_bar",
            "path": "components/progress_bar.md"
          },
          {
            "label": "progress_circle",
            "path": "components/progress_circle.md"
          },
          {
            "label": "radio_group",
            "path": "components/radio_group.md"
          },
          {
            "label": "range_calendar",
            "path": "components/range_calendar.md"
          },
          {
            "label": "range_slider",
            "path": "components/range_slider.md"
          },
          {
            "label": "search_field",
            "path": "components/search_field.md"
          },
          {
            "label": "slider",
            "path": "components/slider.md"
          },
          {
            "label": "switch",
            "path": "components/switch.md"
          },
          {
            "label": "table",
            "path": "components/table.md"
          },
          {
            "label": "tabs",
            "path": "components/tabs.md"
          },
          {
            "label": "text",
            "path": "components/text.md"
          },
          {
            "label": "text_area",
            "path": "components/text_area.md"
          },
          {
            "label": "text_field",
            "path": "components/text_field.md"
          },
          {
            "label": "time_field",
            "path": "components/time_field.md"
          },
          {
            "label": "toast",
            "path": "components/toast.md"
          },
          {
            "label": "toggle_button",
            "path": "components/toggle_button.md"
          },
          {
            "label": "view",
            "path": "components/view.md"
          }
        ]
      },
      {
        "label": "Hooks",
        "items": [
          {
            "label": "Overview",
            "path": "hooks/overview.md"
          },
          {
            "label": "use_boolean",
            "path": "hooks/use_boolean.md"
          },
          {
            "label": "use_callback",
            "path": "hooks/use_callback.md"
          },
          {
            "label": "use_cell_data",
            "path": "hooks/use_cell_data.md"
          },
          {
            "label": "use_column_data",
            "path": "hooks/use_column_data.md"
          },
          {
            "label": "use_effect",
            "path": "hooks/use_effect.md"
          },
          {
            "label": "use_liveness_scope",
            "path": "hooks/use_liveness_scope.md"
          },
          {
            "label": "use_memo",
            "path": "hooks/use_memo.md"
          },
          {
            "label": "use_ref",
            "path": "hooks/use_ref.md"
          },
          {
            "label": "use_render_queue",
            "path": "hooks/use_render_queue.md"
          },
          {
            "label": "use_row_data",
            "path": "hooks/use_row_data.md"
          },
          {
            "label": "use_row_list",
            "path": "hooks/use_row_list.md"
          },
          {
            "label": "use_state",
            "path": "hooks/use_state.md"
          },
          {
            "label": "use_table_data",
            "path": "hooks/use_table_data.md"
          },
          {
            "label": "use_table_listener",
            "path": "hooks/use_table_listener.md"
          }
        ]
      }
    ]
  }
}<|MERGE_RESOLUTION|>--- conflicted
+++ resolved
@@ -80,13 +80,12 @@
             "path": "add-interactivity/state-a-components-memory.md"
           },
           {
-<<<<<<< HEAD
+            "label": "Render Cycle",
+            "path": "add-interactivity/render-cycle.md"
+          },
+          {
             "label": "State as a Snapshot",
             "path": "add-interactivity/state-as-a-snapshot.md"
-=======
-            "label": "Render Cycle",
-            "path": "add-interactivity/render-cycle.md"
->>>>>>> fece0a77
           }
         ]
       },
