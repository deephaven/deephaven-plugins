{
  "config": {
    "name": "deephaven.ui Docs"
  },
  "nav": [
    {
      "label": "Main",
      "sidebar": "main"
    }
  ],
  "sidebars": {
    "main": [
      {
        "label": "Introduction",
        "path": "README.md"
      },
      {
        "label": "Installation",
        "path": "installation.md"
      },
      {
        "label": "Architecture",
        "path": "architecture.md"
      },
      {
        "label": "Components",
        "items": [
          {
            "label": "action_button",
            "path": "components/action_button.md"
          },
          {
            "label": "action_group",
            "path": "components/action_group.md"
          },
          {
            "label": "action_menu",
            "path": "components/action_menu.md"
          },
          {
            "label": "badge",
            "path": "components/badge.md"
          },
          {
            "label": "button",
            "path": "components/button.md"
          },
          {
            "label": "button_group",
            "path": "components/button_group.md"
          },
          {
            "label": "calendar",
            "path": "components/calendar.md"
          },
          {
            "label": "checkbox",
            "path": "components/checkbox.md"
          },
          {
            "label": "checkbox_group",
            "path": "components/checkbox_group.md"
          },
          {
            "label": "combo_box",
            "path": "components/combo_box.md"
          },
          {
            "label": "contextual_help",
            "path": "components/contextual_help.md"
          },
          {
            "label": "dashboard",
            "path": "components/dashboard.md"
          },
          {
            "label": "date_field",
            "path": "components/date_field.md"
          },
          {
            "label": "date_picker",
            "path": "components/date_picker.md"
          },
          {
            "label": "date_range_picker",
            "path": "components/date_range_picker.md"
          },
          {
            "label": "dialog",
            "path": "components/dialog.md"
          },
          {
            "label": "dialog_trigger",
            "path": "components/dialog_trigger.md"
          },
          {
            "label": "flex",
            "path": "components/flex.md"
          },
          {
            "label": "form",
            "path": "components/form.md"
          },
          {
            "label": "fragment",
            "path": "components/fragment.md"
          },
          {
            "label": "heading",
            "path": "components/heading.md"
          },
          {
            "label": "icon",
            "path": "components/icon.md"
          },
          {
            "label": "illustrated_message",
            "path": "components/illustrated_message.md"
          },
          {
            "label": "image",
            "path": "components/image.md"
          },
          {
<<<<<<< HEAD
            "label": "labeled_value",
            "path": "components/labeled_value.md"
=======
            "label": "inline_alert",
            "path": "components/inline_alert.md"
>>>>>>> cfd64101
          },
          {
            "label": "link",
            "path": "components/link.md"
          },
          {
            "label": "list_view",
            "path": "components/list_view.md"
          },
          {
            "label": "markdown",
            "path": "components/markdown.md"
          },
          {
            "label": "number_field",
            "path": "components/number_field.md"
          },
          {
            "label": "panel",
            "path": "components/panel.md"
          },
          {
            "label": "picker",
            "path": "components/picker.md"
          },
          {
            "label": "progress_bar",
            "path": "components/progress_bar.md"
          },
          {
            "label": "progress_circle",
            "path": "components/progress_circle.md"
          },
          {
            "label": "radio_group",
            "path": "components/radio_group.md"
          },
          {
            "label": "range_calendar",
            "path": "components/range_calendar.md"
          },
          {
            "label": "range_slider",
            "path": "components/range_slider.md"
          },
          {
            "label": "slider",
            "path": "components/slider.md"
          },
          {
            "label": "switch",
            "path": "components/switch.md"
          },
          {
            "label": "table",
            "path": "components/table.md"
          },
          {
            "label": "tabs",
            "path": "components/tabs.md"
          },
          {
            "label": "text",
            "path": "components/text.md"
          },
          {
            "label": "text_area",
            "path": "components/text_area.md"
          },
          {
            "label": "text_field",
            "path": "components/text_field.md"
          },
          {
            "label": "time_field",
            "path": "components/time_field.md"
          },
          {
            "label": "toggle_button",
            "path": "components/toggle_button.md"
          },
          {
            "label": "view",
            "path": "components/view.md"
          }
        ]
      },
      {
        "label": "Hooks",
        "items": [
          {
            "label": "Overview",
            "path": "hooks/overview.md"
          },
          {
            "label": "use_boolean",
            "path": "hooks/use_boolean.md"
          },
          {
            "label": "use_callback",
            "path": "hooks/use_callback.md"
          },
          {
            "label": "use_cell_data",
            "path": "hooks/use_cell_data.md"
          },
          {
            "label": "use_column_data",
            "path": "hooks/use_column_data.md"
          },
          {
            "label": "use_effect",
            "path": "hooks/use_effect.md"
          },
          {
            "label": "use_memo",
            "path": "hooks/use_memo.md"
          },
          {
            "label": "use_ref",
            "path": "hooks/use_ref.md"
          },
          {
            "label": "use_state",
            "path": "hooks/use_state.md"
          },
          {
            "label": "use_table_data",
            "path": "hooks/use_table_data.md"
          }
        ]
      }
    ]
  }
}<|MERGE_RESOLUTION|>--- conflicted
+++ resolved
@@ -122,13 +122,12 @@
             "path": "components/image.md"
           },
           {
-<<<<<<< HEAD
+            "label": "inline_alert",
+            "path": "components/inline_alert.md"
+          },
+          {
             "label": "labeled_value",
             "path": "components/labeled_value.md"
-=======
-            "label": "inline_alert",
-            "path": "components/inline_alert.md"
->>>>>>> cfd64101
           },
           {
             "label": "link",
