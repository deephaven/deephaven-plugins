--- conflicted
+++ resolved
@@ -122,13 +122,10 @@
             "path": "components/image.md"
           },
           {
-<<<<<<< HEAD
             "label": "inline_alert",
             "path": "components/inline_alert.md"
           },
           {
-=======
->>>>>>> 00c21819
             "label": "link",
             "path": "components/link.md"
           },
