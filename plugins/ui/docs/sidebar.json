{
  "config": {
    "name": "deephaven.ui Docs"
  },
  "nav": [
    {
      "label": "Main",
      "sidebar": "main"
    }
  ],
  "sidebars": {
    "main": [
      {
        "label": "Introduction",
        "path": "README.md"
      },
      {
        "label": "Installation",
        "path": "installation.md"
      },
      {
        "label": "Architecture",
        "path": "architecture.md"
      },
      {
        "label": "Describing the UI",
        "items": [
          {
            "label": "Your First Component",
            "path": "describing/your_first_component.md"
          },
          {
            "label": "Importing and Exporting Components",
            "path": "describing/importing_and_exporting_components.md"
          },
          {
            "label": "Component Rules",
            "path": "describing/component_rules.md"
          },
          {
            "label": "Using Hooks",
            "path": "describing/use_hooks.md"
          },
          {
            "label": "Working with Tables",
            "path": "describing/work_with_tables.md"
          },
          {
            "label": "Conditional Rendering",
            "path": "describing/conditional_rendering.md"
          },
          {
<<<<<<< HEAD
            "label": "Render Lists",
            "path": "describing/render_lists.md"
=======
            "label": "Pure Components",
            "path": "describing/pure_components.md"
>>>>>>> 30f37301
          }
        ]
      },
      {
        "label": "Components",
        "items": [
          {
            "label": "action_button",
            "path": "components/action_button.md"
          },
          {
            "label": "action_group",
            "path": "components/action_group.md"
          },
          {
            "label": "action_menu",
            "path": "components/action_menu.md"
          },
          {
            "label": "avatar",
            "path": "components/avatar.md"
          },
          {
            "label": "badge",
            "path": "components/badge.md"
          },
          {
            "label": "button",
            "path": "components/button.md"
          },
          {
            "label": "button_group",
            "path": "components/button_group.md"
          },
          {
            "label": "calendar",
            "path": "components/calendar.md"
          },
          {
            "label": "checkbox",
            "path": "components/checkbox.md"
          },
          {
            "label": "checkbox_group",
            "path": "components/checkbox_group.md"
          },
          {
            "label": "combo_box",
            "path": "components/combo_box.md"
          },
          {
            "label": "contextual_help",
            "path": "components/contextual_help.md"
          },
          {
            "label": "dashboard",
            "path": "components/dashboard.md"
          },
          {
            "label": "date_field",
            "path": "components/date_field.md"
          },
          {
            "label": "date_picker",
            "path": "components/date_picker.md"
          },
          {
            "label": "date_range_picker",
            "path": "components/date_range_picker.md"
          },
          {
            "label": "dialog",
            "path": "components/dialog.md"
          },
          {
            "label": "dialog_trigger",
            "path": "components/dialog_trigger.md"
          },
          {
            "label": "flex",
            "path": "components/flex.md"
          },
          {
            "label": "form",
            "path": "components/form.md"
          },
          {
            "label": "fragment",
            "path": "components/fragment.md"
          },
          {
            "label": "heading",
            "path": "components/heading.md"
          },
          {
            "label": "icon",
            "path": "components/icon.md"
          },
          {
            "label": "illustrated_message",
            "path": "components/illustrated_message.md"
          },
          {
            "label": "image",
            "path": "components/image.md"
          },
          {
            "label": "inline_alert",
            "path": "components/inline_alert.md"
          },
          {
            "label": "link",
            "path": "components/link.md"
          },
          {
            "label": "list_view",
            "path": "components/list_view.md"
          },
          {
            "label": "logic_button",
            "path": "components/logic_button.md"
          },
          {
            "label": "markdown",
            "path": "components/markdown.md"
          },
          {
            "label": "meter",
            "path": "components/meter.md"
          },
          {
            "label": "number_field",
            "path": "components/number_field.md"
          },
          {
            "label": "panel",
            "path": "components/panel.md"
          },
          {
            "label": "picker",
            "path": "components/picker.md"
          },
          {
            "label": "progress_bar",
            "path": "components/progress_bar.md"
          },
          {
            "label": "progress_circle",
            "path": "components/progress_circle.md"
          },
          {
            "label": "radio_group",
            "path": "components/radio_group.md"
          },
          {
            "label": "range_calendar",
            "path": "components/range_calendar.md"
          },
          {
            "label": "range_slider",
            "path": "components/range_slider.md"
          },
          {
            "label": "search_field",
            "path": "components/search_field.md"
          },
          {
            "label": "slider",
            "path": "components/slider.md"
          },
          {
            "label": "switch",
            "path": "components/switch.md"
          },
          {
            "label": "table",
            "path": "components/table.md"
          },
          {
            "label": "tabs",
            "path": "components/tabs.md"
          },
          {
            "label": "text",
            "path": "components/text.md"
          },
          {
            "label": "text_area",
            "path": "components/text_area.md"
          },
          {
            "label": "text_field",
            "path": "components/text_field.md"
          },
          {
            "label": "time_field",
            "path": "components/time_field.md"
          },
          {
            "label": "toast",
            "path": "components/toast.md"
          },
          {
            "label": "toggle_button",
            "path": "components/toggle_button.md"
          },
          {
            "label": "view",
            "path": "components/view.md"
          }
        ]
      },
      {
        "label": "Hooks",
        "items": [
          {
            "label": "Overview",
            "path": "hooks/overview.md"
          },
          {
            "label": "use_boolean",
            "path": "hooks/use_boolean.md"
          },
          {
            "label": "use_callback",
            "path": "hooks/use_callback.md"
          },
          {
            "label": "use_cell_data",
            "path": "hooks/use_cell_data.md"
          },
          {
            "label": "use_column_data",
            "path": "hooks/use_column_data.md"
          },
          {
            "label": "use_effect",
            "path": "hooks/use_effect.md"
          },
          {
            "label": "use_memo",
            "path": "hooks/use_memo.md"
          },
          {
            "label": "use_ref",
            "path": "hooks/use_ref.md"
          },
          {
            "label": "use_state",
            "path": "hooks/use_state.md"
          },
          {
            "label": "use_table_data",
            "path": "hooks/use_table_data.md"
          }
        ]
      }
    ]
  }
}<|MERGE_RESOLUTION|>--- conflicted
+++ resolved
@@ -50,13 +50,12 @@
             "path": "describing/conditional_rendering.md"
           },
           {
-<<<<<<< HEAD
             "label": "Render Lists",
             "path": "describing/render_lists.md"
-=======
+          },
+          {
             "label": "Pure Components",
             "path": "describing/pure_components.md"
->>>>>>> 30f37301
           }
         ]
       },
