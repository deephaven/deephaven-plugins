--- conflicted
+++ resolved
@@ -34,13 +34,12 @@
             "path": "describing/importing_and_exporting_components.md"
           },
           {
-<<<<<<< HEAD
+            "label": "Component Rules",
+            "path": "describing/component_rules.md"
+          },
+          {
             "label": "Using Hooks",
             "path": "describing/use_hooks.md"
-=======
-            "label": "Component Rules",
-            "path": "describing/component_rules.md"
->>>>>>> 21e8c5db
           },
           {
             "label": "Working with Tables",
