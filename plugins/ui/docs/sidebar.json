{
  "config": {
    "name": "deephaven.ui Docs"
  },
  "nav": [
    {
      "label": "Main",
      "sidebar": "main"
    }
  ],
  "sidebars": {
    "main": [
      {
        "label": "Introduction",
        "path": "README.md"
      },
      {
        "label": "Installation",
        "path": "installation.md"
      },
      {
        "label": "Architecture",
        "path": "architecture.md"
      },
      {
        "label": "Describing the UI",
        "items": [
          {
            "label": "Your First Component",
            "path": "describing/your_first_component.md"
          },
          {
            "label": "Importing and Exporting Components",
            "path": "describing/importing_and_exporting_components.md"
          },
          {
            "label": "Working with Tables",
            "path": "describing/work_with_tables.md"
          },
          {
<<<<<<< HEAD
            "label": "Render Lists",
            "path": "describing/render_lists.md"
=======
            "label": "Conditional Rendering",
            "path": "describing/conditional_rendering.md"
>>>>>>> 0ce76342
          }
        ]
      },
      {
        "label": "Components",
        "items": [
          {
            "label": "action_button",
            "path": "components/action_button.md"
          },
          {
            "label": "action_group",
            "path": "components/action_group.md"
          },
          {
            "label": "action_menu",
            "path": "components/action_menu.md"
          },
          {
            "label": "avatar",
            "path": "components/avatar.md"
          },
          {
            "label": "badge",
            "path": "components/badge.md"
          },
          {
            "label": "button",
            "path": "components/button.md"
          },
          {
            "label": "button_group",
            "path": "components/button_group.md"
          },
          {
            "label": "calendar",
            "path": "components/calendar.md"
          },
          {
            "label": "checkbox",
            "path": "components/checkbox.md"
          },
          {
            "label": "checkbox_group",
            "path": "components/checkbox_group.md"
          },
          {
            "label": "combo_box",
            "path": "components/combo_box.md"
          },
          {
            "label": "contextual_help",
            "path": "components/contextual_help.md"
          },
          {
            "label": "dashboard",
            "path": "components/dashboard.md"
          },
          {
            "label": "date_field",
            "path": "components/date_field.md"
          },
          {
            "label": "date_picker",
            "path": "components/date_picker.md"
          },
          {
            "label": "date_range_picker",
            "path": "components/date_range_picker.md"
          },
          {
            "label": "dialog",
            "path": "components/dialog.md"
          },
          {
            "label": "dialog_trigger",
            "path": "components/dialog_trigger.md"
          },
          {
            "label": "flex",
            "path": "components/flex.md"
          },
          {
            "label": "form",
            "path": "components/form.md"
          },
          {
            "label": "fragment",
            "path": "components/fragment.md"
          },
          {
            "label": "heading",
            "path": "components/heading.md"
          },
          {
            "label": "icon",
            "path": "components/icon.md"
          },
          {
            "label": "illustrated_message",
            "path": "components/illustrated_message.md"
          },
          {
            "label": "image",
            "path": "components/image.md"
          },
          {
            "label": "inline_alert",
            "path": "components/inline_alert.md"
          },
          {
            "label": "link",
            "path": "components/link.md"
          },
          {
            "label": "list_view",
            "path": "components/list_view.md"
          },
          {
            "label": "markdown",
            "path": "components/markdown.md"
          },
          {
            "label": "meter",
            "path": "components/meter.md"
          },
          {
            "label": "number_field",
            "path": "components/number_field.md"
          },
          {
            "label": "panel",
            "path": "components/panel.md"
          },
          {
            "label": "picker",
            "path": "components/picker.md"
          },
          {
            "label": "progress_bar",
            "path": "components/progress_bar.md"
          },
          {
            "label": "progress_circle",
            "path": "components/progress_circle.md"
          },
          {
            "label": "radio_group",
            "path": "components/radio_group.md"
          },
          {
            "label": "range_calendar",
            "path": "components/range_calendar.md"
          },
          {
            "label": "range_slider",
            "path": "components/range_slider.md"
          },
          {
            "label": "search_field",
            "path": "components/search_field.md"
          },
          {
            "label": "slider",
            "path": "components/slider.md"
          },
          {
            "label": "switch",
            "path": "components/switch.md"
          },
          {
            "label": "table",
            "path": "components/table.md"
          },
          {
            "label": "tabs",
            "path": "components/tabs.md"
          },
          {
            "label": "text",
            "path": "components/text.md"
          },
          {
            "label": "text_area",
            "path": "components/text_area.md"
          },
          {
            "label": "text_field",
            "path": "components/text_field.md"
          },
          {
            "label": "time_field",
            "path": "components/time_field.md"
          },
          {
            "label": "toast",
            "path": "components/toast.md"
          },
          {
            "label": "toggle_button",
            "path": "components/toggle_button.md"
          },
          {
            "label": "view",
            "path": "components/view.md"
          }
        ]
      },
      {
        "label": "Hooks",
        "items": [
          {
            "label": "Overview",
            "path": "hooks/overview.md"
          },
          {
            "label": "use_boolean",
            "path": "hooks/use_boolean.md"
          },
          {
            "label": "use_callback",
            "path": "hooks/use_callback.md"
          },
          {
            "label": "use_cell_data",
            "path": "hooks/use_cell_data.md"
          },
          {
            "label": "use_column_data",
            "path": "hooks/use_column_data.md"
          },
          {
            "label": "use_effect",
            "path": "hooks/use_effect.md"
          },
          {
            "label": "use_memo",
            "path": "hooks/use_memo.md"
          },
          {
            "label": "use_ref",
            "path": "hooks/use_ref.md"
          },
          {
            "label": "use_state",
            "path": "hooks/use_state.md"
          },
          {
            "label": "use_table_data",
            "path": "hooks/use_table_data.md"
          }
        ]
      }
    ]
  }
}<|MERGE_RESOLUTION|>--- conflicted
+++ resolved
@@ -38,13 +38,12 @@
             "path": "describing/work_with_tables.md"
           },
           {
-<<<<<<< HEAD
+            "label": "Conditional Rendering",
+            "path": "describing/conditional_rendering.md"
+          },
+          {
             "label": "Render Lists",
             "path": "describing/render_lists.md"
-=======
-            "label": "Conditional Rendering",
-            "path": "describing/conditional_rendering.md"
->>>>>>> 0ce76342
           }
         ]
       },
