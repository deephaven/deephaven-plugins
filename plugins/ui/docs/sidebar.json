--- conflicted
+++ resolved
@@ -30,10 +30,6 @@
             "path": "components/button.md"
           },
           {
-<<<<<<< HEAD
-            "label": "Table",
-            "path": "components/table.md"
-=======
             "label": "checkbox",
             "path": "components/checkbox.md"
           },
@@ -74,13 +70,16 @@
             "path": "components/slider.md"
           },
           {
+            "label": "Table",
+            "path": "components/table.md"
+          },
+          {
             "label": "text_area",
             "path": "components/text_area.md"
           },
           {
             "label": "view",
             "path": "components/view.md"
->>>>>>> 01573754
           }
         ]
       },
