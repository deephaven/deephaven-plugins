{
  "config": {
    "name": "deephaven.ui Docs"
  },
  "nav": [
    {
      "label": "Main",
      "sidebar": "main"
    }
  ],
  "sidebars": {
    "main": [
      {
        "label": "Introduction",
        "path": "README.md"
      },
      {
        "label": "Installation",
        "path": "installation.md"
      },
      {
        "label": "Tutorial",
        "path": "tutorial.md"
      },
      {
        "label": "Architecture",
        "path": "architecture.md"
      },
      {
        "label": "Describing the UI",
        "collapsible": false,
        "items": [
          {
            "label": "Your First Component",
            "path": "describing/your_first_component.md"
          },
          {
            "label": "Importing and Exporting Components",
            "path": "describing/importing_and_exporting_components.md"
          },
          {
            "label": "Component Rules",
            "path": "describing/component_rules.md"
          },
          {
            "label": "Using Hooks",
            "path": "describing/use_hooks.md"
          },
          {
            "label": "UI with Tables",
            "path": "describing/ui_with_tables.md"
          },
          {
            "label": "Conditional Rendering",
            "path": "describing/conditional_rendering.md"
          },
          {
            "label": "Render Lists",
            "path": "describing/render_lists.md"
          },
          {
            "label": "Pure Components",
            "path": "describing/pure_components.md"
          },
          {
            "label": "Your UI as a Tree",
            "path": "describing/your-ui-as-a-tree.md"
          }
        ]
      },
      {
        "label": "Add Interactivity",
        "items": [
          {
            "label": "Respond to Events",
            "path": "add-interactivity/respond-to-events.md"
          },
          {
            "label": "State: A Component's Memory",
            "path": "add-interactivity/state-a-components-memory.md"
          },
          {
            "label": "Render Cycle",
            "path": "add-interactivity/render-cycle.md"
          },
          {
            "label": "State as a Snapshot",
            "path": "add-interactivity/state-as-a-snapshot.md"
          },
          {
            "label": "Queueing a Series of State Updates",
            "path": "add-interactivity/queueing-updates.md"
          },
          {
            "label": "Update Dictionaries in State",
            "path": "add-interactivity/update-dictionaries-in-state.md"
          },
          {
            "label": "Update Lists in State",
            "path": "add-interactivity/update-lists-in-state.md"
          },
          {
            "label": "Plotting",
            "path": "add-interactivity/plot-with-components.md"
          }
        ]
      },
      {
        "label": "Managing State",
        "items": [
          {
            "label": "React to Input with State",
            "path": "managing-state/react-to-input-with-state.md"
          },
          {
<<<<<<< HEAD
            "label": "Share State Between Components",
            "path": "managing-state/share-state-between-components.md"
=======
            "label": "Choose the State Structure",
            "path": "managing-state/choose-the-state-structure.md"
>>>>>>> 838741fc
          }
        ]
      },
      {
        "label": "Components",
        "items": [
          {
            "label": "accordion",
            "path": "components/accordion.md"
          },
          {
            "label": "action_button",
            "path": "components/action_button.md"
          },
          {
            "label": "action_group",
            "path": "components/action_group.md"
          },
          {
            "label": "action_menu",
            "path": "components/action_menu.md"
          },
          {
            "label": "avatar",
            "path": "components/avatar.md"
          },
          {
            "label": "badge",
            "path": "components/badge.md"
          },
          {
            "label": "breadcrumbs",
            "path": "components/breadcrumbs.md"
          },
          {
            "label": "button",
            "path": "components/button.md"
          },
          {
            "label": "button_group",
            "path": "components/button_group.md"
          },
          {
            "label": "calendar",
            "path": "components/calendar.md"
          },
          {
            "label": "checkbox",
            "path": "components/checkbox.md"
          },
          {
            "label": "checkbox_group",
            "path": "components/checkbox_group.md"
          },
          {
            "label": "combo_box",
            "path": "components/combo_box.md"
          },
          {
            "label": "contextual_help",
            "path": "components/contextual_help.md"
          },
          {
            "label": "dashboard",
            "path": "components/dashboard.md"
          },
          {
            "label": "date_field",
            "path": "components/date_field.md"
          },
          {
            "label": "date_picker",
            "path": "components/date_picker.md"
          },
          {
            "label": "date_range_picker",
            "path": "components/date_range_picker.md"
          },
          {
            "label": "dialog",
            "path": "components/dialog.md"
          },
          {
            "label": "dialog_trigger",
            "path": "components/dialog_trigger.md"
          },
          {
            "label": "disclosure",
            "path": "components/disclosure.md"
          },
          {
            "label": "divider",
            "path": "components/divider.md"
          },
          {
            "label": "flex",
            "path": "components/flex.md"
          },
          {
            "label": "form",
            "path": "components/form.md"
          },
          {
            "label": "footer",
            "path": "components/footer.md"
          },
          {
            "label": "fragment",
            "path": "components/fragment.md"
          },
          {
            "label": "heading",
            "path": "components/heading.md"
          },
          {
            "label": "icon",
            "path": "components/icon.md"
          },
          {
            "label": "illustrated_message",
            "path": "components/illustrated_message.md"
          },
          {
            "label": "image",
            "path": "components/image.md"
          },
          {
            "label": "inline_alert",
            "path": "components/inline_alert.md"
          },
          {
            "label": "labeled_value",
            "path": "components/labeled_value.md"
          },
          {
            "label": "link",
            "path": "components/link.md"
          },
          {
            "label": "list_view",
            "path": "components/list_view.md"
          },
          {
            "label": "logic_button",
            "path": "components/logic_button.md"
          },
          {
            "label": "markdown",
            "path": "components/markdown.md"
          },
          {
            "label": "menu",
            "path": "components/menu.md"
          },
          {
            "label": "menu_trigger",
            "path": "components/menu_trigger.md"
          },
          {
            "label": "meter",
            "path": "components/meter.md"
          },
          {
            "label": "number_field",
            "path": "components/number_field.md"
          },
          {
            "label": "panel",
            "path": "components/panel.md"
          },
          {
            "label": "picker",
            "path": "components/picker.md"
          },
          {
            "label": "progress_bar",
            "path": "components/progress_bar.md"
          },
          {
            "label": "progress_circle",
            "path": "components/progress_circle.md"
          },
          {
            "label": "radio_group",
            "path": "components/radio_group.md"
          },
          {
            "label": "range_calendar",
            "path": "components/range_calendar.md"
          },
          {
            "label": "range_slider",
            "path": "components/range_slider.md"
          },
          {
            "label": "search_field",
            "path": "components/search_field.md"
          },
          {
            "label": "slider",
            "path": "components/slider.md"
          },
          {
            "label": "switch",
            "path": "components/switch.md"
          },
          {
            "label": "table",
            "path": "components/table.md"
          },
          {
            "label": "tabs",
            "path": "components/tabs.md"
          },
          {
            "label": "tag_group",
            "path": "components/tag_group.md"
          },
          {
            "label": "text",
            "path": "components/text.md"
          },
          {
            "label": "text_area",
            "path": "components/text_area.md"
          },
          {
            "label": "text_field",
            "path": "components/text_field.md"
          },
          {
            "label": "time_field",
            "path": "components/time_field.md"
          },
          {
            "label": "toast",
            "path": "components/toast.md"
          },
          {
            "label": "toggle_button",
            "path": "components/toggle_button.md"
          },
          {
            "label": "view",
            "path": "components/view.md"
          }
        ]
      },
      {
        "label": "Hooks",
        "items": [
          {
            "label": "Overview",
            "path": "hooks/overview.md"
          },
          {
            "label": "use_boolean",
            "path": "hooks/use_boolean.md"
          },
          {
            "label": "use_callback",
            "path": "hooks/use_callback.md"
          },
          {
            "label": "use_cell_data",
            "path": "hooks/use_cell_data.md"
          },
          {
            "label": "use_column_data",
            "path": "hooks/use_column_data.md"
          },
          {
            "label": "use_effect",
            "path": "hooks/use_effect.md"
          },
          {
            "label": "use_liveness_scope",
            "path": "hooks/use_liveness_scope.md"
          },
          {
            "label": "use_memo",
            "path": "hooks/use_memo.md"
          },
          {
            "label": "use_ref",
            "path": "hooks/use_ref.md"
          },
          {
            "label": "use_render_queue",
            "path": "hooks/use_render_queue.md"
          },
          {
            "label": "use_row_data",
            "path": "hooks/use_row_data.md"
          },
          {
            "label": "use_row_list",
            "path": "hooks/use_row_list.md"
          },
          {
            "label": "use_state",
            "path": "hooks/use_state.md"
          },
          {
            "label": "use_table_data",
            "path": "hooks/use_table_data.md"
          },
          {
            "label": "use_table_listener",
            "path": "hooks/use_table_listener.md"
          }
        ]
      }
    ]
  }
}<|MERGE_RESOLUTION|>--- conflicted
+++ resolved
@@ -113,13 +113,12 @@
             "path": "managing-state/react-to-input-with-state.md"
           },
           {
-<<<<<<< HEAD
+            "label": "Choose the State Structure",
+            "path": "managing-state/choose-the-state-structure.md"
+          },
+          {
             "label": "Share State Between Components",
             "path": "managing-state/share-state-between-components.md"
-=======
-            "label": "Choose the State Structure",
-            "path": "managing-state/choose-the-state-structure.md"
->>>>>>> 838741fc
           }
         ]
       },
