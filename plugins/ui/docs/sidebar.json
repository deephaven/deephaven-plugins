{
  "config": {
    "name": "deephaven.ui Docs"
  },
  "nav": [
    {
      "label": "Main",
      "sidebar": "main"
    }
  ],
  "sidebars": {
    "main": [
      {
        "label": "Introduction",
        "path": "README.md"
      },
      {
        "label": "Installation",
        "path": "installation.md"
      },
      {
        "label": "Architecture",
        "path": "architecture.md"
      },
      {
        "label": "Components",
        "items": [
          {
            "label": "action_button",
            "path": "components/action_button.md"
          },
          {
            "label": "action_group",
            "path": "components/action_group.md"
          },
          {
            "label": "action_menu",
            "path": "components/action_menu.md"
          },
          {
            "label": "badge",
            "path": "components/badge.md"
          },
          {
            "label": "button",
            "path": "components/button.md"
          },
          {
            "label": "button_group",
            "path": "components/button_group.md"
          },
          {
            "label": "calendar",
            "path": "components/calendar.md"
          },
          {
            "label": "checkbox",
            "path": "components/checkbox.md"
          },
          {
            "label": "checkbox_group",
            "path": "components/checkbox_group.md"
          },
          {
            "label": "combo_box",
            "path": "components/combo_box.md"
          },
          {
            "label": "contextual_help",
            "path": "components/contextual_help.md"
          },
          {
            "label": "dashboard",
            "path": "components/dashboard.md"
          },
          {
            "label": "date_field",
            "path": "components/date_field.md"
          },
          {
            "label": "date_picker",
            "path": "components/date_picker.md"
          },
          {
            "label": "date_range_picker",
            "path": "components/date_range_picker.md"
          },
          {
            "label": "dialog",
            "path": "components/dialog.md"
          },
          {
            "label": "dialog_trigger",
            "path": "components/dialog_trigger.md"
          },
          {
            "label": "flex",
            "path": "components/flex.md"
          },
          {
            "label": "form",
            "path": "components/form.md"
          },
          {
            "label": "fragment",
            "path": "components/fragment.md"
          },
          {
            "label": "heading",
            "path": "components/heading.md"
          },
          {
            "label": "icon",
            "path": "components/icon.md"
          },
          {
            "label": "illustrated_message",
            "path": "components/illustrated_message.md"
          },
          {
            "label": "image",
            "path": "components/image.md"
          },
            "label": "link",
            "path": "components/link.md"
          },
          {
<<<<<<< HEAD
            "label": "list_view",
            "path": "components/list_view.md"
          },
          {
            "label": "number_field",
            "path": "components/number_field.md"
          },
          {
            "label": "panel",
            "path": "components/panel.md"
=======
            "label": "markdown",
            "path": "components/markdown.md"
>>>>>>> b3f54594
          },
          {
            "label": "picker",
            "path": "components/picker.md"
          },
          {
            "label": "progress_bar",
            "path": "components/progress_bar.md"
          },
          {
            "label": "progress_circle",
            "path": "components/progress_circle.md"
          },
          {
            "label": "radio_group",
            "path": "components/radio_group.md"
          },
          {
            "label": "range_calendar",
            "path": "components/range_calendar.md"
          },
          {
            "label": "range_slider",
            "path": "components/range_slider.md"
          },
          {
            "label": "slider",
            "path": "components/slider.md"
          },
          {
            "label": "switch",
            "path": "components/switch.md"
          },
          {
            "label": "table",
            "path": "components/table.md"
          },
          {
            "label": "tabs",
            "path": "components/tabs.md"
          },
          {
            "label": "text",
            "path": "components/text.md"
          },
          {
            "label": "text_area",
            "path": "components/text_area.md"
          },
          {
            "label": "text_field",
            "path": "components/text_field.md"
          },
          {
            "label": "time_field",
            "path": "components/time_field.md"
          },
          {
            "label": "toggle_button",
            "path": "components/toggle_button.md"
          },
          {
            "label": "view",
            "path": "components/view.md"
          }
        ]
      },
      {
        "label": "Hooks",
        "items": [
          {
            "label": "use_boolean",
            "path": "hooks/use_boolean.md"
          },
          {
            "label": "use_effect",
            "path": "hooks/use_effect.md"
          },
          {
            "label": "use_memo",
            "path": "hooks/use_memo.md"
          },
          {
            "label": "use_state",
            "path": "hooks/use_state.md"
          }
        ]
      }
    ]
  }
}<|MERGE_RESOLUTION|>--- conflicted
+++ resolved
@@ -125,21 +125,20 @@
             "path": "components/link.md"
           },
           {
-<<<<<<< HEAD
             "label": "list_view",
             "path": "components/list_view.md"
           },
           {
+            "label": "markdown",
+            "path": "components/markdown.md"
+          },
+          {
             "label": "number_field",
             "path": "components/number_field.md"
           },
           {
             "label": "panel",
             "path": "components/panel.md"
-=======
-            "label": "markdown",
-            "path": "components/markdown.md"
->>>>>>> b3f54594
           },
           {
             "label": "picker",
