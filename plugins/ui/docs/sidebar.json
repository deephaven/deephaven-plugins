{
  "config": {
    "name": "deephaven.ui Docs"
  },
  "nav": [
    {
      "label": "Main",
      "sidebar": "main"
    }
  ],
  "sidebars": {
    "main": [
      {
        "label": "Introduction",
        "path": "README.md"
      },
      {
        "label": "Installation",
        "path": "installation.md"
      },
      {
        "label": "Architecture",
        "path": "architecture.md"
      },
      {
        "label": "Components",
        "items": [
          {
            "label": "action_button",
            "path": "components/action_button.md"
          },
          {
            "label": "action_group",
            "path": "components/action_group.md"
          },
          {
            "label": "action_menu",
            "path": "components/action_menu.md"
          },
          {
            "label": "badge",
            "path": "components/badge.md"
          },
          {
            "label": "button",
            "path": "components/button.md"
          },
          {
            "label": "button_group",
            "path": "components/button_group.md"
          },
          {
            "label": "checkbox",
            "path": "components/checkbox.md"
          },
          {
            "label": "combo_box",
            "path": "components/combo_box.md"
          },
          {
            "label": "contextual_help",
            "path": "components/contextual_help.md"
          },
          {
            "label": "date_picker",
            "path": "components/date_picker.md"
          },
          {
            "label": "date_range_picker",
            "path": "components/date_range_picker.md"
          },
          {
            "label": "dialog",
            "path": "components/dialog.md"
          },
          {
            "label": "dialog_trigger",
            "path": "components/dialog_trigger.md"
          },
          {
            "label": "fragment",
            "path": "components/fragment.md"
          },
          {
            "label": "heading",
            "path": "components/heading.md"
          },
          {
            "label": "illustrated_message",
            "path": "components/illustrated_message.md"
          },
          {
            "label": "image",
            "path": "components/image.md"
          },
<<<<<<< HEAD
          {
            "label": "inline_alert",
            "path": "components/inline_alert.md"
          },
          {
=======
>>>>>>> b3f54594
            "label": "link",
            "path": "components/link.md"
          },
          {
            "label": "markdown",
            "path": "components/markdown.md"
          },
          {
            "label": "picker",
            "path": "components/picker.md"
          },
          {
            "label": "progress_bar",
            "path": "components/progress_bar.md"
          },
          {
            "label": "progress_circle",
            "path": "components/progress_circle.md"
          },
          {
            "label": "radio_group",
            "path": "components/radio_group.md"
          },
          {
            "label": "range_calendar",
            "path": "components/range_calendar.md"
          },
          {
            "label": "range_slider",
            "path": "components/range_slider.md"
          },
          {
            "label": "slider",
            "path": "components/slider.md"
          },
          {
            "label": "Table",
            "path": "components/table.md"
          },
          {
            "label": "tabs",
            "path": "components/tabs.md"
          },
          {
            "label": "text",
            "path": "components/text.md"
          },
          {
            "label": "text_area",
            "path": "components/text_area.md"
          },
          {
            "label": "toggle_button",
            "path": "components/toggle_button.md"
          },
          {
            "label": "view",
            "path": "components/view.md"
          }
        ]
      },
      {
        "label": "Hooks",
        "items": [
          {
            "label": "use_boolean",
            "path": "hooks/use_boolean.md"
          },
          {
            "label": "use_effect",
            "path": "hooks/use_effect.md"
          },
          {
            "label": "use_memo",
            "path": "hooks/use_memo.md"
          },
          {
            "label": "use_state",
            "path": "hooks/use_state.md"
          }
        ]
      }
    ]
  }
}<|MERGE_RESOLUTION|>--- conflicted
+++ resolved
@@ -93,14 +93,11 @@
             "label": "image",
             "path": "components/image.md"
           },
-<<<<<<< HEAD
           {
             "label": "inline_alert",
             "path": "components/inline_alert.md"
           },
           {
-=======
->>>>>>> b3f54594
             "label": "link",
             "path": "components/link.md"
           },
