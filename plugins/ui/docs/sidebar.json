{
  "config": {
    "name": "deephaven.ui Docs"
  },
  "nav": [
    {
      "label": "Main",
      "sidebar": "main"
    }
  ],
  "sidebars": {
    "main": [
      {
        "label": "Introduction",
        "path": "README.md"
      },
      {
        "label": "Installation",
        "path": "installation.md"
      },
      {
        "label": "Components",
        "items": [
          {
            "label": "action_button",
            "path": "components/action_button.md"
          },
          {
            "label": "action_group",
            "path": "components/action_group.md"
          },
          {
<<<<<<< HEAD
            "label": "badge",
            "path": "components/badge.md"
=======
            "label": "action_menu",
            "path": "components/action_menu.md"
>>>>>>> 992bd33f
          },
          {
            "label": "button",
            "path": "components/button.md"
          },
          {
            "label": "button_group",
            "path": "components/button_group.md"
          },
          {
            "label": "checkbox",
            "path": "components/checkbox.md"
          },
          {
            "label": "combo_box",
            "path": "components/combo_box.md"
          },
          {
            "label": "date_picker",
            "path": "components/date_picker.md"
          },
          {
            "label": "date_range_picker",
            "path": "components/date_range_picker.md"
          },
          {
            "label": "dialog",
            "path": "components/dialog.md"
          },
          {
            "label": "dialog_trigger",
            "path": "components/dialog_trigger.md"
          },
          {
            "label": "heading",
            "path": "components/heading.md"
          },
          {
            "label": "illustrated_message",
            "path": "components/illustrated_message.md"
          },
          {
            "label": "image",
            "path": "components/image.md"
          },
          {
            "label": "picker",
            "path": "components/picker.md"
          },
          {
            "label": "progress_bar",
            "path": "components/progress_bar.md"
          },
          {
            "label": "progress_circle",
            "path": "components/progress_circle.md"
          },
          {
            "label": "radio_group",
            "path": "components/radio_group.md"
          },
          {
            "label": "range_calendar",
            "path": "components/range_calendar.md"
          },
          {
            "label": "range_slider",
            "path": "components/range_slider.md"
          },
          {
            "label": "slider",
            "path": "components/slider.md"
          },
          {
            "label": "Table",
            "path": "components/table.md"
          },
          {
            "label": "text",
            "path": "components/text.md"
          },
          {
            "label": "text_area",
            "path": "components/text_area.md"
          },
          {
            "label": "toggle_button",
            "path": "components/toggle_button.md"
          },
          {
            "label": "view",
            "path": "components/view.md"
          }
        ]
      },
      {
        "label": "Hooks",
        "items": [
          {
            "label": "use_boolean",
            "path": "hooks/use_boolean.md"
          },
          {
            "label": "use_effect",
            "path": "hooks/use_effect.md"
          },
          {
            "label": "use_memo",
            "path": "hooks/use_memo.md"
          },
          {
            "label": "use_state",
            "path": "hooks/use_state.md"
          }
        ]
      }
    ]
  }
}<|MERGE_RESOLUTION|>--- conflicted
+++ resolved
@@ -30,13 +30,12 @@
             "path": "components/action_group.md"
           },
           {
-<<<<<<< HEAD
+            "label": "action_menu",
+            "path": "components/action_menu.md"
+          },
+          {
             "label": "badge",
             "path": "components/badge.md"
-=======
-            "label": "action_menu",
-            "path": "components/action_menu.md"
->>>>>>> 992bd33f
           },
           {
             "label": "button",
