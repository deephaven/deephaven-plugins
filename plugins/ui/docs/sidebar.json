--- conflicted
+++ resolved
@@ -100,13 +100,12 @@
             "path": "add-interactivity/update-lists-in-state.md"
           },
           {
-<<<<<<< HEAD
             "label": "Update Tables in State",
             "path": "add-interactivity/update-tables-in-state.md"
-=======
+          },
+          {
             "label": "Plotting",
             "path": "add-interactivity/plot-with-components.md"
->>>>>>> 374a9e98
           }
         ]
       },
