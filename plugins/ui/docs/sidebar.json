{
  "config": {
    "name": "deephaven.ui Docs"
  },
  "nav": [
    {
      "label": "Main",
      "sidebar": "main"
    }
  ],
  "sidebars": {
    "main": [
      {
        "label": "Introduction",
        "path": "README.md"
      },
      {
        "label": "Installation",
        "path": "installation.md"
      },
      {
        "label": "Tutorial",
        "path": "tutorial.md"
      },
      {
        "label": "Architecture",
        "path": "architecture.md"
      },
      {
        "label": "Describing the UI",
        "collapsible": false,
        "items": [
          {
            "label": "Your First Component",
            "path": "describing/your_first_component.md"
          },
          {
            "label": "Importing and Exporting Components",
            "path": "describing/importing_and_exporting_components.md"
          },
          {
            "label": "Component Rules",
            "path": "describing/component_rules.md"
          },
          {
            "label": "Using Hooks",
            "path": "describing/use_hooks.md"
          },
          {
            "label": "Working with Tables",
            "path": "describing/work_with_tables.md"
          },
          {
            "label": "Conditional Rendering",
            "path": "describing/conditional_rendering.md"
          },
          {
            "label": "Render Lists",
            "path": "describing/render_lists.md"
          },
          {
            "label": "Pure Components",
            "path": "describing/pure_components.md"
          },
          {
            "label": "Your UI as a Tree",
            "path": "describing/your-ui-as-a-tree.md"
          }
        ]
      },
      {
        "label": "Add Interactivity",
        "items": [
          {
<<<<<<< HEAD
            "label": "State: A Component's Memory",
            "path": "add-interactivity/state-a-components-memory.md"
=======
            "label": "Respond to Events",
            "path": "add-interactivity/respond-to-events.md"
>>>>>>> 17c66350
          }
        ]
      },
      {
        "label": "Components",
        "items": [
          {
            "label": "action_button",
            "path": "components/action_button.md"
          },
          {
            "label": "action_group",
            "path": "components/action_group.md"
          },
          {
            "label": "action_menu",
            "path": "components/action_menu.md"
          },
          {
            "label": "avatar",
            "path": "components/avatar.md"
          },
          {
            "label": "badge",
            "path": "components/badge.md"
          },
          {
            "label": "button",
            "path": "components/button.md"
          },
          {
            "label": "button_group",
            "path": "components/button_group.md"
          },
          {
            "label": "calendar",
            "path": "components/calendar.md"
          },
          {
            "label": "checkbox",
            "path": "components/checkbox.md"
          },
          {
            "label": "checkbox_group",
            "path": "components/checkbox_group.md"
          },
          {
            "label": "combo_box",
            "path": "components/combo_box.md"
          },
          {
            "label": "contextual_help",
            "path": "components/contextual_help.md"
          },
          {
            "label": "dashboard",
            "path": "components/dashboard.md"
          },
          {
            "label": "date_field",
            "path": "components/date_field.md"
          },
          {
            "label": "date_picker",
            "path": "components/date_picker.md"
          },
          {
            "label": "date_range_picker",
            "path": "components/date_range_picker.md"
          },
          {
            "label": "dialog",
            "path": "components/dialog.md"
          },
          {
            "label": "dialog_trigger",
            "path": "components/dialog_trigger.md"
          },
          {
            "label": "divider",
            "path": "components/divider.md"
          },
          {
            "label": "flex",
            "path": "components/flex.md"
          },
          {
            "label": "form",
            "path": "components/form.md"
          },
          {
            "label": "fragment",
            "path": "components/fragment.md"
          },
          {
            "label": "heading",
            "path": "components/heading.md"
          },
          {
            "label": "icon",
            "path": "components/icon.md"
          },
          {
            "label": "illustrated_message",
            "path": "components/illustrated_message.md"
          },
          {
            "label": "image",
            "path": "components/image.md"
          },
          {
            "label": "inline_alert",
            "path": "components/inline_alert.md"
          },
          {
            "label": "link",
            "path": "components/link.md"
          },
          {
            "label": "list_view",
            "path": "components/list_view.md"
          },
          {
            "label": "logic_button",
            "path": "components/logic_button.md"
          },
          {
            "label": "markdown",
            "path": "components/markdown.md"
          },
          {
            "label": "menu",
            "path": "components/menu.md"
          },
          {
            "label": "menu_trigger",
            "path": "components/menu_trigger.md"
          },
          {
            "label": "meter",
            "path": "components/meter.md"
          },
          {
            "label": "number_field",
            "path": "components/number_field.md"
          },
          {
            "label": "panel",
            "path": "components/panel.md"
          },
          {
            "label": "picker",
            "path": "components/picker.md"
          },
          {
            "label": "progress_bar",
            "path": "components/progress_bar.md"
          },
          {
            "label": "progress_circle",
            "path": "components/progress_circle.md"
          },
          {
            "label": "radio_group",
            "path": "components/radio_group.md"
          },
          {
            "label": "range_calendar",
            "path": "components/range_calendar.md"
          },
          {
            "label": "range_slider",
            "path": "components/range_slider.md"
          },
          {
            "label": "search_field",
            "path": "components/search_field.md"
          },
          {
            "label": "slider",
            "path": "components/slider.md"
          },
          {
            "label": "switch",
            "path": "components/switch.md"
          },
          {
            "label": "table",
            "path": "components/table.md"
          },
          {
            "label": "tabs",
            "path": "components/tabs.md"
          },
          {
            "label": "text",
            "path": "components/text.md"
          },
          {
            "label": "text_area",
            "path": "components/text_area.md"
          },
          {
            "label": "text_field",
            "path": "components/text_field.md"
          },
          {
            "label": "time_field",
            "path": "components/time_field.md"
          },
          {
            "label": "toast",
            "path": "components/toast.md"
          },
          {
            "label": "toggle_button",
            "path": "components/toggle_button.md"
          },
          {
            "label": "view",
            "path": "components/view.md"
          }
        ]
      },
      {
        "label": "Hooks",
        "items": [
          {
            "label": "Overview",
            "path": "hooks/overview.md"
          },
          {
            "label": "use_boolean",
            "path": "hooks/use_boolean.md"
          },
          {
            "label": "use_callback",
            "path": "hooks/use_callback.md"
          },
          {
            "label": "use_cell_data",
            "path": "hooks/use_cell_data.md"
          },
          {
            "label": "use_column_data",
            "path": "hooks/use_column_data.md"
          },
          {
            "label": "use_effect",
            "path": "hooks/use_effect.md"
          },
          {
            "label": "use_liveness_scope",
            "path": "hooks/use_liveness_scope.md"
          },
          {
            "label": "use_memo",
            "path": "hooks/use_memo.md"
          },
          {
            "label": "use_ref",
            "path": "hooks/use_ref.md"
          },
          {
            "label": "use_render_queue",
            "path": "hooks/use_render_queue.md"
          },
          {
            "label": "use_row_data",
            "path": "hooks/use_row_data.md"
          },
          {
            "label": "use_row_list",
            "path": "hooks/use_row_list.md"
          },
          {
            "label": "use_state",
            "path": "hooks/use_state.md"
          },
          {
            "label": "use_table_data",
            "path": "hooks/use_table_data.md"
          },
          {
            "label": "use_table_listener",
            "path": "hooks/use_table_listener.md"
          }
        ]
      }
    ]
  }
}<|MERGE_RESOLUTION|>--- conflicted
+++ resolved
@@ -72,13 +72,12 @@
         "label": "Add Interactivity",
         "items": [
           {
-<<<<<<< HEAD
+            "label": "Respond to Events",
+            "path": "add-interactivity/respond-to-events.md"
+          },
+          {
             "label": "State: A Component's Memory",
             "path": "add-interactivity/state-a-components-memory.md"
-=======
-            "label": "Respond to Events",
-            "path": "add-interactivity/respond-to-events.md"
->>>>>>> 17c66350
           }
         ]
       },
