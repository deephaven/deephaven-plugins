{
  "config": {
    "name": "deephaven.ui Docs"
  },
  "nav": [
    {
      "label": "Main",
      "sidebar": "main"
    }
  ],
  "sidebars": {
    "main": [
      {
        "label": "Introduction",
        "path": "README.md"
      },
      {
        "label": "Installation",
        "path": "installation.md"
      },
      {
        "label": "Tutorial",
        "path": "tutorial.md"
      },
      {
        "label": "Architecture",
        "path": "architecture.md"
      },
      {
        "label": "Describing the UI",
        "collapsible": false,
        "items": [
          {
            "label": "Your First Component",
            "path": "describing/your_first_component.md"
          },
          {
            "label": "Importing and Exporting Components",
            "path": "describing/importing_and_exporting_components.md"
          },
          {
            "label": "Component Rules",
            "path": "describing/component_rules.md"
          },
          {
            "label": "Using Hooks",
            "path": "describing/use_hooks.md"
          },
          {
            "label": "UI with Tables",
            "path": "describing/ui_with_tables.md"
          },
          {
            "label": "Conditional Rendering",
            "path": "describing/conditional_rendering.md"
          },
          {
            "label": "Render Lists",
            "path": "describing/render_lists.md"
          },
          {
            "label": "Pure Components",
            "path": "describing/pure_components.md"
          },
          {
            "label": "Your UI as a Tree",
            "path": "describing/your-ui-as-a-tree.md"
          }
        ]
      },
      {
        "label": "Add Interactivity",
        "items": [
          {
            "label": "Respond to Events",
            "path": "add-interactivity/respond-to-events.md"
          },
          {
            "label": "State: A Component's Memory",
            "path": "add-interactivity/state-a-components-memory.md"
          },
          {
            "label": "Render Cycle",
            "path": "add-interactivity/render-cycle.md"
          },
          {
            "label": "State as a Snapshot",
            "path": "add-interactivity/state-as-a-snapshot.md"
          },
          {
            "label": "Queueing a Series of State Updates",
            "path": "add-interactivity/queueing-updates.md"
          },
          {
            "label": "Update Dictionaries in State",
            "path": "add-interactivity/update-dictionaries-in-state.md"
          },
          {
<<<<<<< HEAD
            "label": "Update Tables in State",
            "path": "add-interactivity/update-tables-in-state.md"
=======
            "label": "Update Lists in State",
            "path": "add-interactivity/update-lists-in-state.md"
          }
        ]
      },
      {
        "label": "Managing State",
        "items": [
          {
            "label": "React to Input with State",
            "path": "managing-state/react-to-input-with-state.md"
>>>>>>> c45c5f5e
          }
        ]
      },
      {
        "label": "Components",
        "items": [
          {
            "label": "action_button",
            "path": "components/action_button.md"
          },
          {
            "label": "action_group",
            "path": "components/action_group.md"
          },
          {
            "label": "action_menu",
            "path": "components/action_menu.md"
          },
          {
            "label": "avatar",
            "path": "components/avatar.md"
          },
          {
            "label": "badge",
            "path": "components/badge.md"
          },
          {
            "label": "breadcrumbs",
            "path": "components/breadcrumbs.md"
          },
          {
            "label": "button",
            "path": "components/button.md"
          },
          {
            "label": "button_group",
            "path": "components/button_group.md"
          },
          {
            "label": "calendar",
            "path": "components/calendar.md"
          },
          {
            "label": "checkbox",
            "path": "components/checkbox.md"
          },
          {
            "label": "checkbox_group",
            "path": "components/checkbox_group.md"
          },
          {
            "label": "combo_box",
            "path": "components/combo_box.md"
          },
          {
            "label": "contextual_help",
            "path": "components/contextual_help.md"
          },
          {
            "label": "dashboard",
            "path": "components/dashboard.md"
          },
          {
            "label": "date_field",
            "path": "components/date_field.md"
          },
          {
            "label": "date_picker",
            "path": "components/date_picker.md"
          },
          {
            "label": "date_range_picker",
            "path": "components/date_range_picker.md"
          },
          {
            "label": "dialog",
            "path": "components/dialog.md"
          },
          {
            "label": "dialog_trigger",
            "path": "components/dialog_trigger.md"
          },
          {
            "label": "disclosure",
            "path": "components/disclosure.md"
          },
          {
            "label": "divider",
            "path": "components/divider.md"
          },
          {
            "label": "flex",
            "path": "components/flex.md"
          },
          {
            "label": "form",
            "path": "components/form.md"
          },
          {
            "label": "footer",
            "path": "components/footer.md"
          },
          {
            "label": "fragment",
            "path": "components/fragment.md"
          },
          {
            "label": "heading",
            "path": "components/heading.md"
          },
          {
            "label": "icon",
            "path": "components/icon.md"
          },
          {
            "label": "illustrated_message",
            "path": "components/illustrated_message.md"
          },
          {
            "label": "image",
            "path": "components/image.md"
          },
          {
            "label": "inline_alert",
            "path": "components/inline_alert.md"
          },
          {
            "label": "labeled_value",
            "path": "components/labeled_value.md"
          },
          {
            "label": "link",
            "path": "components/link.md"
          },
          {
            "label": "list_view",
            "path": "components/list_view.md"
          },
          {
            "label": "logic_button",
            "path": "components/logic_button.md"
          },
          {
            "label": "markdown",
            "path": "components/markdown.md"
          },
          {
            "label": "menu",
            "path": "components/menu.md"
          },
          {
            "label": "menu_trigger",
            "path": "components/menu_trigger.md"
          },
          {
            "label": "meter",
            "path": "components/meter.md"
          },
          {
            "label": "number_field",
            "path": "components/number_field.md"
          },
          {
            "label": "panel",
            "path": "components/panel.md"
          },
          {
            "label": "picker",
            "path": "components/picker.md"
          },
          {
            "label": "progress_bar",
            "path": "components/progress_bar.md"
          },
          {
            "label": "progress_circle",
            "path": "components/progress_circle.md"
          },
          {
            "label": "radio_group",
            "path": "components/radio_group.md"
          },
          {
            "label": "range_calendar",
            "path": "components/range_calendar.md"
          },
          {
            "label": "range_slider",
            "path": "components/range_slider.md"
          },
          {
            "label": "search_field",
            "path": "components/search_field.md"
          },
          {
            "label": "slider",
            "path": "components/slider.md"
          },
          {
            "label": "switch",
            "path": "components/switch.md"
          },
          {
            "label": "table",
            "path": "components/table.md"
          },
          {
            "label": "tabs",
            "path": "components/tabs.md"
          },
          {
            "label": "tag_group",
            "path": "components/tag_group.md"
          },
          {
            "label": "text",
            "path": "components/text.md"
          },
          {
            "label": "text_area",
            "path": "components/text_area.md"
          },
          {
            "label": "text_field",
            "path": "components/text_field.md"
          },
          {
            "label": "time_field",
            "path": "components/time_field.md"
          },
          {
            "label": "toast",
            "path": "components/toast.md"
          },
          {
            "label": "toggle_button",
            "path": "components/toggle_button.md"
          },
          {
            "label": "view",
            "path": "components/view.md"
          }
        ]
      },
      {
        "label": "Hooks",
        "items": [
          {
            "label": "Overview",
            "path": "hooks/overview.md"
          },
          {
            "label": "use_boolean",
            "path": "hooks/use_boolean.md"
          },
          {
            "label": "use_callback",
            "path": "hooks/use_callback.md"
          },
          {
            "label": "use_cell_data",
            "path": "hooks/use_cell_data.md"
          },
          {
            "label": "use_column_data",
            "path": "hooks/use_column_data.md"
          },
          {
            "label": "use_effect",
            "path": "hooks/use_effect.md"
          },
          {
            "label": "use_liveness_scope",
            "path": "hooks/use_liveness_scope.md"
          },
          {
            "label": "use_memo",
            "path": "hooks/use_memo.md"
          },
          {
            "label": "use_ref",
            "path": "hooks/use_ref.md"
          },
          {
            "label": "use_render_queue",
            "path": "hooks/use_render_queue.md"
          },
          {
            "label": "use_row_data",
            "path": "hooks/use_row_data.md"
          },
          {
            "label": "use_row_list",
            "path": "hooks/use_row_list.md"
          },
          {
            "label": "use_state",
            "path": "hooks/use_state.md"
          },
          {
            "label": "use_table_data",
            "path": "hooks/use_table_data.md"
          },
          {
            "label": "use_table_listener",
            "path": "hooks/use_table_listener.md"
          }
        ]
      }
    ]
  }
}<|MERGE_RESOLUTION|>--- conflicted
+++ resolved
@@ -96,12 +96,12 @@
             "path": "add-interactivity/update-dictionaries-in-state.md"
           },
           {
-<<<<<<< HEAD
+            "label": "Update Lists in State",
+            "path": "add-interactivity/update-lists-in-state.md"
+          },
+          {
             "label": "Update Tables in State",
             "path": "add-interactivity/update-tables-in-state.md"
-=======
-            "label": "Update Lists in State",
-            "path": "add-interactivity/update-lists-in-state.md"
           }
         ]
       },
@@ -111,7 +111,6 @@
           {
             "label": "React to Input with State",
             "path": "managing-state/react-to-input-with-state.md"
->>>>>>> c45c5f5e
           }
         ]
       },
