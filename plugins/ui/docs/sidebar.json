{
  "config": {
    "name": "deephaven.ui Docs"
  },
  "nav": [
    {
      "label": "Main",
      "sidebar": "main"
    }
  ],
  "sidebars": {
    "main": [
      {
        "label": "Introduction",
        "path": "README.md"
      },
      {
        "label": "Installation",
        "path": "installation.md"
      },
      {
        "label": "Tutorial",
        "path": "tutorial.md"
      },
      {
        "label": "Architecture",
        "path": "architecture.md"
      },
      {
        "label": "Describing the UI",
        "collapsible": false,
        "items": [
          {
            "label": "Your First Component",
            "path": "describing/your_first_component.md"
          },
          {
            "label": "Importing and Exporting Components",
            "path": "describing/importing_and_exporting_components.md"
          },
          {
            "label": "Component Rules",
            "path": "describing/component_rules.md"
          },
          {
            "label": "Using Hooks",
            "path": "describing/use_hooks.md"
          },
          {
            "label": "Working with Tables",
            "path": "describing/work_with_tables.md"
          },
          {
            "label": "Conditional Rendering",
            "path": "describing/conditional_rendering.md"
          },
          {
            "label": "Render Lists",
            "path": "describing/render_lists.md"
          },
          {
            "label": "Pure Components",
            "path": "describing/pure_components.md"
          },
          {
            "label": "Your UI as a Tree",
            "path": "describing/your-ui-as-a-tree.md"
          }
        ]
      },
      {
        "label": "Add Interactivity",
        "items": [
          {
            "label": "Respond to Events",
            "path": "add-interactivity/respond-to-events.md"
          },
          {
            "label": "State: A Component's Memory",
            "path": "add-interactivity/state-a-components-memory.md"
          },
          {
            "label": "Render Cycle",
            "path": "add-interactivity/render-cycle.md"
          },
          {
<<<<<<< HEAD
            "label": "Queueing a Series of State Updates",
            "path": "add-interactivity/queueing-updates.md"
=======
            "label": "State as a Snapshot",
            "path": "add-interactivity/state-as-a-snapshot.md"
>>>>>>> 2b4d8ea3
          }
        ]
      },
      {
        "label": "Components",
        "items": [
          {
            "label": "action_button",
            "path": "components/action_button.md"
          },
          {
            "label": "action_group",
            "path": "components/action_group.md"
          },
          {
            "label": "action_menu",
            "path": "components/action_menu.md"
          },
          {
            "label": "avatar",
            "path": "components/avatar.md"
          },
          {
            "label": "badge",
            "path": "components/badge.md"
          },
          {
            "label": "button",
            "path": "components/button.md"
          },
          {
            "label": "button_group",
            "path": "components/button_group.md"
          },
          {
            "label": "calendar",
            "path": "components/calendar.md"
          },
          {
            "label": "checkbox",
            "path": "components/checkbox.md"
          },
          {
            "label": "checkbox_group",
            "path": "components/checkbox_group.md"
          },
          {
            "label": "combo_box",
            "path": "components/combo_box.md"
          },
          {
            "label": "contextual_help",
            "path": "components/contextual_help.md"
          },
          {
            "label": "dashboard",
            "path": "components/dashboard.md"
          },
          {
            "label": "date_field",
            "path": "components/date_field.md"
          },
          {
            "label": "date_picker",
            "path": "components/date_picker.md"
          },
          {
            "label": "date_range_picker",
            "path": "components/date_range_picker.md"
          },
          {
            "label": "dialog",
            "path": "components/dialog.md"
          },
          {
            "label": "dialog_trigger",
            "path": "components/dialog_trigger.md"
          },
          {
            "label": "divider",
            "path": "components/divider.md"
          },
          {
            "label": "flex",
            "path": "components/flex.md"
          },
          {
            "label": "form",
            "path": "components/form.md"
          },
          {
            "label": "fragment",
            "path": "components/fragment.md"
          },
          {
            "label": "heading",
            "path": "components/heading.md"
          },
          {
            "label": "icon",
            "path": "components/icon.md"
          },
          {
            "label": "illustrated_message",
            "path": "components/illustrated_message.md"
          },
          {
            "label": "image",
            "path": "components/image.md"
          },
          {
            "label": "inline_alert",
            "path": "components/inline_alert.md"
          },
          {
            "label": "labeled_value",
            "path": "components/labeled_value.md"
          },
          {
            "label": "link",
            "path": "components/link.md"
          },
          {
            "label": "list_view",
            "path": "components/list_view.md"
          },
          {
            "label": "logic_button",
            "path": "components/logic_button.md"
          },
          {
            "label": "markdown",
            "path": "components/markdown.md"
          },
          {
            "label": "menu",
            "path": "components/menu.md"
          },
          {
            "label": "menu_trigger",
            "path": "components/menu_trigger.md"
          },
          {
            "label": "meter",
            "path": "components/meter.md"
          },
          {
            "label": "number_field",
            "path": "components/number_field.md"
          },
          {
            "label": "panel",
            "path": "components/panel.md"
          },
          {
            "label": "picker",
            "path": "components/picker.md"
          },
          {
            "label": "progress_bar",
            "path": "components/progress_bar.md"
          },
          {
            "label": "progress_circle",
            "path": "components/progress_circle.md"
          },
          {
            "label": "radio_group",
            "path": "components/radio_group.md"
          },
          {
            "label": "range_calendar",
            "path": "components/range_calendar.md"
          },
          {
            "label": "range_slider",
            "path": "components/range_slider.md"
          },
          {
            "label": "search_field",
            "path": "components/search_field.md"
          },
          {
            "label": "slider",
            "path": "components/slider.md"
          },
          {
            "label": "switch",
            "path": "components/switch.md"
          },
          {
            "label": "table",
            "path": "components/table.md"
          },
          {
            "label": "tabs",
            "path": "components/tabs.md"
          },
          {
            "label": "tag_group",
            "path": "components/tag_group.md"
          },
          {
            "label": "text",
            "path": "components/text.md"
          },
          {
            "label": "text_area",
            "path": "components/text_area.md"
          },
          {
            "label": "text_field",
            "path": "components/text_field.md"
          },
          {
            "label": "time_field",
            "path": "components/time_field.md"
          },
          {
            "label": "toast",
            "path": "components/toast.md"
          },
          {
            "label": "toggle_button",
            "path": "components/toggle_button.md"
          },
          {
            "label": "view",
            "path": "components/view.md"
          }
        ]
      },
      {
        "label": "Hooks",
        "items": [
          {
            "label": "Overview",
            "path": "hooks/overview.md"
          },
          {
            "label": "use_boolean",
            "path": "hooks/use_boolean.md"
          },
          {
            "label": "use_callback",
            "path": "hooks/use_callback.md"
          },
          {
            "label": "use_cell_data",
            "path": "hooks/use_cell_data.md"
          },
          {
            "label": "use_column_data",
            "path": "hooks/use_column_data.md"
          },
          {
            "label": "use_effect",
            "path": "hooks/use_effect.md"
          },
          {
            "label": "use_liveness_scope",
            "path": "hooks/use_liveness_scope.md"
          },
          {
            "label": "use_memo",
            "path": "hooks/use_memo.md"
          },
          {
            "label": "use_ref",
            "path": "hooks/use_ref.md"
          },
          {
            "label": "use_render_queue",
            "path": "hooks/use_render_queue.md"
          },
          {
            "label": "use_row_data",
            "path": "hooks/use_row_data.md"
          },
          {
            "label": "use_row_list",
            "path": "hooks/use_row_list.md"
          },
          {
            "label": "use_state",
            "path": "hooks/use_state.md"
          },
          {
            "label": "use_table_data",
            "path": "hooks/use_table_data.md"
          },
          {
            "label": "use_table_listener",
            "path": "hooks/use_table_listener.md"
          }
        ]
      }
    ]
  }
}<|MERGE_RESOLUTION|>--- conflicted
+++ resolved
@@ -84,13 +84,12 @@
             "path": "add-interactivity/render-cycle.md"
           },
           {
-<<<<<<< HEAD
+            "label": "State as a Snapshot",
+            "path": "add-interactivity/state-as-a-snapshot.md"
+          },
+          {
             "label": "Queueing a Series of State Updates",
             "path": "add-interactivity/queueing-updates.md"
-=======
-            "label": "State as a Snapshot",
-            "path": "add-interactivity/state-as-a-snapshot.md"
->>>>>>> 2b4d8ea3
           }
         ]
       },
