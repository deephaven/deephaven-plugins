{
  "$schema": "https://raw.githubusercontent.com/deephaven/salmon-sync/refs/heads/main/sidebar.schema.json",
  "config": {
    "name": "deephaven.ui Docs"
  },
  "sidebars": {
    "main": [
      {
        "label": "Introduction",
        "path": "README.md"
      },
      {
        "label": "Installation",
        "path": "installation.md"
      },
      {
        "label": "Tutorial",
        "path": "tutorial.md"
      },
      {
        "label": "Architecture",
        "path": "architecture.md"
      },
      {
        "label": "Describing the UI",
        "collapsible": false,
        "items": [
          {
            "label": "Your First Component",
            "path": "describing/your_first_component.md"
          },
          {
            "label": "Importing and Exporting Components",
            "path": "describing/importing_and_exporting_components.md"
          },
          {
            "label": "Component Rules",
            "path": "describing/component_rules.md"
          },
          {
            "label": "Using Hooks",
            "path": "describing/use_hooks.md"
          },
          {
            "label": "UI with Tables",
            "path": "describing/ui_with_tables.md"
          },
          {
            "label": "Conditional Rendering",
            "path": "describing/conditional_rendering.md"
          },
          {
            "label": "Render Lists",
            "path": "describing/render_lists.md"
          },
          {
            "label": "Pure Components",
            "path": "describing/pure_components.md"
          },
          {
            "label": "Your UI as a Tree",
            "path": "describing/your-ui-as-a-tree.md"
          }
        ]
      },
      {
        "label": "Add Interactivity",
        "items": [
          {
            "label": "Respond to Events",
            "path": "add-interactivity/respond-to-events.md"
          },
          {
            "label": "State: A Component's Memory",
            "path": "add-interactivity/state-a-components-memory.md"
          },
          {
            "label": "Render Cycle",
            "path": "add-interactivity/render-cycle.md"
          },
          {
            "label": "State as a Snapshot",
            "path": "add-interactivity/state-as-a-snapshot.md"
          },
          {
            "label": "Queueing a Series of State Updates",
            "path": "add-interactivity/queueing-updates.md"
          },
          {
            "label": "Update Dictionaries in State",
            "path": "add-interactivity/update-dictionaries-in-state.md"
          },
          {
            "label": "Update Lists in State",
            "path": "add-interactivity/update-lists-in-state.md"
          },
          {
            "label": "Update Tables in State",
            "path": "add-interactivity/update-tables-in-state.md"
          },
          {
            "label": "Plotting",
            "path": "add-interactivity/plot-with-deephaven-ui.md"
          }
        ]
      },
      {
        "label": "Managing State",
        "items": [
          {
            "label": "React to Input with State",
            "path": "managing-state/react-to-input-with-state.md"
          },
          {
            "label": "Choose the State Structure",
            "path": "managing-state/choose-the-state-structure.md"
          },
          {
            "label": "Share State Between Components",
            "path": "managing-state/share-state-between-components.md"
          },
          {
            "label": "Preserving and Resetting State",
            "path": "managing-state/preserving-and-resetting-state.md"
          }
        ]
      },
      {
        "label": "Creating Layouts",
        "items": [
          {
            "label": "Layout Overview",
            "path": "creating-layouts/layout-overview.md"
          },
          {
            "label": "Creating Dashboards",
            "path": "creating-layouts/creating-dashboards.md"
          },
          {
<<<<<<< HEAD
            "label": "Escape Hatches",
            "path": "creating-layouts/escape-hatches.md"
=======
            "label": "Size and Theme",
            "path": "creating-layouts/size-and-theme.md"
>>>>>>> d564c2d2
          }
        ]
      },
      {
        "label": "Components",
        "items": [
          {
            "label": "accordion",
            "path": "components/accordion.md"
          },
          {
            "label": "action_button",
            "path": "components/action_button.md"
          },
          {
            "label": "action_group",
            "path": "components/action_group.md"
          },
          {
            "label": "action_menu",
            "path": "components/action_menu.md"
          },
          {
            "label": "avatar",
            "path": "components/avatar.md"
          },
          {
            "label": "badge",
            "path": "components/badge.md"
          },
          {
            "label": "breadcrumbs",
            "path": "components/breadcrumbs.md"
          },
          {
            "label": "button",
            "path": "components/button.md"
          },
          {
            "label": "button_group",
            "path": "components/button_group.md"
          },
          {
            "label": "calendar",
            "path": "components/calendar.md"
          },
          {
            "label": "checkbox",
            "path": "components/checkbox.md"
          },
          {
            "label": "checkbox_group",
            "path": "components/checkbox_group.md"
          },
          {
            "label": "color_picker",
            "path": "components/color_picker.md"
          },
          {
            "label": "combo_box",
            "path": "components/combo_box.md"
          },
          {
            "label": "contextual_help",
            "path": "components/contextual_help.md"
          },
          {
            "label": "dashboard",
            "path": "components/dashboard.md"
          },
          {
            "label": "date_field",
            "path": "components/date_field.md"
          },
          {
            "label": "date_picker",
            "path": "components/date_picker.md"
          },
          {
            "label": "date_range_picker",
            "path": "components/date_range_picker.md"
          },
          {
            "label": "dialog",
            "path": "components/dialog.md"
          },
          {
            "label": "dialog_trigger",
            "path": "components/dialog_trigger.md"
          },
          {
            "label": "disclosure",
            "path": "components/disclosure.md"
          },
          {
            "label": "divider",
            "path": "components/divider.md"
          },
          {
            "label": "flex",
            "path": "components/flex.md"
          },
          {
            "label": "form",
            "path": "components/form.md"
          },
          {
            "label": "fragment",
            "path": "components/fragment.md"
          },
          {
            "label": "grid",
            "path": "components/grid.md"
          },
          {
            "label": "heading",
            "path": "components/heading.md"
          },
          {
            "label": "html",
            "path": "components/html.md"
          },
          {
            "label": "icon",
            "path": "components/icon.md"
          },
          {
            "label": "illustrated_message",
            "path": "components/illustrated_message.md"
          },
          {
            "label": "image",
            "path": "components/image.md"
          },
          {
            "label": "inline_alert",
            "path": "components/inline_alert.md"
          },
          {
            "label": "labeled_value",
            "path": "components/labeled_value.md"
          },
          {
            "label": "link",
            "path": "components/link.md"
          },
          {
            "label": "list_view",
            "path": "components/list_view.md"
          },
          {
            "label": "logic_button",
            "path": "components/logic_button.md"
          },
          {
            "label": "markdown",
            "path": "components/markdown.md"
          },
          {
            "label": "menu",
            "path": "components/menu.md"
          },
          {
            "label": "menu_trigger",
            "path": "components/menu_trigger.md"
          },
          {
            "label": "meter",
            "path": "components/meter.md"
          },
          {
            "label": "number_field",
            "path": "components/number_field.md"
          },
          {
            "label": "panel",
            "path": "components/panel.md"
          },
          {
            "label": "picker",
            "path": "components/picker.md"
          },
          {
            "label": "progress_bar",
            "path": "components/progress_bar.md"
          },
          {
            "label": "progress_circle",
            "path": "components/progress_circle.md"
          },
          {
            "label": "radio_group",
            "path": "components/radio_group.md"
          },
          {
            "label": "range_calendar",
            "path": "components/range_calendar.md"
          },
          {
            "label": "range_slider",
            "path": "components/range_slider.md"
          },
          {
            "label": "search_field",
            "path": "components/search_field.md"
          },
          {
            "label": "slider",
            "path": "components/slider.md"
          },
          {
            "label": "switch",
            "path": "components/switch.md"
          },
          {
            "label": "table",
            "path": "components/table.md"
          },
          {
            "label": "tabs",
            "path": "components/tabs.md"
          },
          {
            "label": "tag_group",
            "path": "components/tag_group.md"
          },
          {
            "label": "text",
            "path": "components/text.md"
          },
          {
            "label": "text_area",
            "path": "components/text_area.md"
          },
          {
            "label": "text_field",
            "path": "components/text_field.md"
          },
          {
            "label": "time_field",
            "path": "components/time_field.md"
          },
          {
            "label": "toast",
            "path": "components/toast.md"
          },
          {
            "label": "toggle_button",
            "path": "components/toggle_button.md"
          },
          {
            "label": "view",
            "path": "components/view.md"
          }
        ]
      },
      {
        "label": "Hooks",
        "items": [
          {
            "label": "Overview",
            "path": "hooks/overview.md"
          },
          {
            "label": "use_boolean",
            "path": "hooks/use_boolean.md"
          },
          {
            "label": "use_callback",
            "path": "hooks/use_callback.md"
          },
          {
            "label": "use_cell_data",
            "path": "hooks/use_cell_data.md"
          },
          {
            "label": "use_column_data",
            "path": "hooks/use_column_data.md"
          },
          {
            "label": "use_effect",
            "path": "hooks/use_effect.md"
          },
          {
            "label": "use_liveness_scope",
            "path": "hooks/use_liveness_scope.md"
          },
          {
            "label": "use_memo",
            "path": "hooks/use_memo.md"
          },
          {
            "label": "use_ref",
            "path": "hooks/use_ref.md"
          },
          {
            "label": "use_render_queue",
            "path": "hooks/use_render_queue.md"
          },
          {
            "label": "use_row_data",
            "path": "hooks/use_row_data.md"
          },
          {
            "label": "use_row_list",
            "path": "hooks/use_row_list.md"
          },
          {
            "label": "use_state",
            "path": "hooks/use_state.md"
          },
          {
            "label": "use_table_data",
            "path": "hooks/use_table_data.md"
          },
          {
            "label": "use_table_listener",
            "path": "hooks/use_table_listener.md"
          }
        ]
      }
    ]
  }
}<|MERGE_RESOLUTION|>--- conflicted
+++ resolved
@@ -137,13 +137,12 @@
             "path": "creating-layouts/creating-dashboards.md"
           },
           {
-<<<<<<< HEAD
+            "label": "Size and Theme",
+            "path": "creating-layouts/size-and-theme.md"
+          },
+          {
             "label": "Escape Hatches",
             "path": "creating-layouts/escape-hatches.md"
-=======
-            "label": "Size and Theme",
-            "path": "creating-layouts/size-and-theme.md"
->>>>>>> d564c2d2
           }
         ]
       },
