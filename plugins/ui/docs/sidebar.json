{
  "config": {
    "name": "deephaven.ui Docs"
  },
  "nav": [
    {
      "label": "Main",
      "sidebar": "main"
    }
  ],
  "sidebars": {
    "main": [
      {
        "label": "Introduction",
        "path": "README.md"
      },
      {
        "label": "Installation",
        "path": "installation.md"
      },
      {
        "label": "Tutorial",
        "path": "tutorial.md"
      },
      {
        "label": "Architecture",
        "path": "architecture.md"
      },
      {
        "label": "Describing the UI",
        "collapsible": false,
        "items": [
          {
            "label": "Your First Component",
            "path": "describing/your_first_component.md"
          },
          {
            "label": "Importing and Exporting Components",
            "path": "describing/importing_and_exporting_components.md"
          },
          {
            "label": "Component Rules",
            "path": "describing/component_rules.md"
          },
          {
            "label": "Using Hooks",
            "path": "describing/use_hooks.md"
          },
          {
            "label": "UI with Tables",
            "path": "describing/ui_with_tables.md"
          },
          {
            "label": "Conditional Rendering",
            "path": "describing/conditional_rendering.md"
          },
          {
            "label": "Render Lists",
            "path": "describing/render_lists.md"
          },
          {
            "label": "Pure Components",
            "path": "describing/pure_components.md"
          },
          {
            "label": "Your UI as a Tree",
            "path": "describing/your-ui-as-a-tree.md"
          }
        ]
      },
      {
        "label": "Add Interactivity",
        "items": [
          {
            "label": "Respond to Events",
            "path": "add-interactivity/respond-to-events.md"
          },
          {
            "label": "State: A Component's Memory",
            "path": "add-interactivity/state-a-components-memory.md"
          },
          {
            "label": "Render Cycle",
            "path": "add-interactivity/render-cycle.md"
          },
          {
            "label": "State as a Snapshot",
            "path": "add-interactivity/state-as-a-snapshot.md"
          },
          {
<<<<<<< HEAD
            "label": "Update Tables in State",
            "path": "add-interactivity/update-tables-in-state.md"
=======
            "label": "Update Dictionaries in State",
            "path": "add-interactivity/update-dictionaries-in-state.md"
>>>>>>> 120ac062
          }
        ]
      },
      {
        "label": "Components",
        "items": [
          {
            "label": "action_button",
            "path": "components/action_button.md"
          },
          {
            "label": "action_group",
            "path": "components/action_group.md"
          },
          {
            "label": "action_menu",
            "path": "components/action_menu.md"
          },
          {
            "label": "avatar",
            "path": "components/avatar.md"
          },
          {
            "label": "badge",
            "path": "components/badge.md"
          },
          {
            "label": "button",
            "path": "components/button.md"
          },
          {
            "label": "button_group",
            "path": "components/button_group.md"
          },
          {
            "label": "calendar",
            "path": "components/calendar.md"
          },
          {
            "label": "checkbox",
            "path": "components/checkbox.md"
          },
          {
            "label": "checkbox_group",
            "path": "components/checkbox_group.md"
          },
          {
            "label": "combo_box",
            "path": "components/combo_box.md"
          },
          {
            "label": "contextual_help",
            "path": "components/contextual_help.md"
          },
          {
            "label": "dashboard",
            "path": "components/dashboard.md"
          },
          {
            "label": "date_field",
            "path": "components/date_field.md"
          },
          {
            "label": "date_picker",
            "path": "components/date_picker.md"
          },
          {
            "label": "date_range_picker",
            "path": "components/date_range_picker.md"
          },
          {
            "label": "dialog",
            "path": "components/dialog.md"
          },
          {
            "label": "dialog_trigger",
            "path": "components/dialog_trigger.md"
          },
          {
            "label": "divider",
            "path": "components/divider.md"
          },
          {
            "label": "flex",
            "path": "components/flex.md"
          },
          {
            "label": "form",
            "path": "components/form.md"
          },
          {
            "label": "fragment",
            "path": "components/fragment.md"
          },
          {
            "label": "heading",
            "path": "components/heading.md"
          },
          {
            "label": "icon",
            "path": "components/icon.md"
          },
          {
            "label": "illustrated_message",
            "path": "components/illustrated_message.md"
          },
          {
            "label": "image",
            "path": "components/image.md"
          },
          {
            "label": "inline_alert",
            "path": "components/inline_alert.md"
          },
          {
            "label": "labeled_value",
            "path": "components/labeled_value.md"
          },
          {
            "label": "link",
            "path": "components/link.md"
          },
          {
            "label": "list_view",
            "path": "components/list_view.md"
          },
          {
            "label": "logic_button",
            "path": "components/logic_button.md"
          },
          {
            "label": "markdown",
            "path": "components/markdown.md"
          },
          {
            "label": "menu",
            "path": "components/menu.md"
          },
          {
            "label": "menu_trigger",
            "path": "components/menu_trigger.md"
          },
          {
            "label": "meter",
            "path": "components/meter.md"
          },
          {
            "label": "number_field",
            "path": "components/number_field.md"
          },
          {
            "label": "panel",
            "path": "components/panel.md"
          },
          {
            "label": "picker",
            "path": "components/picker.md"
          },
          {
            "label": "progress_bar",
            "path": "components/progress_bar.md"
          },
          {
            "label": "progress_circle",
            "path": "components/progress_circle.md"
          },
          {
            "label": "radio_group",
            "path": "components/radio_group.md"
          },
          {
            "label": "range_calendar",
            "path": "components/range_calendar.md"
          },
          {
            "label": "range_slider",
            "path": "components/range_slider.md"
          },
          {
            "label": "search_field",
            "path": "components/search_field.md"
          },
          {
            "label": "slider",
            "path": "components/slider.md"
          },
          {
            "label": "switch",
            "path": "components/switch.md"
          },
          {
            "label": "table",
            "path": "components/table.md"
          },
          {
            "label": "tabs",
            "path": "components/tabs.md"
          },
          {
            "label": "tag_group",
            "path": "components/tag_group.md"
          },
          {
            "label": "text",
            "path": "components/text.md"
          },
          {
            "label": "text_area",
            "path": "components/text_area.md"
          },
          {
            "label": "text_field",
            "path": "components/text_field.md"
          },
          {
            "label": "time_field",
            "path": "components/time_field.md"
          },
          {
            "label": "toast",
            "path": "components/toast.md"
          },
          {
            "label": "toggle_button",
            "path": "components/toggle_button.md"
          },
          {
            "label": "view",
            "path": "components/view.md"
          }
        ]
      },
      {
        "label": "Hooks",
        "items": [
          {
            "label": "Overview",
            "path": "hooks/overview.md"
          },
          {
            "label": "use_boolean",
            "path": "hooks/use_boolean.md"
          },
          {
            "label": "use_callback",
            "path": "hooks/use_callback.md"
          },
          {
            "label": "use_cell_data",
            "path": "hooks/use_cell_data.md"
          },
          {
            "label": "use_column_data",
            "path": "hooks/use_column_data.md"
          },
          {
            "label": "use_effect",
            "path": "hooks/use_effect.md"
          },
          {
            "label": "use_liveness_scope",
            "path": "hooks/use_liveness_scope.md"
          },
          {
            "label": "use_memo",
            "path": "hooks/use_memo.md"
          },
          {
            "label": "use_ref",
            "path": "hooks/use_ref.md"
          },
          {
            "label": "use_render_queue",
            "path": "hooks/use_render_queue.md"
          },
          {
            "label": "use_row_data",
            "path": "hooks/use_row_data.md"
          },
          {
            "label": "use_row_list",
            "path": "hooks/use_row_list.md"
          },
          {
            "label": "use_state",
            "path": "hooks/use_state.md"
          },
          {
            "label": "use_table_data",
            "path": "hooks/use_table_data.md"
          },
          {
            "label": "use_table_listener",
            "path": "hooks/use_table_listener.md"
          }
        ]
      }
    ]
  }
}<|MERGE_RESOLUTION|>--- conflicted
+++ resolved
@@ -88,13 +88,12 @@
             "path": "add-interactivity/state-as-a-snapshot.md"
           },
           {
-<<<<<<< HEAD
+            "label": "Update Dictionaries in State",
+            "path": "add-interactivity/update-dictionaries-in-state.md"
+          },
+          {
             "label": "Update Tables in State",
             "path": "add-interactivity/update-tables-in-state.md"
-=======
-            "label": "Update Dictionaries in State",
-            "path": "add-interactivity/update-dictionaries-in-state.md"
->>>>>>> 120ac062
           }
         ]
       },
