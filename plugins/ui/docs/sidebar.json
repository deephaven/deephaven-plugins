--- conflicted
+++ resolved
@@ -34,13 +34,12 @@
             "path": "describing/importing_and_exporting_components.md"
           },
           {
-<<<<<<< HEAD
             "label": "Component Rules",
             "path": "describing/component_rules.md"
-=======
+          },
+          {
             "label": "Working with Tables",
             "path": "describing/work_with_tables.md"
->>>>>>> 6e733506
           }
         ]
       },
