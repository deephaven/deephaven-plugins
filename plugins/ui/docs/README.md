# Introduction

deephaven.ui is a plugin for Deephaven that allows for programmatic layouts and callbacks. It uses a React-like approach to building components and rendering them in the UI, allowing for creating reactive components that can be re-used and composed together, as well as reacting to user input from the UI.

Below are some examples to demonstrate some of the functionality you can do so far with deephaven.ui. At this point it is only showcasing the subset of the planned functionality that has been implemented, but should give an idea of what is possible. Most notably, all examples will only appear within one panel in the UI, the `ui.table` functionality (allowing interactivity and customization of displayed tables), and ability to use other plugins (such as deephaven.plot.express) is not yet implemented.

You can run the example Docker container with the following command:

```
docker run --rm --name deephaven-ui -p 10000:10000 --pull=always ghcr.io/deephaven/server-ui:edge
```

You'll need to find the link to open the UI in the Docker logs:
![docker](_assets/docker.png)

# Using components

Get started by importing the `deephaven.ui` package as `ui`:

```python
from deephaven import ui
```

The `ui` package contains many _components_, which you can display in the UI:

```python
hello_world = ui.heading("Hello World!")
```

![Basic Hello World example.](_assets/hello_world.png)

By assigning the component to the `hello_world` variable, it displays in the UI in a panel named `hello_world`.

## Handling events

Write functions to handle events. To write a button that will print event details to the console when clicked:

```python
my_button = ui.button("Click Me!", on_press=lambda e: print(f"Button was clicked! {e}"))
```

![Whenever the button is pressed, event details are printed to the console.](_assets/handling_events.png)

## Creating components

Use the `@ui.component` decorator to create your own custom components. This decorator wraps the function provided as a Deephaven component. For more details on the architecture, see [TODO: Link to architecture]().

We can display a heading above a button as our custom component:

```python
@ui.component
def ui_foo_bar():
    return [
        ui.heading("Click button below"),
        ui.button("Click Me!", on_press=lambda: print("Button was clicked!")),
    ]


foo_bar = ui_foo_bar()
```

![Custom component being displayed.](_assets/foo_bar.png)

## Using state

Often, you'll want to react to the button presses and update the display. For example, to count the number of times a button has been pressed, use `ui.use_state` to introduce a _state variable_ in your custom component:

```python
@ui.component
def ui_counter():
    count, set_count = ui.use_state(0)
    # ...
```

Returned from `ui.use_state` is a tuple with two values: the current state (`count`), and a function to update that state (`set_count`).

The first time the button is displayed, the count will be `0` because that is the initial value passed into `ui.use_state`. Call `set_count` to update the state:

```python
@ui.component
def ui_counter():
    count, set_count = ui.use_state(0)
    return ui.button(f"Pressed {count} times", on_press=lambda: set_count(count + 1))
```

When state is updated, deephaven.ui will call your component again to re-render with the new value. After clicking once, it will re-render with `count` set to `1`, then set to `2`, and so on.

Each individual component has its own state:

```python
@ui.component
def ui_counter():
    count, set_count = ui.use_state(0)
    return ui.button(f"Pressed {count} times", on_press=lambda: set_count(count + 1))


c1 = ui_counter()
c2 = ui_counter()
```

![Each counter has its own state.](_assets/counter.png)

> [!NOTE]
> Functions are prefixed with `use_` are called _hooks_. `use_state` is built-in to deephaven.ui, and there are other hooks built-in shown below. You can also create your own hooks.
> Hooks are special functions. They must only be used at the _top_ of a `@ui.component` or another hook. If you want to use one in a conditional or a loop, extract that logic to a new component and put it there.

## Sharing state

In the previous example, the two buttons incremented their counter independently. State was stored within the counter components:

```mermaid
stateDiagram-v2

    state c1 {
        count=1
    }

    state c2 {
        count=3
    }
```

What if we wanted to have two buttons share the same count? To do this, move the state `count` upward to a parent component:

```mermaid
stateDiagram-v2
    c1: ui_controlled_counter
    c2: ui_controlled_counter

    ui_shared_state --> c1 : count=4
    ui_shared_state --> c2 : count=4

    state ui_shared_state {
        count=4
    }
```

In the example below, we create a parent component `ui_shared_state` that contains the state, and then passes the state down into two `ui_controlled_counter` components. Now the buttons will always be in sync:

```python
@ui.component
def ui_controlled_counter(count, operation, on_press):
    return ui.button(f"Value is {count}, press to {operation}", on_press=on_press)


@ui.component
def ui_shared_state():
    count, set_count = ui.use_state(0)

    def handle_press():
        set_count(count + 1)

    return [
        ui.heading(f"Value is {count}"),
        ui_controlled_counter(count, "increment", lambda: set_count(count + 1)),
        ui_controlled_counter(count, "decrement", lambda: set_count(count - 1)),
    ]


shared_state = ui_shared_state()
```

![Buttons will always be in sync with shared state.](_assets/shared_state.png)

# Examples

Below are some examples building custom components using deephaven.ui.

## Text field (string)

You can create a [TextField](https://react-spectrum.adobe.com/react-spectrum/TextField.html) that takes input from the user. You can also use a [Flex](https://react-spectrum.adobe.com/react-spectrum/Flex.html) component to display multiple components in a row (or column, depending on the `direction` argument).

```python
@ui.component
def ui_input():
    text, set_text = ui.use_state("hello")

    return [ui.text_field(value=text, on_change=set_text), ui.text(f"You typed {text}")]


my_input = ui_input()
```

![Text field.](_assets/text_field.png)

## Checkbox (boolean)

You can use a [checkbox](https://react-spectrum.adobe.com/react-spectrum/Checkbox.html) to get a boolean value from the user.

```python
@ui.component
def ui_checkbox():
    liked, set_liked = ui.use_state(True)
    return ui.flex(
        ui.checkbox("I liked this", is_selected=liked, on_change=set_liked),
        ui.text("You liked this" if liked else "You didn't like this"),
        direction="column",
    )


my_checkbox = ui_checkbox()
```

![Checkbox](_assets/checkbox.png)

## Picker (string values)

The `ui.picker` component can be used to select from a list of items. Here's a basic example for selecting from a list of string values and displaying the selected key in a text field.

```python
@ui.component
def ui_picker():
    value, set_value = ui.use_state("")

    # Picker for selecting values
    pick = ui.picker(
        "Text 1",
        "Text 2",
        "Text 3",
        label="Text",
        on_selection_change=set_value,
        selected_key=value,
    )

    # Show current selection in a ui.text component
    text = ui.text("Selection: " + value)

    # Display picker and output in a flex column
    return ui.flex(
        pick,
        text,
        direction="column",
        margin=10,
        gap=10,
    )


my_picker = ui_picker()
```

![Use a picker to select from a list of items](_assets/picker.png)

<<<<<<< HEAD
## Picker (table)

A picker can also take a Table. It will use the first column as the key and label by default.

```python
import deephaven.ui as ui
from deephaven import time_table
=======
## ListView (string values)
A list view that can be used to create a list of selectable items. Here's a basic example for selecting from a list of string values and displaying the selected key in a text field.

```python
from deephaven import ui


@ui.component
def ui_list_view():
    value, set_value = ui.use_state(["Text 2"])

    # list_view with text children
    lv = ui.list_view(
        "Text 1",
        "Text 2",
        "Text 3",
        aria_label="List View - Basic",
        on_change=set_value,
        selected_keys=value,
    )

    # list_view with item children
    lv2 = ui.list_view(
        ui.item("Item 1", key="Text 1"),
        ui.item("Item 2", key="Text 2"),
        ui.item("Item 3", key="Text 3"),
        aria_label="List View - Basic",
        on_change=set_value,
        selected_keys=value,
    )

    text = ui.text("Selection: " + ", ".join(map(str, value)), grid_column="span 2")

    return text, lv, lv2


lv = ui_list_view()
```

## ListView (table)
```python
from deephaven import time_table, ui
>>>>>>> ff7f7694
import datetime

# Ticking table with initial row count of 200 that adds a row every second
initial_row_count = 200
column_types = time_table(
    "PT1S",
    start_time=datetime.datetime.now() - datetime.timedelta(seconds=initial_row_count),
<<<<<<< HEAD
).view(
=======
).update(
>>>>>>> ff7f7694
    [
        "Id=new Integer(i)",
        "Display=new String(`Display `+i)",
    ]
)


@ui.component
<<<<<<< HEAD
def ui_picker_table(table):
    value, set_value = ui.use_state("")

    pick_table = ui.picker(
        table,
        label="Text",
=======
def ui_list_view_table():
    value, set_value = ui.use_state([2, 4, 5])

    lv = ui.list_view(
        column_types,
        key_column="Id",
        label_column="Display",
        aria_label="List View",
>>>>>>> ff7f7694
        on_change=set_value,
        selected_keys=value,
    )

<<<<<<< HEAD
    text = ui.text(f"Selection: {value}")

    return ui.flex(pick_table, text, direction="column", margin=10, gap=10)


pick_table = ui_picker_table(column_types)

# If you'd like to specify columns to use, you can pass in a table source.

table_source = ui.item_table_source(
    column_types, key_column="Id", label_column="Display"
)

pick_table_source = ui_picker_table(table_source)
```
![Use a picker to select from a table](_assets/pick_table.png)
![Use a picker to select from a table source](_assets/pick_table_source.png)
=======
    text = ui.text("Selection: " + ", ".join(map(str, value)))

    return ui.flex(
        lv,
        text,
        direction="column",
        margin=10,
        gap=10,
        # necessary to avoid overflowing container height
        min_height=0,
    )


lv_table = ui_list_view_table()
```
>>>>>>> ff7f7694

## Form (two variables)

You can have state with multiple different variables in one component. This example creates a [text field](https://react-spectrum.adobe.com/react-spectrum/TextField.html) and a [slider](https://react-spectrum.adobe.com/react-spectrum/Slider.html), and we display the values of both of them.

```python
@ui.component
def ui_form():
    name, set_name = ui.use_state("Homer")
    age, set_age = ui.use_state(36)

    return ui.flex(
        ui.text_field(value=name, on_change=set_name),
        ui.slider(value=age, on_change=set_age),
        ui.text(f"Hello {name}, you are {age} years old"),
        direction="column",
    )


my_form = ui_form()
```

![Form with multiple inputs.](_assets/form.png)

## Form with submit

You can also create a form on which the user can click **Submit** and react to that on a specified callback. In this example, we create a [Form](https://react-spectrum.adobe.com/react-spectrum/forms.html) that takes a name and age, and when the user clicks **Submit**, the values entered in the form are sent to the user on the form's `on_submit` callback.

```python
@ui.component
def ui_form_submit():
    def handle_submit(data):
        print(f"Hello {data['name']}, you are {data['age']} years old")

    return ui.form(
        ui.text_field(default_value="Douglas", name="name"),
        ui.number_field(default_value=42, name="age"),
        ui.button("Submit", type="submit"),
        on_submit=handle_submit,
    )


my_form_submit = ui_form_submit()
```

![Submitting a form and printing out the data.](_assets/form_submit.png)

## Button events

Included with events are many details about the action itself, e.g. modifier keys held down, or the name of the target element. In this example, we create a custom component that prints all press, key, and focus events to the console, and add two of them to a panel to show interaction with both of them (e.g. when focus switches from one button to another):

```python
@ui.component
def ui_button_event_printer(*children, id="My Button"):
    return ui.button(
        *children,
        on_key_down=print,
        on_key_up=print,
        on_press=print,
        on_press_start=print,
        on_press_end=print,
        on_press_change=lambda is_pressed: print(f"{id} is_pressed: {is_pressed}"),
        on_press_up=print,
        on_focus=print,
        on_blur=print,
        on_focus_change=lambda is_focused: print(f"{id} is_focused: {is_focused}"),
        id=id,
    )


@ui.component
def ui_button_events():
    return [
        ui_button_event_printer("1", id="My Button 1"),
        ui_button_event_printer("2", id="My Button 2"),
    ]


my_button_events = ui_button_events()
```

![Print the details of all events when pressing a button.](_assets/button_events.png)

# Data Examples

Many of the examples below use the stocks table provided by `deephaven.plot.express` package:

```python
import deephaven.plot.express as dx

stocks = dx.data.stocks()
```

## Table with input filter

User input can filter a table using the `where` method. In this example, a [text field](https://react-spectrum.adobe.com/react-spectrum/TextField.html) takes input from the user, and we filter the table based on the input. Simply returning the table `t` from the component will display it in the UI (as if we had set it to a variable name).

```python
@ui.component
def ui_text_filter_table(source, column):
    value, set_value = ui.use_state("FISH")
    t = source.where(f"{column}=`{value}`")
    return ui.flex(
        ui.text_field(value=value, on_change=set_value),
        t,
        direction="column",
        flex_grow=1,
    )


my_text_filter_table = ui_text_filter_table(stocks, "sym")
```

![Table with a text field for filtering.](_assets/text_filter_table.png)

## Table with range filter

You can also filter a table based on a range. In this example, a [range slider](https://react-spectrum.adobe.com/react-spectrum/RangeSlider.html) takes input from the user, and we filter the table by price based on the input. Simply returning the table `t` from the component will display it in the UI (as if we had set it to a variable name).

```python
@ui.component
def ui_range_table(source, column):
    range, set_range = ui.use_state({"start": 1000, "end": 10000})
    t = source.where(f"{column} >= {range['start']} && {column} <= {range['end']}")
    return ui.flex(
        ui.range_slider(
            value=range, on_change=set_range, label=column, min_value=0, max_value=50000
        ),
        t,
        direction="column",
        flex_grow=1,
    )


my_range_table = ui_range_table(stocks, "size")
```

![Table with a slider for selecting the range.](range_table.png)

## Table with required filters

In the previous example, we took a user's input. Nothing was displayed if the user didn't enter any text. Instead, we can display a different message prompting the user for input. We use a few new components in this example:

- [IllustratedMessage](https://react-spectrum.adobe.com/react-spectrum/IllustratedMessage.html) (ui.illustrated_message): A component that displays an icon, heading, and content. In this case, we display a warning icon, a heading, and some content.
- [Icon](https://react-spectrum.adobe.com/react-spectrum/Icon.html) (ui.icon): A component that displays an icon. In this case, we display the warning icon, and set the font size to 48px so it appears large in the UI.
- [Flex](https://react-spectrum.adobe.com/react-spectrum/Flex.html) (ui.flex): A component that displays its children in a row. In this case, we display the input text fields beside eachother in a row.

```python
@ui.component
def ui_stock_widget_table(source, default_sym="", default_exchange=""):
    sym, set_sym = ui.use_state(default_sym)
    exchange, set_exchange = ui.use_state(default_exchange)

    ti1 = ui.text_field(
        label="Sym", label_position="side", value=sym, on_change=set_sym
    )
    ti2 = ui.text_field(
        label="Exchange", label_position="side", value=exchange, on_change=set_exchange
    )
    error_message = ui.illustrated_message(
        ui.icon("vsWarning", style={"fontSize": "48px"}),
        ui.heading("Invalid Input"),
        ui.content("Please enter 'Sym' and 'Exchange' above"),
    )
    t1 = (
        source.where([f"sym=`{sym.upper()}`", f"exchange=`{exchange.upper()}`"])
        if sym and exchange
        else error_message
    )

    return ui.flex(ui.flex(ti1, ti2), t1, direction="column", flex_grow=1)


my_stock_widget_table = ui_stock_widget_table(stocks, "", "")
```

![Stock Widget Table Invalid Input](_assets/stock_widget_table_invalid.png)

![Stock Widget Table Valid Input](_assets/stock_widget_table_valid.png)

## Plot with filters

You can also do plots as you would expect.

```python
from deephaven.plot.figure import Figure


@ui.component
def ui_stock_widget_plot(source, default_sym="", default_exchange=""):
    sym, set_sym = ui.use_state(default_sym)
    exchange, set_exchange = ui.use_state(default_exchange)

    ti1 = ui.text_field(
        label="Sym", label_position="side", value=sym, on_change=set_sym
    )
    ti2 = ui.text_field(
        label="Exchange", label_position="side", value=exchange, on_change=set_exchange
    )
    t1 = source.where([f"sym=`{sym.upper()}`", f"exchange=`{exchange}`"])
    p = (
        Figure()
        .plot_xy(series_name=f"{sym}-{exchange}", t=t1, x="timestamp", y="price")
        .show()
    )

    return ui.flex(ui.flex(ti1, ti2), t1, p, direction="column", flex_grow=1)


my_stock_widget_plot = ui_stock_widget_plot(stocks, "CAT", "TPET")
```

![Stock Widget Plot](_assets/stock_widget_plot.png)

# Dashboard Examples

In addition to creating components, you can also create dashboards that displays many components laid out how you prefer.

## Dashboard Layout Elements

The dashboard layout elements available are:

- `ui.dashboard`: Create a dashboard to contain other layout elements.
- `ui.column`: Create a column of elements stacked vertically.
- `ui.row`: Create a row of elements laid out horizontally.
- `ui.stack`: Create a stack of panels on top of each other. You can use the panel tab to switch between panels in the stack. Only one panel in a stack is visible at a time.
- `ui.panel`: Create a panel to wrap an element. Panels can be moved around a dashboard manually by dragging the panel tab.

### ui.dashboard

A dashboard should only contain 1 root layout element. If the component for the dashboard returns an array of elements, they will be wrapped in a single root element. If there are multiple child elements of a dashboard, they will be wrapped as follows:

- If there are any rows, they will be wrapped in a column.
- If there are no rows and any columns, they will be wrapped in a row.
- If there are no rows or columns, they will be wrapped in a column.

### ui.row and ui.column

Rows and columns typically contain other rows and columns or stacks. If a row or column contains no other rows or columns, each element will be wrapped in a stack if needed. For example, if you create a row with two panels, those panels will be laid out side by side in their own stacks.

### ui.stack

Stacks are used to create a stack of panels on top of each other. Any elements in a stack will be wrapped in a panel if needed. It is recommended to provide the panels with a title because the automatically wrapped panels will receive a title of "Untitled".

## Basic Dashboard

Putting that all together, we can create a dashboard with two tables across the top and one plot across the bottom:

```python
from deephaven import ui
from deephaven.plot import express as dx
from deephaven.plot.figure import Figure

_stocks = dx.data.stocks()
_cat_stocks = _stocks.where("sym=`CAT`")
_dog_stocks = _stocks.where("sym=`DOG`")
_stocks_plot = (
    Figure()
    .plot_xy("Cat", _cat_stocks, x="timestamp", y="price")
    .plot_xy("Dog", _dog_stocks, x="timestamp", y="price")
    .show()
)

my_dash = ui.dashboard(
    ui.column(
        ui.row(
            ui.stack(ui.panel(_cat_stocks, title="Cat")),
            ui.stack(ui.panel(_dog_stocks, title="Dog")),
        ),
        ui.stack(ui.panel(_stocks_plot, title="Stocks")),
    )
)
```

![Stock Dashboard](_assets/my_dash.png)

## Custom Components Dashboard

We can also create our own components and add them to a dashboard. In this example, we create one panel that will be used as the control input for selecting the phase, frequency, and amplitude of a wave. We then display multiple plots to show the different types of waves:

```python
from deephaven import ui, time_table
from deephaven.plot.figure import Figure


def use_wave_input():
    """
    Demonstrating a custom hook.
    Creates an input panel that controls the amplitude, frequency, and phase for a wave
    """
    amplitude, set_amplitude = ui.use_state(1.0)
    frequency, set_frequency = ui.use_state(1.0)
    phase, set_phase = ui.use_state(1.0)

    input_panel = ui.flex(
        ui.slider(
            label="Amplitude",
            default_value=amplitude,
            min_value=-100.0,
            max_value=100.0,
            on_change=set_amplitude,
            step=0.1,
        ),
        ui.slider(
            label="Frequency",
            default_value=frequency,
            min_value=-100.0,
            max_value=100.0,
            on_change=set_frequency,
            step=0.1,
        ),
        ui.slider(
            label="Phase",
            default_value=phase,
            min_value=-100.0,
            max_value=100.0,
            on_change=set_phase,
            step=0.1,
        ),
        direction="column",
    )

    return amplitude, frequency, phase, input_panel


@ui.component
def multiwave():
    amplitude, frequency, phase, wave_input = use_wave_input()

    tt = ui.use_memo(lambda: time_table("PT1s").update("x=i"), [])
    t = ui.use_memo(
        lambda: tt.update(
            [
                f"y_sin={amplitude}*Math.sin({frequency}*x+{phase})",
                f"y_cos={amplitude}*Math.cos({frequency}*x+{phase})",
                f"y_tan={amplitude}*Math.tan({frequency}*x+{phase})",
            ]
        ),
        [amplitude, frequency, phase],
    )
    p_sin = ui.use_memo(
        lambda: Figure().plot_xy(series_name="Sine", t=t, x="x", y="y_sin").show(), [t]
    )
    p_cos = ui.use_memo(
        lambda: Figure().plot_xy(series_name="Cosine", t=t, x="x", y="y_cos").show(),
        [t],
    )
    p_tan = ui.use_memo(
        lambda: Figure().plot_xy(series_name="Tangent", t=t, x="x", y="y_tan").show(),
        [t],
    )

    return ui.column(
        ui.row(
            ui.stack(
                ui.panel(wave_input, title="Wave Input"),
                ui.panel(t, title="Wave Table"),
                activeItemIndex=0,
            ),
            height=25,
        ),
        ui.row(
            ui.stack(ui.panel(p_sin, title="Sine"), width=50),
            ui.stack(ui.panel(p_cos, title="Cosine"), width=30),
            ui.stack(ui.panel(p_tan, title="Tangent")),
        ),
    )


mw = ui.dashboard(multiwave())
```

![Multiwave Dashboard](_assets/multiwave_dashboard.png)

# Other Examples

## Memoization

We can use the `use_memo` hook to memoize a value. This is useful if you have a value that is expensive to compute and you only want to compute it when the inputs change. In this example, we create a time table with a new column, `y_sin,` which is a sine wave. We use `use_memo` to memoize the time table, so that it is only re-computed when the inputs to the `use_memo` function change (in this case, the function is a lambda that takes no arguments, so it will only re-compute when the dependencies change, which is never). We then use the `update` method to update the table with the new column, based on the values inputted on the sliders.

```python
from deephaven import ui
from deephaven import time_table


@ui.component
def waves():
    amplitude, set_amplitude = ui.use_state(1)
    frequency, set_frequency = ui.use_state(1)
    phase, set_phase = ui.use_state(1)

    tt = ui.use_memo(lambda: time_table("PT1s").update("x=i"), [])
    t = tt.update_view([f"y_sin={amplitude}*Math.sin({frequency}*x+{phase})"])

    return ui.flex(
        ui.flex(
            ui.slider(
                label="Amplitude",
                default_value=amplitude,
                min_value=-100,
                max_value=100,
                on_change=set_amplitude,
            ),
            ui.slider(
                label="Frequency",
                default_value=frequency,
                min_value=-100,
                max_value=100,
                on_change=set_frequency,
            ),
            ui.slider(
                label="Phase",
                default_value=phase,
                min_value=-100,
                max_value=100,
                on_change=set_phase,
            ),
            direction="column",
        ),
        t,
        flex_grow=1,
    )


w = waves()
```

![Waves](_assets/waves.png)

## Custom hook

We can write custom hooks that can be re-used. In this example, we create a custom hook that creates an input panel that controls the amplitude, frequency, and phase for a wave. We then use this custom hook in our `waves` component.

```python
from deephaven import ui
from deephaven import time_table


def use_wave_input():
    """
    Demonstrating a custom hook.
    Creates an input panel that controls the amplitude, frequency, and phase for a wave
    """
    amplitude, set_amplitude = ui.use_state(1.0)
    frequency, set_frequency = ui.use_state(1.0)
    phase, set_phase = ui.use_state(1.0)

    input_panel = ui.flex(
        ui.slider(
            label="Amplitude",
            default_value=amplitude,
            min_value=-100.0,
            max_value=100.0,
            on_change=set_amplitude,
            step=0.1,
        ),
        ui.slider(
            label="Frequency",
            default_value=frequency,
            min_value=-100.0,
            max_value=100.0,
            on_change=set_frequency,
            step=0.1,
        ),
        ui.slider(
            label="Phase",
            default_value=phase,
            min_value=-100.0,
            max_value=100.0,
            on_change=set_phase,
            step=0.1,
        ),
        direction="column",
    )

    return amplitude, frequency, phase, input_panel


@ui.component
def waves():
    amplitude, frequency, phase, wave_input = use_wave_input()

    tt = ui.use_memo(lambda: time_table("PT1s").update("x=i"), [])
    t = tt.update([f"y_sin={amplitude}*Math.sin({frequency}*x+{phase})"])

    return ui.flex(wave_input, t, flex_grow=1)


w = waves()
```

![Wave Input](_assets/wave_input.png)

We can then re-use that hook to make a component that displays a plot as well:

```python
from deephaven import ui
from deephaven.plot.figure import Figure


@ui.component
def waves_with_plot():
    amplitude, frequency, phase, wave_input = use_wave_input()

    tt = ui.use_memo(lambda: time_table("PT1s").update("x=i"), [])
    t = ui.use_memo(
        lambda: tt.update(
            [
                f"y_sin={amplitude}*Math.sin({frequency}*x+{phase})",
            ]
        ),
        [amplitude, frequency, phase],
    )
    p = ui.use_memo(
        lambda: Figure().plot_xy(series_name="Sine", t=t, x="x", y="y_sin").show(), [t]
    )

    return ui.flex(wave_input, ui.flex(t, max_width=200), p, flex_grow=1)


wp = waves_with_plot()
```

![Waves with plot](_assets/waves_with_plot.png)

## Using Panels

When you return an array of elements, they automatically get created as individual panels. You can use the `ui.panel` component to name the panel.

```python
from deephaven import ui
from deephaven.plot.figure import Figure


@ui.component
def multiwave():
    amplitude, frequency, phase, wave_input = use_wave_input()

    tt = ui.use_memo(lambda: time_table("PT1s").update("x=i"), [])
    t = ui.use_memo(
        lambda: tt.update(
            [
                f"y_sin={amplitude}*Math.sin({frequency}*x+{phase})",
                f"y_cos={amplitude}*Math.cos({frequency}*x+{phase})",
                f"y_tan={amplitude}*Math.tan({frequency}*x+{phase})",
            ]
        ),
        [amplitude, frequency, phase],
    )
    p_sin = ui.use_memo(
        lambda: Figure().plot_xy(series_name="Sine", t=t, x="x", y="y_sin").show(), [t]
    )
    p_cos = ui.use_memo(
        lambda: Figure().plot_xy(series_name="Cosine", t=t, x="x", y="y_cos").show(),
        [t],
    )
    p_tan = ui.use_memo(
        lambda: Figure().plot_xy(series_name="Tangent", t=t, x="x", y="y_tan").show(),
        [t],
    )

    return [
        ui.panel(wave_input, title="Wave Input"),
        ui.panel(t, title="Wave Table"),
        ui.panel(p_sin, title="Sine"),
        ui.panel(p_cos, title="Cosine"),
        ui.panel(p_tan, title="Tangent"),
    ]


mw = multiwave()
```

## Using ui.table

You can use `ui.table` to add interactivity to a table, or give other instructions to the UI. Here's an example that creates two tables and a plot. The first table, `t1`, is an unfiltered view of the stocks table, with a row double-press listener so if you double-click on a row, it will filter the second table, `t2`, to show that row only and the plot to show that selected sym and exchange.

```py
from deephaven import ui
from deephaven.plot.figure import Figure
import deephaven.plot.express as dx

stocks = dx.data.stocks()


@ui.component
def stock_table_input(source, default_sym="", default_exchange=""):
    sym, set_sym = ui.use_state(default_sym)
    exchange, set_exchange = ui.use_state(default_exchange)

    t1 = source
    t2 = source.where([f"sym=`{sym.upper()}`", f"exchange=`{exchange}`"])
    p = (
        Figure()
        .plot_xy(series_name=f"{sym}-{exchange}", t=t2, x="timestamp", y="price")
        .show()
    )

    def handle_row_double_press(row, data):
        set_sym(data["sym"]["value"])
        set_exchange(data["exchange"]["value"])

    return [
        ui.panel(
            ui.table(t1, on_row_double_press=handle_row_double_press),
            title="Stock Table Input",
        ),
        ui.panel(t2, title="Stock Filtered Table"),
        ui.panel(p, title="Stock Plot"),
    ]


sti = stock_table_input(stocks, "CAT", "TPET")
```

### ui.table Events

The `ui.table` component has a few events that you can listen to. You can listen to different kinds of press events that include the data about the region pressed.

```py
from deephaven import ui
import deephaven.plot.express as dx

te = ui.table(
    dx.data.stocks(),
    on_row_press=lambda row, data: print(f"Row Press: {row}, {data}"),
    on_row_double_press=lambda row, data: print(f"Row Double Press: {row}, {data}"),
    on_cell_press=lambda cell_index, data: print(f"Cell Press: {cell_index}, {data}"),
    on_cell_double_press=lambda cell_index, data: print(
        f"Cell Double Press: {cell_index}, {data}"
    ),
    on_column_press=lambda column: print(f"Column Press: {column}"),
    on_column_double_press=lambda column: print(f"Column Double Press: {column}"),
)
```

![Table events](table_events.png)

## Re-using components

In a previous example, we created a text_filter_table component. We can re-use that component, and display two tables with an input filter side-by-side:

```python
from deephaven import ui


@ui.component
def text_filter_table(source, column, default_value=""):
    value, set_value = ui.use_state(default_value)
    return ui.flex(
        ui.text_field(
            label=column, label_position="side", value=value, on_change=set_value
        ),
        source.where(f"{column}=`{value}`"),
        direction="column",
        flex_grow=1,
    )


@ui.component
def double_table(source):
    return ui.flex(
        text_filter_table(source, "sym", "FISH"),
        text_filter_table(source, "exchange", "PETX"),
        flex_grow=1,
    )


dt = double_table(stocks)
```

![Double Table](_assets/double_table.png)

## Stock rollup

You can use the `rollup` method to create a rollup table. In this example, we create a rollup table that shows the average price of each stock and/or exchange. You can toggle the rollup by clicking on the [ToggleButton](https://react-spectrum.adobe.com/react-spectrum/ToggleButton.html). You can also highlight a specific stock by entering the symbol in the text field, but only when a rollup option isn't selected. We wrap the highlight input field with a `ui.fragment` that is conditionally used so that it doesn't appear when the rollup is selected. We also use the `ui.contextual_help` component to display a help message when you hover over the help icon.

```python
from deephaven import ui
from deephaven import agg
import deephaven.plot.express as dx

stocks = dx.data.stocks()


def get_by_filter(**byargs):
    """
    Gets a by filter where the arguments are all args passed in where the value is true.
    e.g.
    get_by_filter(sym=True, exchange=False) == ["sym"]
    get_by_filter(exchange=False) == []
    get_by_filter(sym=True, exchange=True) == ["sym", "exchange"]

    """
    return [k for k in byargs if byargs[k]]


@ui.component
def stock_table(source):
    is_sym, set_is_sym = ui.use_state(False)
    is_exchange, set_is_exchange = ui.use_state(False)
    highlight, set_highlight = ui.use_state("")
    aggs, set_aggs = ui.use_state(agg.avg(cols=["size", "price", "dollars"]))

    by = get_by_filter(sym=is_sym, exchange=is_exchange)

    formatted_table = ui.use_memo(
        lambda: source.format_row_where(f"sym=`{highlight}`", "LEMONCHIFFON"),
        [source, highlight],
    )
    rolled_table = ui.use_memo(
        lambda: (
            formatted_table
            if len(by) == 0
            else formatted_table.rollup(aggs=aggs, by=by)
        ),
        [formatted_table, aggs, by],
    )

    return ui.flex(
        ui.flex(
            ui.toggle_button(ui.icon("vsSymbolMisc"), "By Sym", on_change=set_is_sym),
            ui.toggle_button(
                ui.icon("vsBell"), "By Exchange", on_change=set_is_exchange
            ),
            (
                ui.fragment(
                    ui.text_field(
                        label="Highlight Sym",
                        label_position="side",
                        value=highlight,
                        on_change=set_highlight,
                    ),
                    ui.contextual_help(
                        ui.heading("Highlight Sym"),
                        ui.content("Enter a sym you would like highlighted."),
                    ),
                )
                if not is_sym and not is_exchange
                else None
            ),
            align_items="center",
            gap="size-100",
            margin="size-100",
            margin_bottom="0",
        ),
        rolled_table,
        direction="column",
        flex_grow=1,
    )


st = stock_table(stocks)
```

![Stock Rollup](_assets/stock_rollup.png)

## Listening to Table Updates

You can use the `use_table_listener` hook to listen to changes to a table. In this example, we use the `use_table_listener` hook to listen to changes to the table then display the last changes.

This is an advanced feature, requiring understanding of how the [table listeners](https://deephaven.io/core/docs/how-to-guides/table-listeners-python/) work, and limitations of running code while the Update Graph is running. Most usages of this are more appropriate to implement with [the table data hooks](#using-table-data-hooks).

```python
from deephaven import ui
from deephaven.table import Table
from deephaven import time_table, empty_table, merge
from deephaven import pandas as dhpd
import pandas as pd


def to_table(update):
    return dhpd.to_table(pd.DataFrame.from_dict(update))


def add_as_op(ls, t, op):
    t = t.update(f"type=`{op}`")
    ls.append(t)


@ui.component
def monitor_changed_data(source: Table):

    changed, set_changed = ui.use_state(empty_table(0))

    show_added, set_show_added = ui.use_state(True)
    show_removed, set_show_removed = ui.use_state(True)

    def listener(update, is_replay):

        to_merge = []

        if (added_dict := update.added()) and show_added:
            added = to_table(added_dict)
            add_as_op(to_merge, added, "added")

        if (removed_dict := update.removed()) and show_removed:
            removed = to_table(removed_dict)
            add_as_op(to_merge, removed, "removed")

        if to_merge:
            set_changed(merge(to_merge))
        else:
            set_changed(empty_table(0))

    ui.use_table_listener(source, listener, [])

    added_check = ui.checkbox(
        "Show Added", isSelected=show_added, on_change=set_show_added
    )

    removed_check = ui.checkbox(
        "Show Removed", isSelected=show_removed, on_change=set_show_removed
    )

    return [added_check, removed_check, changed]


t = time_table("PT1S").update(formulas=["X=i"]).tail(5)

monitor = monitor_changed_data(t)
```

## Handling liveness in functions

Some functions which interact with a component will create live objects that need to be managed by the component to ensure they are kept active.

The primary use case for this is when creating tables outside the component's own function, and passing them as state for the component's next update:

```python
from deephaven import ui, time_table


@ui.component
def resetable_table():
    table, set_table = ui.use_state(lambda: time_table("PT1s"))
    handle_press = ui.use_liveness_scope(lambda _: set_table(time_table("PT1s")), [])
    return [
        ui.action_button(
            "Reset",
            on_press=handle_press,
        ),
        table,
    ]


f = resetable_table()
```

Without the `use_liveness_scope` wrapping the lamdba, the newly created live tables it creates go out of scope before the component can make use of it.

For more information on liveness scopes and why they are needed, see the [liveness scope documentation](https://deephaven.io/core/docs/conceptual/liveness-scope-concept/).

![Change Monitor](_assets/change_monitor.png)

## Tabs

You can add [Tabs](https://react-spectrum.adobe.com/react-spectrum/Tabs.html) within a panel by using the `ui.tabs` method. In this example, we create a tabbed panel with multiple tabs:

- Unfiltered table
- Table filtered on sym `CAT`. We also include an icon in the tab header.
- Table filtered on sym `DOG`

```python
from deephaven import ui
from deephaven.plot import express as dx

stocks = dx.data.stocks()


@ui.component
def table_tabs(source):
    return ui.tabs(
        ui.tab_list(
            ui.item("Unfiltered", key="Unfiltered"),
            ui.item(ui.icon("vsGithubAlt"), "CAT", key="CAT"),
            ui.item("DOG", key="DOG"),
        ),
        ui.tab_panels(
            ui.item(source, key="Unfiltered"),
            ui.item(source.where("sym=`CAT`"), key="CAT"),
            ui.item(source.where("sym=`DOG`"), key="DOG"),
        ),
        flex_grow=1,
    )


tt = table_tabs(stocks)
```

## Using Table Data Hooks

There are five different hooks that can be used to get data from a table:

1. `use_table_data`: Returns a dictionary of rows and columns from the table.
2. `use_row_data`: Returns a single row from the table as a dictionary
3. `use_row_list`: Returns a single row from the table as a list
4. `use_column_data`: Returns a single column from the table as a list
5. `use_cell_data`: Returns a single cell from the table

In this example, the hooks are used to display various pieces of information about LIZARD trades.

```python
from deephaven import ui
from deephaven.table import Table
from deephaven import time_table, agg
import deephaven.plot.express as dx

stocks = dx.data.stocks()


@ui.component
def watch_lizards(source: Table):

    sold_lizards = source.where(["side in `sell`", "sym in `LIZARD`"])
    exchange_count_table = sold_lizards.view(["exchange"]).count_by(
        "count", by=["exchange"]
    )
    last_sell_table = sold_lizards.tail(1)
    max_size_and_price_table = sold_lizards.agg_by([agg.max_(cols=["size", "price"])])
    last_ten_sizes_table = sold_lizards.view("size").tail(10)
    average_sell_table = (
        sold_lizards.view(["size", "dollars"])
        .tail(100)
        .sum_by()
        .view("average = dollars/size")
    )

    exchange_count = ui.use_table_data(exchange_count_table)
    last_sell = ui.use_row_data(last_sell_table)
    max_size_and_price = ui.use_row_list(max_size_and_price_table)
    last_ten_sizes = ui.use_column_data(last_ten_sizes_table)
    average_sell = ui.use_cell_data(average_sell_table)

    exchange_count_view = ui.view(f"Exchange counts {exchange_count}")
    last_sell_view = ui.view(f"Last Sold LIZARD: {last_sell}")
    max_size_and_price_view = ui.view(f"Max size and max price: {max_size_and_price}")
    last_ten_sizes_view = ui.view(f"Last Ten Sizes: {last_ten_sizes}")
    average_sell_view = ui.view(f"Average LIZARD price: {average_sell}")

    return ui.flex(
        exchange_count_view,
        last_sell_view,
        max_size_and_price_view,
        last_ten_sizes_view,
        average_sell_view,
        margin=10,
        gap=10,
        direction="column",
    )


watch = watch_lizards(stocks)
```

![Table Hooks](_assets/table_hooks.png)

## Multi-threading

State updates must be called from the render thread. All callbacks are automatically called from the render thread, but sometimes you will need to do some long-running operations asynchronously. You can use the `use_render_queue` hook to run a callback on the render thread. In this example, we create a form that takes a URL as input, and loads the CSV file from another thread before updating the state on the current thread.

```python
import logging
import threading
import time
from deephaven import read_csv, ui


@ui.component
def csv_loader():
    # The render_queue we fetch using the `use_render_queue` hook at the top of the component
    render_queue = ui.use_render_queue()
    table, set_table = ui.use_state()
    error, set_error = ui.use_state()

    def handle_submit(data):
        # We define a callable that we'll queue up on our own thread
        def load_table():
            try:
                # Read the table from the URL
                t = read_csv(data["url"])

                # Define our state updates in another callable. We'll need to call this on the render thread
                def update_state():
                    set_error(None)
                    set_table(t)

                # Queue up the state update on the render thread
                render_queue(update_state)
            except Exception as e:
                # In case we have any errors, we should show the error to the user. We still need to call this from the render thread,
                # so we must assign the exception to a variable and call the render_queue with a callable that will set the error
                error_message = e

                def update_state():
                    set_table(None)
                    set_error(error_message)

                # Queue up the state update on the render thread
                render_queue(update_state)

        # Start our own thread loading the table
        threading.Thread(target=load_table).start()

    return [
        # Our form displaying input from the user
        ui.form(
            ui.flex(
                ui.text_field(
                    default_value="https://media.githubusercontent.com/media/deephaven/examples/main/DeNiro/csv/deniro.csv",
                    label="Enter URL",
                    label_position="side",
                    name="url",
                    flex_grow=1,
                ),
                ui.button(f"Load Table", type="submit"),
                gap=10,
            ),
            on_submit=handle_submit,
        ),
        (
            # Display a hint if the table is not loaded yet and we don't have an error
            ui.illustrated_message(
                ui.heading("Enter URL above"),
                ui.content("Enter a URL of a CSV above and click 'Load' to load it"),
            )
            if error is None and table is None
            else None
        ),
        # The loaded table. Doesn't show anything if it is not loaded yet
        table,
        # An error message if there is an error
        (
            ui.illustrated_message(
                ui.icon("vsWarning"),
                ui.heading("Error loading table"),
                ui.content(f"{error}"),
            )
            if error != None
            else None
        ),
    ]


my_loader = csv_loader()
```<|MERGE_RESOLUTION|>--- conflicted
+++ resolved
@@ -240,7 +240,6 @@
 
 ![Use a picker to select from a list of items](_assets/picker.png)
 
-<<<<<<< HEAD
 ## Picker (table)
 
 A picker can also take a Table. It will use the first column as the key and label by default.
@@ -248,7 +247,50 @@
 ```python
 import deephaven.ui as ui
 from deephaven import time_table
-=======
+import datetime
+
+# Ticking table with initial row count of 200 that adds a row every second
+initial_row_count = 200
+column_types = time_table(
+    "PT1S",
+    start_time=datetime.datetime.now() - datetime.timedelta(seconds=initial_row_count),
+).view(
+    [
+        "Id=new Integer(i)",
+        "Display=new String(`Display `+i)",
+    ]
+)
+
+
+@ui.component
+def ui_picker_table(table):
+    value, set_value = ui.use_state("")
+
+    pick_table = ui.picker(
+        table,
+        label="Text",
+        on_change=set_value,
+        selected_keys=value,
+    )
+
+    text = ui.text(f"Selection: {value}")
+
+    return ui.flex(pick_table, text, direction="column", margin=10, gap=10)
+
+
+pick_table = ui_picker_table(column_types)
+
+# If you'd like to specify columns to use, you can pass in a table source.
+
+table_source = ui.item_table_source(
+    column_types, key_column="Id", label_column="Display"
+)
+
+pick_table_source = ui_picker_table(table_source)
+```
+![Use a picker to select from a table](_assets/pick_table.png)
+![Use a picker to select from a table source](_assets/pick_table_source.png)
+
 ## ListView (string values)
 A list view that can be used to create a list of selectable items. Here's a basic example for selecting from a list of string values and displaying the selected key in a text field.
 
@@ -291,7 +333,6 @@
 ## ListView (table)
 ```python
 from deephaven import time_table, ui
->>>>>>> ff7f7694
 import datetime
 
 # Ticking table with initial row count of 200 that adds a row every second
@@ -299,11 +340,7 @@
 column_types = time_table(
     "PT1S",
     start_time=datetime.datetime.now() - datetime.timedelta(seconds=initial_row_count),
-<<<<<<< HEAD
-).view(
-=======
 ).update(
->>>>>>> ff7f7694
     [
         "Id=new Integer(i)",
         "Display=new String(`Display `+i)",
@@ -312,14 +349,6 @@
 
 
 @ui.component
-<<<<<<< HEAD
-def ui_picker_table(table):
-    value, set_value = ui.use_state("")
-
-    pick_table = ui.picker(
-        table,
-        label="Text",
-=======
 def ui_list_view_table():
     value, set_value = ui.use_state([2, 4, 5])
 
@@ -328,30 +357,10 @@
         key_column="Id",
         label_column="Display",
         aria_label="List View",
->>>>>>> ff7f7694
         on_change=set_value,
         selected_keys=value,
     )
 
-<<<<<<< HEAD
-    text = ui.text(f"Selection: {value}")
-
-    return ui.flex(pick_table, text, direction="column", margin=10, gap=10)
-
-
-pick_table = ui_picker_table(column_types)
-
-# If you'd like to specify columns to use, you can pass in a table source.
-
-table_source = ui.item_table_source(
-    column_types, key_column="Id", label_column="Display"
-)
-
-pick_table_source = ui_picker_table(table_source)
-```
-![Use a picker to select from a table](_assets/pick_table.png)
-![Use a picker to select from a table source](_assets/pick_table_source.png)
-=======
     text = ui.text("Selection: " + ", ".join(map(str, value)))
 
     return ui.flex(
@@ -367,7 +376,6 @@
 
 lv_table = ui_list_view_table()
 ```
->>>>>>> ff7f7694
 
 ## Form (two variables)
 
