# deephaven.ui Plugin (beta)

Prototype of the deephaven.ui plugin, mocking out some ideas of how to code up programmatic layouts and callbacks. This is currently very much a prototype and should be used for discussion and evaluation purposes only. Name `deephaven.ui` is not set in stone.

## Development Installation/Setup

1. Until a fix for a bug found with exporting custom objects, you'll need to build/run deephaven-core from @niloc132's branch: https://github.com/niloc132/deephaven-core/tree/4338-live-pyobject
2. Build/Install the `deephaven-plugin-ui` Python plugin in your deephaven-core set up: https://github.com/mofojed/deephaven-plugin-ui
3. Follow the instructions in the [README.md at the root](../../README.md) of this repository to build/install the JS plugins (including this one).

## Other Solutions/Examples

### Parameterized Query

```groovy
import io.deephaven.query.parameterized.ParameterizedQuery
import io.deephaven.query.parameterized.Parameter

myQuery = ParameterizedQuery.create()
  .with(Parameter.ofLong("low").inRange(0, 20).withDefault(5))
  .with(Parameter.ofLong("high").inRange(0, 20).withDefault(15))
  .willDo({scope ->
    def low = scope.getLong("low")
    def high = scope.getLong("high")
    def tableResult = db.t("LearnDeephaven", "StockTrades")
    .where("Date=`2017-08-25`", "Size<=$high", "Size>=$low")
    plotResult = plot("Stuff", tableResult, "Timestamp", "Last").show()
    scope.setResult("tableResult", tableResult)
    scope.setResult("plotResult", plotResult)
  }).build()
```

##### Pros

- Already works
- Scope is defined, and re-runs the whole scope when any param changes
- Easy to understand

##### Cons

- Lots of boilerplate
- Syntax easy to get incorrect
- Lots of strings
- No python
- No specifying different contexts (shared PPQ among sessions/users for example)
- No composability - cannot re-use PPQs within PPQs, or define a "component" that gets used

### Callbacks with decorators (plotly, Shiny for python)

```python
from dash import Dash, html, dcc, Input, Output

app = Dash(__name__, external_stylesheets=external_stylesheets)
app.layout = html.Div(
    [
        dcc.RangeSlider(0, 20, 1, value=[5, 15], id="my-range-slider"),
        html.Div(id="output-container-range-slider"),
    ]
)


@app.callback(
    Output("output-container-range-slider", "children"),
    [Input("my-range-slider", "value")],
)
def update_output(value):
    return 'You have selected "{}"'.format(value)


if __name__ == "__main__":
    app.run_server()
```

Other examples: https://shiny.posit.co/py/docs/overview.html

##### Pros

- Decorators are nice "magic"

##### Cons

- Lots of strings need to match, easy to make a mistake
- Difficult to visualize
- Not sure how to iterate
- Need to have an object named `app`, so not really "composable"

### Streamlit (re-runs entire script on any change)

```python
import streamlit as st

x = st.slider("x")
st.write(x, "squared is", x * x)


@st.cache  # tells streamlit to memoize this function though
def expensive_computation(a, b):
    time.sleep(2)  # This makes the function take 2s to run
    return a * b


a = 2
b = 21
res = expensive_computation(a, b)
st.write("Result:", res)
```

##### Pros

- Can use the values easily anywhere in your script
- Entire script re-runs with any change, easy to understand, easy to iterate

##### Cons

- Re-running everything can be costly, need to be conscious with caching/memoization
- Does not achieve composability

## Proposed Syntaxes

### Interactive Query

Early prototype: https://github.com/mofojed/deephaven-plugin-interactive
UI: https://github.com/mofojed/deephaven-js-plugins/tree/interactive

#### Basic Example

Creates a table that simply updates with the value of the slider.

```python
from deephaven.plugin.interactive import make_iq, dh
from deephaven import empty_table


def my_func(x, a):
    print("x is now " + str(x))
    t = empty_table(1).update_view([f"x={x}"])
    return {"t": t}


my_query = make_iq(my_func, x=dh.slider(22, 2, 111))
```

#### Plotting Example

Create two plots showing a sine function and cosine function with the values set from the slider.

```python
from deephaven.plugin.interactive import make_iq, dh
from deephaven import empty_table
from deephaven.plot.figure import Figure


def sin_func(amplitude, frequency, phase):
    # Note: Should use QST to create filters instead of f-strings?
    t = empty_table(1000).update_view(
        ["x=i", f"y={amplitude}*Math.sin(x*{frequency}+{phase})"]
    )
    f = Figure().plot_xy(series_name="Series", t=t, x="x", y="y").show()
    return {"t": t, "f": f}


def cos_func(amplitude, frequency, phase):
    t = empty_table(1000).update_view(
        ["x=i", f"y={amplitude}*Math.cos(x*{frequency}+{phase})"]
    )
    f = Figure().plot_xy(series_name="Series", t=t, x="x", y="y").show()
    return {"t": t, "f": f}


inputs = {"amplitude": dh.slider(1), "frequency": dh.slider(1), "phase": dh.slider(1)}

iqs = make_iq(sin_func, **inputs)
iqc = make_iq(cos_func, **inputs)
```

##### Pros

- No magic strings (though does have dictionary keys for kwargs)
- Scope is defined, and re-runs the whole scope when any param changes
- Easy to understand
- Should be "easy" to implement once bidirection plugins are completed

##### Cons

- Not clear how to "chain" inputs (e.g. slider based on a table based on another input control, reacting to a click within a table)... unless nesting functions is allowed

### React-like syntax

Use "React hooks" like inspired syntax to write blocks that "re-render" when state changes. **Note**: These examples are just mockups for illustrating the proposed syntax. They may not actually compile.

#### Components (for composability)

Using a "React-like" syntax, it is possible to define "components" which can be re-used and compose other components. For example, we may want to make a "filterable table" component, that just provides a text input field above a table that you can use to filter a specific column in the table.

![Text filter Table](./assets/filter_table.png)

Read about [React](https://react.dev/learn) and [React Hooks](https://react.dev/reference/react) if you are unfamiliar with them for a primer on the design principles followed. Here is an example of a proposed syntax for that:

```python
import deephaven.ui as ui

# @ui.component decorator marks a function as a "component" function
# By adding this decorator, wraps the function such that "hooks" can be used within the function (effectively similar to `React.createElement`). Hooks are functions following the convention `use_*`, can only be used within a `@ui.component` context
@ui.component
def text_filter_table(source: Table, column: str):
    # The value of the text filter is entirely separate from the text input field definition
    value, set_value = ui.use_state("")

    # TODO: Should be using QST/filters here instead, e.g. https://github.com/deephaven/deephaven-core/issues/3784
    t = source.where(f"{column}=`{value}`")

    # Return a column that has the text input, then the table below it
    return ui.flex(
        [
            ui.text_input(
                value=value, on_change=lambda event: set_value(event["value"])
            ),
            t,
        ]
    )
```

The above component, could then be re-used, to have two tables side-by-side:

![Double filter table](./assets/double_filter_table.png)

```python
# Just using one source table, and allowing it to be filtered using two different filter inputs
@ui.component
def double_filter_table(source: Table, column: str):
    return ui.flex(
        [text_filter_table(source, column), text_filter_table(source, column)],
        direction="row",
    )
```

#### Re-using Components

You can re-use a component, but with different parameters. For example, we may want to have a component that shows an input for `Sym` and the resulting table, and re-use that to show different exchanges:

```python
@ui.component
def stock_table(exchange: str):
    sym, set_sym = use_state("AAPL")
    table = use_memo(
        lambda: db.live_table("LearnDeephaven", "StockTrades").where(
            [f"Exchange=`{exchange}`", f"Sym=`{sym}`"]
        ),
        [exchange, sym],
    )
    return [ui.text_input(value=sym, on_value_change=set_sym), table]


nasdaq_table = stock_table("NASDAQ")
nyse_table = stock_table("NYSE")
```

#### Memoization/Caching

React has a hook [useMemo](https://react.dev/reference/react/useMemo) which is used to cache operations if no dependencies have changed. Streamlit has [Caching](https://docs.streamlit.io/library/advanced-features/caching#basic-usage) as well using `@st.cache_data` and `@st.cache_resource` decorators. We will definitely need some sort of caching, we will need to determine the paradigm. Consider first the example without any caching:

```python
import deephaven.ui as ui
from deephaven.parquet import read


@ui.component
def my_caching_component(parquet_path="/data/stocks.parquet"):
    value, set_value = ui.use_state("")

    # This parquet `read` operation fires _every_ time the component is re-rendered, which happens _every_ time the `value` is changed. This is unnecessary, since we only want to re-run the `.where` part and keep the `source` the same.
    source = read(parquet_path)
    t = source.where(f"sym=`{value}`")

    return ui.flex(
        [
            ui.text_input(
                value=value, on_change=lambda event: set_value(event["value"])
            ),
            t,
        ]
    )
```

Now using a `use_memo` hook, similar to React. This re-enforces the `use_*` hook type behaviour.

```python
import deephaven.ui as ui
from deephaven.parquet import read


@ui.component
def text_filter_table(source: Table, column: str):
    # The value of the text filter is entirely separate from the text input field definition
    value, set_value = ui.use_state("")

    # TODO: Should be using QST/filters here instead, e.g. https://github.com/deephaven/deephaven-core/issues/3784
    t = source.where(f"{column}=`{value}`")

    # Return a column that has the text input, then the table below it
    return ui.flex(
        [
            ui.text_input(
                value=value, on_change=lambda event: set_value(event["value"])
            ),
            t,
        ]
    )


@ui.component
def my_caching_component(parquet_path="/data/stocks.parquet"):
    value, set_value = ui.use_state("")

    # The `read` function will only be called whenever `parquet_path` is changed
    source = use_memo(lambda: read(parquet_path), [parquet_path])
    t = source.where(f"sym=`{value}`")

    return ui.flex(
        [
            ui.text_input(
                value=value, on_change=lambda event: set_value(event["value"])
            ),
            t,
        ]
    )
```

Trying to define it as a decorator gets kind of messy within a functional component. You'd probably want to define at a top level, which is kind of weird:

```python
import deephaven.ui as ui
from deephaven.parquet import read

# Decorator wraps function and will only re-run the function if it hasn't run before or if it doesn't already have the result from a previous execution with the same parameters
@ui.memo
def parquet_table(path: str):
    return read(path)


@ui.component
def my_caching_component(parquet_path="/data/stocks.parquet"):
    value, set_value = ui.use_state("")

    # Memoization is handled by the `parquet_table` method itself
    source = parquet_table(parquet_path)
    t = source.where(f"sym=`{value}`")

    return ui.flex(
        [
            ui.text_input(
                value=value, on_change=lambda event: set_value(event["value"])
            ),
            t,
        ]
    )
```

#### “One Click” plots with Input Filters

Plots work with one_click operations, e.g.

```python
from deephaven.parquet import read
from deephaven.plot.selectable_dataset import one_click
import deephaven.plot.express as dx

source = read("/data/stocks.parquet")
oc = one_click(t=source, by=["Sym"])

# Support for SelectableDataSet in deephaven express is still WIP
plot = dx.line(oc, x="Timestamp", y="Price")
```

The above still requires adding an Input Filter to the dashboard from the UI. You can also add an Input Filter from code, e.g.

```python
from deephaven.parquet import read
from deephaven.plot.selectable_dataset import one_click
import deephaven.plot.express as dx
from deephaven import dtypes as dht

source = read("/data/stocks.parquet")
oc = one_click(t=source, by=["Sym"])

# Support for SelectableDataSet in deephaven express is still WIP
plot = dx.line(oc, x="Timestamp", y="Price")

# Create an Input Filter control that filters on the "Sym" column of type string
sym_filter = ui.input_filter(column="Sym", type=dht.string)
```

The above will add the plot and input filter to default locations in the dashboard. You can specify a dashboard layout if you want control of where the components are placed, e.g.

```python
d = ui.dashboard(ui.column(sym_filter, plot))
```

Along with the standard text Input Filter, you can add other types such as a Dropdown Filter:

```python
from deephaven.parquet import read
from deephaven.plot.selectable_dataset import one_click
import deephaven.plot.express as dx
from deephaven import dtypes as dht

source = read("/data/stocks.parquet")
oc = one_click(t=source, by=["Sym"])

# Support for SelectableDataSet in deephaven express is still WIP
plot = dx.line(oc, x="Timestamp", y="Price")

# Create a Dropdown Filter control that filters on the "Sym" column of type string
sym_filter = ui.dropdown_filter(source=source, source_column="Sym")
```

You can put these in to a `@ui.component` function as well, if you wanted to have an input for the file path to read from, e.g.

```python
from deephaven.parquet import read
from deephaven.plot.selectable_dataset import one_click
import deephaven.plot.express as dx
from deephaven import dtypes as dht


@ui.component
def my_oc_dash():
    # Store the path in state so it can be changed
    path, set_path = use_state("/data/stocks.parquet")

    source = use_memo(lambda: read(path), [path])

    oc = use_memo(lambda: one_click(t=source, by=["Sym"]), [path])

    plot = use_memo(lambda: dx.line(oc, x="Timestamp", y="Price"), [oc])

    sym_filter = ui.dropdown_filter(source=source, source_column="Sym")

    # Dashboard where the top row is a text input for the path and input filter for Sym, then the resulting plot underneath
    return ui.dashboard(
        ui.column(
            ui.row(ui.text_input(value=path, on_change=set_path), sym_filter), plot
        )
    )


d = my_oc_dash()
```

#### Table Actions/Callbacks

We want to be able to react to actions on the table as well. This can be achieved by adding a callback to the table, and used to set the state within our component. For example, if we want to filter a plot based on the selection in another table:

![Alt text](./assets/on_row_clicked.png)

```python
import deephaven.ui as ui


@ui.component
def table_with_plot(source: Table, column: str = "Sym", default_value: str = ""):
    value, set_value = ui.use_state(default_value)

    # Wrap the table with an interactive component to listen to selections within the table
    selectable_table = ui.use_memo(
        lambda: interactive_table(
            t=source,
            # When data is selected, update the value
            on_row_clicked=lambda event: set_value(event["data"][column]),
        ),
        [source],
    )

    # Create the plot by filtering the source using the currently selected value
    p = ui.use_memo(
        lambda: plot_xy(
            t=source.where(f"{column}=`{value}`"), x="Timestamp", y="Price"
        ),
        [value],
    )

    return ui.flex([selectable_table, p])
```

OR could we add an attribute to the table instead? And a custom function on table itself to handle adding that attribute? E.g.:

```python
import deephaven.ui as ui


@ui.component
def table_with_plot(source: Table, column: str = "Sym", default_value: str = ""):
    value, set_value = ui.use_state(default_value)

    # Add the row clicked attribute
    # equivalent to `selectable_table = t.with_attributes({'__on_row_clicked': my_func})`
    selectable_table = source.on_row_clicked(
        lambda event: set_value(event["data"][column])
    )

    # Create the plot by filtering the source using the currently selected value
    p = ui.use_memo(
        lambda: plot_xy(
            t=source.where(f"{column}=`{value}`"), x="Timestamp", y="Price"
        ),
        [value],
    )

    return ui.flex([selectable_table, p])
```

#### Multiple Plots

We can also use the same concept to have multiple plots, and have them all update based on the same input. For example, if we want to have two plots, one showing the "Last" price, and another showing the "Bid" price:

![Alt text](./assets/multiple_plots.png)

```python
import deephaven.ui as ui


@ui.component
def two_plots(source: Table, column: str = "Sym", default_value: str = ""):
    value, set_value = ui.use_state(default_value)

    # Create the two plots by filtering the source using the currently selected value
    p1 = ui.use_memo(
        lambda: plot_xy(t=source.where(f"{column}=`{value}`"), x="Timestamp", y="Last"),
        [value],
    )
    p2 = ui.use_memo(
        lambda: plot_xy(t=source.where(f"{column}=`{value}`"), x="Timestamp", y="Bid"),
        [value],
    )

    return ui.flex([p1, p2])
```

#### Text Input to Filter a Plot

We can also use the same concept to have a text input field that filters a plot. For example, if we want to have a text input field that filters a plot based on the "Sym" column:

![Alt text](./assets/text_input_plot.png)

```python
import deephaven.ui as ui


@ui.component
def text_input_plot(source: Table, column: str = "Sym"):
    value, set_value = ui.use_state("")

    # Create the plot by filtering the source using the currently selected value
    # TODO: Is this link visible in the UI or just implicit?
    p = ui.use_memo(
        lambda: plot_xy(t=source.where(f"{column}=`{value}`"), x="Timestamp", y="Last"),
        [value],
    )

    return ui.flex(
        [
            # Text input will update the value when it is changed
            ui.text_input(
                value=value, on_change=lambda event: set_value(event["value"])
            ),
            # Plot will be filtered/updated based on the above logic
            p,
        ]
    )
```

#### Required Parameters

Sometimes we want to require the user to enter a value before applying filtering operations. We can do this by adding a `required` label to the `text_input` itself, and then displaying a label instead of the table:

```python
import deephaven.ui as ui


@ui.component
def text_filter_table(source: Table, column: str):
    value, set_value = ui.use_state("")

    # Return a column that has the text input, then the table below it
    return ui.flex(
        [
            ui.text_input(
                value=value,
                on_change=lambda event: set_value(event["value"]),
                required=True,
            ),
            (
                # Use Python ternary operator to only display the table if there has been a value entered
                source.where(f"{column}=`{value}`")
                if value
                else ui.info("Please input a filter value")
            ),
        ]
    )
```

Alternatively, we could have an overlay displayed on the table if an invalid filter is entered.

#### Cross-Dependent Parameters (DH-15360)

You can define parameters which are dependent on another parameter. You could define two range sliders for a low and high, for example:

```python
import deephaven.ui as ui


@ui.component
def two_sliders(min=0, max=10000):
    lo, set_lo = use_state(min)
    hi, set_hi = use_state(max)

    # Use the `hi` currently set as the `max`. Will update automatically as `hi` is adjusted
    s1 = ui.slider(value=lo, min=min, max=hi, on_change=set_lo)

    # Use the `lo` currently set as the `min`. Will update automatically as `lo` is adjusted
    s2 = ui.slider(value=hi, min=lo, max=max, on_change=set_hi)

    return [s1, s2]
```

Or if you want a drop-down list that is dependent only on a filtered list of results from another table:

```python
@ui.component
def filtered_accounts(source):
    company, set_company = use_state("")
    trader, set_trader = use_state("")

    return [
        # Use the distinct "Company" values as the possible options in the dropdown
        ui.dropdown(source.select_distinct("Company")),
        # Use the distinct "Trader" values after filtering the source by "Company"
        ui.dropdown(source.where(f"Company={company}").select_distinct("Trader")),
        # Show the table filtered on both "Company" and "Trader" selected
        source.where([f"Company={company}", f"Trader={trader}"]),
    ]
```

#### Multiple Queries (Enterprise only)

We want to be able to pull in widgets/components from multiple queries. In DHC we have the [URI resolver](https://deephaven.io/core/docs/reference/uris/uri/) for resolving another resource, and should be able to extend that same functionality to resolve another PQ.

```python
# Persistent Query 'A'
t = empty_table(100).update("a=i")

# Persistent Query 'B'
t = empty_table(100).update("b=i")

# Executed in console session or a 3rd query
import deephaven.ui as ui
from deephaven.uri import resolve


@ui.component
def multi_query():
    # Since the `resolve` method is only called from within a `@ui.component` wrapped function, it is only called when the component is actually rendered (e.g. opened in the UI)
    # Note however this is still resolving the table on the server side, rather than the client fetching the table directly.
    t1 = resolve("dh+plain://query-a:10000/scope/t")
    t2 = resolve("dh+plain://query-b:10000/scope/t")
    return [t1, t2]


mq = multi_query()
```

We could also have a custom function defined such that an object will tell the UI what table to fetch; the downside of this is you would be unable to chain any table operations afterwards (NOTE: It _may_ be possible to build it such that we could do this, using QST and just having the UI apply an arbitrary set of operations defined by the QST afterwards? But may be tricky to build):

```python
# Persistent Query 'A'
t = empty_table(100).update("a=i")

# Persistent Query 'B'
t = empty_table(100).update("b=i")

# Executed in console session or a 3rd query
import deephaven.ui as ui


@ui.component
def multi_query():
    # Object that contains metadata about the table source, then UI client must fetch
    t1 = ui.pq_table("Query A", "t")
    t2 = ui.pq_table("Query B", "t")
    return [t1, t2]


mq = multi_query()
```

It may be that we want to do something interesting, such as defining the input in one query, and defining the output in another query.

```python
# Persistent Query 'A'
import deephaven.ui as ui


@ui.component
def my_input(value, on_change):
    return ui.text_input(value, on_change)


# Persistent Query 'B'
import deephaven.ui as ui


@ui.component
def my_output(value):
    return empty_table(100).update(f"sym=`{value}`")


# Executed in console session or a 3rd query
import deephaven.ui as ui


@ui.component
def multi_query():
    sym, set_sym = use_state("")

    # TODO: Would this actually work? Resolving to a custom type defined in plugins rather than a simple table object
    my_input = resolve("dh+plain://query-a:10000/scope/my_input")
    my_output = resolve("dh+plain://query-b:10000/scope/my_output")

    return [my_input(sym, set_sym), my_output(sym)]


mq = multi_query()
```

#### Putting it all together

Using the proposed components and selection listeners, you should be able to build pretty powerful components, and subsequently dashboards. For example, we could build a component that has the following:

- Dual range slider for specifying the "Size" of trades to filter on
- Table showing only the filtered range
- Text input to filter a specific Sym for a plot derived from the table
- Clicking a row within the table selects that Sym and updates the text input to reflect that
- Clicking a data point in the plot will print out that data

![Putting it all together](./assets/putting_it_all_together.png)

```python
import deephaven.ui as ui
import deephaven.plot.express as dx


@ui.component
def stock_widget(source: Table, column: str = "Sym"):
    lo, set_lo = use_state(0)
    hi, set_hi = use_state(10000)
    sym, set_sym = use_state("")

    # Create the filtered table
    filtered_table = ui.use_memo(
        lambda: source.where([f"Price >= {lo} && Price <= {hi}"]), [lo, hi]
    )

    p = ui.use_memo(
        lambda: dx.line(filtered_table.where(f"Sym=`{sym}`"), x="Timestamp", y="Last"),
        [filtered_table],
    )

    def handle_slider_change(event):
        set_lo(event.value.lo)
        set_hi(event.value.hi)

    return ui.flex(
        [
            # Slider will update the lo/hi values on changes
            ui.range_slider(
                lo=lo, hi=hi, min=0, max=10000, on_change=handle_slider_change
            ),
            # Wrap the filtered table so you can select a row
            ui.interactive_table(
                t=filtered_table,
                # Update the Sym value when a row is selected
                on_row_clicked=lambda event: set_sym(event["data"][column]),
            ),
            # Text input will update the sym when it is changed, or display the new value when selected from the table
            ui.text_input(value=sym, on_change=lambda event: set_sym(event["value"])),
            # Wrap the filtered plot so you can select data
            ui.interactive_plot(
                p=p, on_data_clicked=lambda event: print(f"data selected: {str(event)}")
            ),
        ]
    )
```

#### Layouts/Dashboards

The above examples focussed solely on defining components, all of which are simply rendered within one panel by default. Part of the ask is also about defining panels and dashboards/layouts. We use [Golden Layout](https://golden-layout.com/examples/), which defines all layouts in terms of placing Panels in [Rows, Columns and Stacks](https://golden-layout.com/tutorials/getting-started.html):

- **Panel**: A panel with a tab header, containing one or more components. Can be moved around and resized within a dashboard.
- **Row**: A row of panels arranged horizontally.
- **Column**: A column of panels arranged vertically.
- **Stack**: A stack of panels that overlap one another. Click the tab header to switch between them.
- **Dashboard**: A layout of an entire dashboard

We should be able to map these by using [ui.panel](#uipanel), [ui.row](#uirow), [ui.column](#uicolumn), [ui.stack](#uistack), and [ui.dashboard](#uidashboard).

##### ui.panel

By default, the top level `@ui.component` will automatically be wrapped in a panel, so no need to define it unless you want custom panel functionality, such as giving the tab a custom name, color or calling a method such as focus e.g.:

```py
# The only difference between this and `p = my_component()` is that the title of the panel will be set to `My Title`
p = ui.panel(my_component(), label="My Tab Label")
```

A panel cannot be nested within other components (other than the layout ones such as [ui.row](#uirow), [ui.column](#uicolumn), [ui.stack](#uistack), [ui.dashboard](#uidashboard)). The basic syntax for creating a `UIPanel` is:

```py
import deephaven.ui as ui
ui_panel = ui.panel(
    *children: Element,
    label: (str | Element)[] | None = None,
    description: str | Element | None = None,
    background_color: Color | None = None,
    tab_background_color: Color | None = None,
    height: int | None = None,
    width: int | None = None,
    is_closable: bool = True,
    on_focus: Callable[[UIPanel], None] | None = None,
    on_blur: Callable[[UIPanel], None] | None = None,
    on_hide: Callable[[UIPanel], None] | None = None,
    on_show: Callable[[UIPanel], None] | None = None,
    on_open: Callable[[UIPanel], None] | None = None,
    on_close: Callable[[UIPanel], None] | None = None,
) -> UIPanel
```

###### Parameters

| Parameter              | Type                                | Description                                                                                                                                                                                                                                                                                           |
| ---------------------- | ----------------------------------- | ----------------------------------------------------------------------------------------------------------------------------------------------------------------------------------------------------------------------------------------------------------------------------------------------------- |
| `*children`            | `Element`                           | The component(s) to render within the panel.                                                                                                                                                                                                                                                          |
| `label`                | `(str \| Element)[] \| None`        | The label of the panel. If not provided, a name will be created based on the variable name the top-level component is assigned to. Icons can also be added as children, with a sibling element for the label.                                                                                         |
| `description`          | `str \| Element \| None`            | A description of the panel. Will appear in the tooltip when hovering the panel tab. Can also include an element here.                                                                                                                                                                                 |
| `height`               | `int \| None`                       | The height of the panel, within the current column, relative to the other children of its parent in percent. Only applies if the panel is the child of a column element. If not provided, the panel will be sized automatically.                                                                      |
| `width`                | `int \| None`                       | The width of the panel, relative to the other children of its parent in percent. Only applies if the panel is the child of a row element. If not provided, the panel will be sized automatically.                                                                                                     |
| `background_color`     | `Color \| None`                     | Custom background color of the panel.                                                                                                                                                                                                                                                                 |
| `tab_background_color` | `Color \| None`                     | Custom background color of the tab for the panel.                                                                                                                                                                                                                                                     |
| `is_closable`          | `bool`                              | Whether the panel can be closed when part of a dashboard layout, panels will always be closeable as part of consoles.                                                                                                                                                                                 |
| `on_focus`             | `Callable[[UIPanel], None] \| None` | Callback function to be called when the panel is focused. Triggered when user clicks within the panel or clicks the panel tab. If the panel was previously hidden, this will fire after `on_show` fires for this panel. Will also fire after the `on_blur` triggers for the previously focused panel. |
| `on_blur`              | `Callable[[UIPanel], None] \| None` | Callback function to be called when the panel is blurred and something else in the UI takes focus. If the panel is now hidden, the `on_blur` will fire after the `on_hide` event.                                                                                                                     |
| `on_hide`              | `Callable[[UIPanel], None] \| None` | Callback function to be called when the panel is hidden. If the panel was in focus, `on_hide` will fire before `on_blur` is fired.                                                                                                                                                                    |
| `on_show`              | `Callable[[UIPanel], None] \| None` | Callback function to be called when the panel is shown. If the panel is also focused, the `on_show` event will fire first.                                                                                                                                                                            |
| `on_open`              | `Callable[[UIPanel], None] \| None` | Callback function to be called when the panel is opened.                                                                                                                                                                                                                                              |
| `on_close`             | `Callable[[UIPanel], None] \| None` | Callback function to be called when the panel is closed.                                                                                                                                                                                                                                              |

###### Methods

| Method    | Description        |
| --------- | ------------------ |
| `close()` | Closes the panel.  |
| `focus()` | Focuses the panel. |

##### ui.dashboard

You can use the `ui.dashboard` function to define a dashboard, along with [ui.row](#uirow), [ui.column](#uicolumn), and [ui.stack](#uistack). A dashboard will be opened in a separate dashboard tab instead of within your current code studio. For example, to define a dashboard with an input panel in the top left, a table in the top right, and a stack of plots across the bottom, you could define it like so:

```py
import deephaven.ui as ui

# ui.dashboard takes only one root element
d = ui.dashboard(
    ui.column(
        [
            ui.row([my_input_panel(), my_table_panel()]),
            ui.stack([my_plot1(), my_plot2()]),
        ]
    )
)
```

The `ui.dashboard` function requires a single argument, which is the root element of the dashboard. This can be a single component, or a layout of components. The `ui.dashboard` function also takes the following optional parameters:

```py
import deephaven.ui as ui
ui_dashboard= ui.dashboard(
    root: Element,
    label: Optional[str] = None,
    description: Optional[str] = None,
    background_color: Optional[Color] = None,
    filters: Optional[DashboardFilter[]] = None,
    links: Optional[Link[]] = None,
    settings: Optional[DashboardSettings] = None,
    on_focus: Optional[Callable[[UIDashboard], None]] = None,
    on_blur: Optional[Callable[[UIDashboard], None]] = None,
    on_hide: Optional[Callable[[UIDashboard], None]] = None,
    on_show: Optional[Callable[[UIDashboard], None]] = None,
    on_open: Optional[Callable[[UIDashboard], None]] = None,
    on_close: Optional[Callable[[UIDashboard], None]] = None,
) -> UIDashboard
```

###### Parameters

| Parameter              | Type                                      | Description                                                                                                                                                                                                         |
| ---------------------- | ----------------------------------------- | ------------------------------------------------------------------------------------------------------------------------------------------------------------------------------------------------------------------- |
| `root`                 | `Element`                                 | The root element of the dashboard. Can be a [ui.row](#uirow), [ui.column](#uicolumn), or [ui.stack](#uistack) to build a dashboard with multiple panels, or can just be a widget that takes up the whole dashboard. |
| `label`                | `Optional[str]`                           | The label of the dashboard. If not provided, a name will be created based on the variable name the top-level component is assigned to. Icons can also be added as children, with a sibling element for the label.   |
| `description`          | `Optional[str]`                           | A description of the dashboard purpose or contents. Shown to users in the dashboard tooltip, or a directory listing of dashboards.                                                                                  |
| `background_color`     | `Optional[Color]`                         | Custom background color of the dashboard.                                                                                                                                                                           |
| `filters`              | `Optional[list[DashboardFilter]]`         | Filters to apply to every item with a matching column/type, to match the filter value specified.                                                                                                                    |
| `links`                | `Optional[list[Link]]`                    | Links between items on the dashboard. User will be able to see these links and modify them using the Linker tool.                                                                                                   |
| `settings`             | `Optional[DashboardSettings]`             | Settings for the dashboard. Pass in a dictionary with the appropriate keys.                                                                                                                                         |
| `settings.has_headers` | `Optional[bool]`                          | Whether the dashboard should have headers.                                                                                                                                                                          |
| `settings.has_popout`  | `Optional[bool]`                          | Whether the dashboard should have a popout button.                                                                                                                                                                  |
| `on_focus`             | `Optional[Callable[[UIDashboard], None]]` | Callback function to be called when the dashboard is focused. Triggered when user clicks within the dashboard. If the dashboard was previously hidden, this will fire after `on_show` fires for this dashboard.     |
| `on_blur`              | `Optional[Callable[[UIDashboard], None]]` | Callback function to be called when the dashboard is blurred and something else in the UI takes focus. If the dashboard is now hidden, the `on_blur` will fire after the `on_hide` event.                           |
| `on_hide`              | `Optional[Callable[[UIDashboard], None]]` | Callback function to be called when the dashboard is hidden. If the dashboard was in focus, `on_hide` will fire before `on_blur` is fired.                                                                          |
| `on_show`              | `Optional[Callable[[UIDashboard], None]]` | Callback function to be called when the dashboard is shown. If the dashboard is also focused, the `on_show` event will fire first.                                                                                  |
| `on_open`              | `Optional[Callable[[UIDashboard], None]]` | Callback function to be called when the dashboard is opened.                                                                                                                                                        |
| `on_close`             | `Optional[Callable[[UIDashboard], None]]` | Callback function to be called when the dashboard is closed.                                                                                                                                                        |

###### Methods

| Method    | Description            |
| --------- | ---------------------- |
| `close()` | Closes the dashboard.  |
| `focus()` | Focuses the dashboard. |
| `open()`  | Opens the dashboard.   |

##### ui.row

Define a row of panels to add to a [UIDashboard](#uidashboard).

```py
import deephaven.ui as ui
ui_row = ui.row(
    *children: Element,
    height: int | None = None
) -> UIRow
```

###### Parameters

| Parameter   | Type      | Description                                                                                                                           |
| ----------- | --------- | ------------------------------------------------------------------------------------------------------------------------------------- |
| `*children` | `Element` | The components to render within the row.                                                                                              |
| `height`    | `int`     | The height of the row, relative to the other children of its parent in percent. If not provided, the row will be sized automatically. |

##### ui.column

Define a column of panels to add to a [UIDashboard](#uidashboard).

```py
import deephaven.ui as ui
ui_column = ui.column(
    *children: Element,
    width: int | None = None
) -> UIColumn
```

###### Parameters

| Parameter   | Type      | Description                                                                                                                                |
| ----------- | --------- | ------------------------------------------------------------------------------------------------------------------------------------------ |
| `*children` | `Element` | The components to render within the column.                                                                                                |
| `width`     | `int`     | The width of the column, relative to the other children of its parent in percent. If not provided, the column will be sized automatically. |

##### ui.stack

Define a stack of panels to add to a [UIDashboard](#uidashboard).

```py
import deephaven.ui as ui
ui_stack = ui.stack(
    *children: Element,
    height: int | None = None,
    width: int | None = None
) -> UIStack
```

###### Parameters

| Parameter   | Type      | Description                                                                                                                               |
| ----------- | --------- | ----------------------------------------------------------------------------------------------------------------------------------------- |
| `*children` | `Element` | The components to render within the stack.                                                                                                |
| `height`    | `int`     | The height of the stack, relative to the other children of its parent in percent. If not provided, the stack will be sized automatically. |
| `width`     | `int`     | The width of the stack, relative to the other children of its parent in percent. If not provided, the stack will be sized automatically.  |

##### ui.link

You can add links between components as well. Add the `id` property to components you wish to link, then specify the links on the dashboard itself:

```python
@ui.component
def my_dashboard():
    t1 = empty_table(100).update("a=i")
    t2 = empty_table(100).update("b=i", "c=Math.sin(i)")

    return ui.dashboard(
        ui.row([ui.table(t1, id="t1"), ui.table(t2, id="t2")]),
        links=[
            # Create a link from the "a" column of t1 to the "b" column of t2
            ui.link(
                start=ui.link_point("t1", column="a"),
                end=ui.link_point("t2", column="b"),
            )
        ],
    )


d = my_dashboard()
```

##### ui.tabs

A tabs component can be used to organize content in a collection of tabs, allowing users to navigating between the different tabs. Children (the tabs) can be specified in one of two ways:

1. They can be of type `Tab`, where each tab child represents an individual tab panel. This is a concise way to create tabs without too much syntax.
2. They can be of types `TabList` and `TabPanels`, which when combined, outline all tabs and their respective contents. This offers more control over the layout and styling of the panels and lists.

###### Parameters

<<<<<<< HEAD
| Parameter               | Type                                  | Description                                                                                                                                                    |
| ----------------------- | ------------------------------------- | -------------------------------------------------------------------------------------------------------------------------------------------------------------- |
| `*children`             | `Tab \| TabList \| TabPanels`        | The tab panels to render within the tabs component.                                                                                                                                                                                               |
| `on_change`             | `Callable[[Key], None] \| None` | Alias of `on_selection_change`. Handler that is called when the tab selection changes.                                                                            |
| `**props`               | `Any`                                 | Any other [Tabs](https://react-spectrum.adobe.com/react-spectrum/Tabs.html#tabs-props) prop 
|
=======
| Parameter   | Type                            | Description                                                                                 |
| ----------- | ------------------------------- | ------------------------------------------------------------------------------------------- |
| `*children` | `Item \| TabList \| TabPanels`  | The tab panels to render within the tabs component.                                         |
| `on_change` | `Callable[[Key], None] \| None` | Alias of `on_selection_change`. Handler that is called when the tab selection changes.      |
| `**props`   | `Any`                           | Any other [Tabs](https://react-spectrum.adobe.com/react-spectrum/Tabs.html#tabs-props) prop |
>>>>>>> 32d09e8a

|

###### Tabs using `ui.tab`

If you're just using the default tab layout and don't need to customize the appearance of the tabs, you can simply pass in `ui.tab` to `ui.tabs` as a concise method of specifying your tabs.

```py
from deephaven import empty_table, ui

t = ui.tabs(
    # Render a tab with the title "Tab 1" with "Content 1" as tab content, given that no key is passed, would be set to "Tab 1"
    ui.tab("Content 1", title="Tab 1"),

    # Render a tab with the title "Tab 2" with "Content 2" as tab content, keyed "Key 2"
    ui.tab("Content 2", title="Tab 2", key="Key 2"),

    # Content passed in that contains a flex, illustrating that tab content does not have to be a string
    # Render a tab with the title "Tab 3" with "Hello World" with a table beside it as the tab content. Key will default to "Tab 3"
    ui.tab(
        ui.flex(
            "Hello World!",
            ui.flex(empty_table(10).update("I=i")),
        ),
        title="Tab 3",
    ),

    # Tab with text and icon as title
    # Render "Content 4" in a tab called "<GITHUB LOGO> Tab 4", keyed "Tab 4"
    ui.tab("Content 4", title="Tab 4", icon=ui.icon("vsGithubAlt")),
    aria_label="Some label"
)
```

###### Listening for tab changes

```py
from deephaven import ui
t = ui.tabs(
    # Render a tabs that have an on_change, which prints the selected tab key when a tab is selected
    ui.tab("Content 1", title="Tab 1", key="Key 1"),
    ui.tab("Content 2", title="Tab 2", key="Key 2"),
    aria_label="Some label"
    on_change=lambda key: print(f"Selected key: {key}"),
)
```

###### Tabs using `ui.tab_list` and `ui.tab_panels`

If you need more control over the layout, types, and styling of the tabs, you can specify tabs using `ui.tab_list` and `ui.tab_panels` with `ui.tabs`. This approach provides greater flexibility for complex or customized tab structures, compared to the concise method of passing `ui.tab` to `ui.tabs`.

With this method, the keys must be provided and match for the tabs declared in the `ui.tab_list` and `ui.tab_panels`.

```py
from deephaven import ui
# Tabs specified by passing in tab_panels and tab_list
t = ui.tabs(
    # Render a Tab with a title of "Tab 1", with a content of "Content 1", keyed "Key 1"
    ui.tab_list(ui.item("Tab 1", key="Key 1"), ui.item("Tab 2", key="Key 2")),
    ui.tab_panels(
        ui.item("Content 3", key="Key 1"),
        ui.item("Content 2", key="Key 2"),
        flex_grow=1,
        position="relative",
    ),
    flex_grow=1,
)
```

###### Error-causing cases

```py
from deephaven import ui

# Causes an error, given that no tab children are passed into the tabs (cannot have blank tabs)
t1 = ui.tabs()

# Causes an error if there are identical keys
t2 = ui.tabs(
    ui.tab("Content 1", title="Tab 1", key="Key 1"),
    ui.tab("Content 2", title="Tab 2", key="Key 1"),
)

# Causes an error since cannot specify tabs with combination of ui.tab and ui.tab_panels and ui.tab_list
t3 = ui.tabs(
    ui.tab("Content 1", title="Tab 1"),
    ui.tab_list(ui.item("Tab 2", key="Key 2")),
    ui.tab_panels(
        ui.item(
            ui.flex(
                "Content 2",
                ui.flex(
                    empty_table(10).update("I=i"), flex_grow=1, direction="column"
                ),
            ),
            key="Key 2",
        ),
    ),
)

# Causes an error since there are mismatching keys
t4 = ui.tabs(
    ui.tab_list(
      ui.item("Tab 1", key="Key 1"),
      ui.item("Tab 2", key="Key 2")), # No tab in tab_panels keyed "Key 2"
    ui.tab_panels(
        ui.item("Content 3", key="Key 1"),
        ui.item("Content 2", key="Key 3"), # No item in tab list keyed "Key 3"
        flex_grow=1,
        position="relative",
    ),
    flex_grow=1,
)
```

#### Components

##### ui.list_action_group

A group of action buttons that can be used to create a list of actions.
This component should be used within the actions prop of a `ListView` component.

```py
def list_action_group(
    *children: ActionGroupItem,
    on_action: Callable[[ActionKey, Key], None] | None = None,
    on_selection_change: Callable[[Selection, Key], None] | None = None,
    on_change: Callable[[Selection, Key], None] | None = None,
    **props: Any
) -> ListActionGroupElement:
```

###### Parameters

| Parameter             | Type                                       | Description                                                                                                                                                                   |
| --------------------- | ------------------------------------------ | ----------------------------------------------------------------------------------------------------------------------------------------------------------------------------- |
| `*children`           | `ActionGroupItem`                          | The actions to render within the action group.                                                                                                                                |
| `on_action`           | `Callable[[ActionKey, Key], None] \| None` | Handler that is called when an item is pressed. The first argument is the key of the action, the second argument is the key of the list_view item.                            |
| `on_selection_change` | `Callable[[Selection, Key], None] \| None` | Handler that is called when the selection changes. The first argument is the selection, the second argument is the key of the list_view item.                                 |
| `on_change`           | `Callable[[Selection, Key], None] \| None` | Alias of `on_selection_change`. Handler that is called when the selection changes. The first argument is the selection, the second argument is the key of the list_view item. |
| `**props`             | `Any`                                      | Any other [ActionGroup](https://react-spectrum.adobe.com/react-spectrum/ActionGroup.html) prop.                                                                               |

##### ui.list_action_menu

A group of action buttons that can be used to create a list of actions.
This component should be used within the actions prop of a `ListView` component.

```py
def list_action_menu(
    *children: ActionMenuItem,
    on_action: Callable[[ActionKey, Key], None] | None = None,
    on_open_change: Callable[[bool, Key], None] | None = None,
    **props: Any
) -> ListActionMenuElement:
```

###### Parameters

| Parameter        | Type                                       | Description                                                                                                                                        |
| ---------------- | ------------------------------------------ | -------------------------------------------------------------------------------------------------------------------------------------------------- |
| `*children`      | `ActionMenuItem`                           | The options to render within the picker.                                                                                                           |
| `on_action`      | `Callable[[ActionKey, Key], None] \| None` | Handler that is called when an item is pressed. The first argument is the key of the action, the second argument is the key of the list_view item. |
| `on_open_change` | `Callable[[bool, Key], None] \| None`      | The first argument is a boolean indicating if the menu is open, the second argument is the key of the list_view item.                              |
| `**props`        | `Any`                                      | Any other [ActionMenu](https://react-spectrum.adobe.com/react-spectrum/ActionMenu.html) prop.                                                      |

##### ui.list_view

A list view that can be used to create a list of items. Children should be one of three types:

1. If children are of type `Item`, they are the list items.
2. If children are of type `Table`, the values in the table are the list items. There can only be one child, the `Table`.
3. If children are of type ItemTableSource, complex items are created from the table.
   There can only be one child, the `ItemTableSource`.
   Supported `ItemTableSource` arguments are `key_column`, `label_column`, `description_column`,
   `icon_column`, and `actions`.

```py
import deephaven.ui as ui
ui.list_view(
    *children: Item | Table | ItemTableSource,
    selection_mode: SelectionMode | None = 'MULTIPLE',
    density: Density | None = "COMPACT",
    default_selected_keys: Selection | None = None,
    selected_keys: Selection | None = None,
    render_empty_state: Element | None = None,
    on_selection_change: Callable[[Selection], None] | None = None,
    on_change: Callable[[Selection], None] | None = None,
    **props: Any
) -> ListViewElement
```

###### Parameters

| Parameter               | Type                                  | Description                                                                                                                                                    |
| ----------------------- | ------------------------------------- | -------------------------------------------------------------------------------------------------------------------------------------------------------------- |
| `*children`             | `Item \| Table \| ItemTableSource`    | The options to render within the list_view.                                                                                                                    |
| `selection_mode`        | `SelectionMode \| None`               | By default `"MULTIPLE"`, which allows multiple selection. May also be `"SINGLE"` to allow only single selection, or `"None"`/`None` to allow no selection.     |
| `default_selected_keys` | `Selection \| None`                   | The initial selected keys in the collection (uncontrolled).                                                                                                    |
| `selected_keys`         | `Selection \| None`                   | The currently selected keys in the collection (controlled).                                                                                                    |
| `render_empty_state`    | `Element \| None`                     | Sets what the `list_view` should render when there is no content to display.                                                                                   |
| `on_selection_change`   | `Callable[[Selection], None] \| None` | Handler that is called when the selections changes.                                                                                                            |
| `on_change`             | `Callable[[Selection], None] \| None` | Alias of `on_selection_change`. Handler that is called when the selections changes.                                                                            |
| `**props`               | `Any`                                 | Any other [ListView](https://react-spectrum.adobe.com/react-spectrum/ListView.html) prop, with the exception of `items`, `dragAndDropHooks`, and `onLoadMore`. |

```py
import deephaven.ui as ui

# simple list_view that takes ui.items and is uncontrolled
list_view1 = ui.list_view(
    ui.item("Option 1"),
    ui.item("Option 2"),
    ui.item("Option 3"),
    ui.item("Option 4"),
    default_selected_keys=["Option 2", "Option 3"]
)

# simple list_view that takes list view items directly and is controlled
selection, set_selection = ui.use_state(["Option 1", "Option 2"])

list_view2 = ui.list_view(
    "Option 1",
    "Option 2",
    "Option 3",
    "Option 4",
    selected_keys=selection,
    on_selection_change=selection
)

from deephaven import empty_table

table1 = empty_table(4).update_view("data=i")

# data hooks can be used to create a list view from a table
# this should be avoided as it is not as performant as just passing in the table directly
options = ui.use_column_data(table1)

list_view3 = ui.list_view(
    children=options
)

# instead, pass in the table directly
list_view4 = ui.list_view(
    table1
)

from deephaven import new_table
from deephaven.column import string_col, int_col

color_table = new_table([
    int_col("Keys", ["salmon", "lemonchiffon", "black"]),
    string_col("Labels", ["Salmon", "Lemon Chiffon", "Black"]),
    string_col("Descriptions", ["An interesting color", "Another interesting color", "A color"]),
    string_col("Icons", ["Amusementpark", "Teapot", "Sentiment Negative"]),
    string_col("SectionKeys", ["Interesting Colors", "Interesting Colors", "Other Colors"]),
    string_col("SectionLabels", ["Favorites", "Favorites", "Other"]),
    string_col("SectionDescriptions", ["Favorite colors", "Favorite colors", "Other colors"]),
    string_col("SectionIcons", ["Folder", "Folder", "Not Found"])
])

colors, set_colors = ui.use_state(["salmon", "lemonchiffon"])

# this will create a controlled list_view with color_table
# In order to customize the columns and add table-based buttons for the list_view, use an item_table_source
# Note key is added to the on_press handler, but is not required.
on_button_action = lambda action_key, key: print(f"Action {action_key} was pressed for list item {key}")
button = ui.list_action_group("Print Item", on_action=on_button_action)

source = ui.item_table_source(
    color_table,
    key_column="Keys",
    label_column="Labels",
    description_column="Descriptions",
    icon_column="Icons",
    actions=button
)
list_view5 = ui.list_view(
    source,
    selected_keys=colors,
    on_selection_change=set_colors
)


```

###### ui.date_picker

A date picker that can be used to select a date.

There are three types that can be passed in to the props that control the date format:

1. `LocalDate`: A LocalDate is a date without a time zone in the ISO-8601 system, such as "2007-12-03" or "2057-01-28".
   This will create a date picker with a granularity of days.
2. `Instant`: An Instant represents an unambiguous specific point on the timeline, such as 2021-04-12T14:13:07 UTC.
   This will create a date picker with a granularity of seconds in UTC.
3. `ZonedDateTime`: A ZonedDateTime represents an unambiguous specific point on the timeline with an associated time zone, such as 2021-04-12T14:13:07 America/New_York.
   This will create a date picker with a granularity of seconds in the specified time zone.

The format of the date picker and the type of the value passed to the `on_change` handler
is determined by the type of the following props in order of precedence:

1. `value`
2. `default_value`
3. `placeholder_value`

If none of these are provided, the `on_change` handler will be passed an `Instant`.

```py
import deephaven.ui as ui
ui.date_picker(
    placeholder_value: Date | None = None,
    value: Date | None = None,
    default_value: Date | None = None,
    min_value: Date | None = None,
    max_value: Date | None = None,
    unavailable_values: Sequence[Date] | None = None,
    granularity: Granularity | None = None,
    on_change: Callable[[Date], None] | None = None,
    **props: Any
) -> DatePickerElement
```

###### Parameters

| Parameter            | Type                             | Description                                                                                                                                                                               |
| -------------------- | -------------------------------- | ----------------------------------------------------------------------------------------------------------------------------------------------------------------------------------------- |
| `placeholder_value`  | `Date \| None`                   | A placeholder date that influences the format of the placeholder shown when no value is selected. Defaults to today at midnight in the user's timezone.                                   |
| `value`              | `Date \| None`                   | The current value (controlled).                                                                                                                                                           |
| `default_value`      | `Date \| None`                   | The default value (uncontrolled).                                                                                                                                                         |
| `min_value`          | `Date \| None`                   | The minimum allowed date that a user may select.                                                                                                                                          |
| `max_value`          | `Date \| None`                   | The maximum allowed date that a user may select.                                                                                                                                          |
| `unavailable_values` | `Sequence[Date] \| None`         | A list of dates that cannot be selected.                                                                                                                                                  |
| `granularity`        | `Granularity \| None`            | Determines the smallest unit that is displayed in the date picker. By default, this is `"DAY"` for `LocalDate`, and `"SECOND"` otherwise.                                                 |
| `on_change`          | `Callable[[Date], None] \| None` | Handler that is called when the value changes. The exact `Date` type will be the same as the type passed to `value`, `default_value` or `placeholder_value`, in that order of precedence. |
| `**props`            | `Any`                            | Any other [DatePicker](https://react-spectrum.adobe.com/react-spectrum/DatePicker.html) prop, with the exception of `isDateUnavailable`, `validate`, and `errorMessage` (as a callback)   |

```py

import deephaven.ui as ui
from deephaven.time import to_j_local_date, dh_today, to_j_instant, to_j_zdt

zoned_date_time = to_j_zdt("1995-03-22T11:11:11.23142 UTC")
instant = to_j_instant("2022-01-01T00:00:00 ET")
local_date = to_j_local_date(dh_today())

# simple date picker that takes ui.items and is uncontrolled
# this creates a date picker with a granularity of days with a default value of today
date_picker1 = ui.date_picker(
    default_value=local_date
)

# simple date picker that takes list view items directly and is controlled
# this creates a date picker with a granularity of seconds in UTC
# the on_change handler is passed an instant
date, set_date = ui.use_state(instant)

date_picker2 = ui.date_picker(
    value=date,
    on_change=set_date
)

# this creates a date picker with a granularity of seconds in the specified time zone
# the on_change handler is passed a zoned date time
date, set_date = ui.use_state(None)

date_picker3 = ui.date_picker(
    placeholder_value=zoned_date_time,
    on_change=set_date
)

# this creates a date picker with a granularity of seconds in UTC
# the on_change handler is passed an instant
date, set_date = ui.use_state(None)

date_picker4 = ui.date_picker(
    placeholder_value=instant,
    on_change=set_date
)

# this creates a date picker with a granularity of days
# the on_change handler is passed a local date
date, set_date = ui.use_state(None)

date_picker5 = ui.date_picker(
    placeholder_value=local_date,
    on_change=set_date
)

# this creates a date picker with a granularity of days, but the on_change handler is still passed an instant
date, set_date = ui.use_state(None)

date_picker6 = ui.date_picker(
    placeholder_value=instant,
    granularity="day",
    on_change=set_date
)

# this creates a date picker with a granularity of seconds and the on_change handler is passed an instant
date, set_date = ui.use_state(None)

date_picker7 = ui.date_picker(
    on_change=set_date
)

# this create a date picker with a granularity of days, a min and max value, and unavailable dates
min_value = to_j_local_date("2022-01-01")
max_value = to_j_local_date("2022-12-31")
unavailable_dates = [to_j_local_date("2022-03-15"), to_j_local_date("2022-03-17")]
date, set_date = ui.use_state(to_j_local_date("2022-03-16"))
date_picker8 = ui.date_picker(
    value=date,
    min_value=min_value,
    max_value=max_value,
    unavailable_values=unavailable_dates,
    on_change=set_date
)
```

##### ui.combo_box

A combo_box that can be used to search or select from a list. Children should be one of five types:

1. If children are of type `Item`, they are the dropdown options.
2. If children are of type `SectionElement`, they are the dropdown sections.
3. If children are of type `Table`, the values in the table are the dropdown options. There can only be one child, the `Table`.
4. If children are of type `PartitionedTable`, the values in the table are the dropdown options and the partitions create multiple sections. There can only be one child, the `PartitionedTable`.
5. If children are of type `ItemTableSource`, complex items are created from the source.
   There can only be one child, the ItemTableSource.
   Supported ItemTableSource arguments are `key_column`, `label_column`, `description_column`,
   `icon_column`, and `title_column`.

```py
import deephaven.ui as ui
ui.combo_box(
    *children: Item | SectionElement | Table | PartitionedTable | ItemTableSource,
    default_selected_key: Key | None = None,
    selected_key: Key | None = None,
    input_value: str | None = None,
    default_input_value: str | None = None,
    on_input_change: Callable[[str], None] | None = None,
    on_selection_change: Callable[[Key], None] | None = None,
    on_change: Callable[[Key], None] | None = None,
    on_open_change: Callable[[bool, MenuTriggerAction], None] | None = None,
    **props: Any
) -> ComboBoxElement
```

###### Parameters

| Parameter              | Type                                                                     | Description                                                                                                                                                                           |
| ---------------------- | ------------------------------------------------------------------------ | ------------------------------------------------------------------------------------------------------------------------------------------------------------------------------------- |
| `*children`            | `Item \| SectionElement \| Table \| PartitionedTable \| ItemTableSource` | The options to render within the combo_box.                                                                                                                                           |
| `default_selected_key` | `Key \| None`                                                            | The initial selected key in the collection (uncontrolled).                                                                                                                            |
| `selected_key`         | `Key \| None`                                                            | The currently selected key in the collection (controlled).                                                                                                                            |
| `input_value`          | `str \| None`                                                            | The value of the search input (controlled).                                                                                                                                           |
| `default_input_value`  | `str \| None`                                                            | The default value of the search input (uncontrolled).                                                                                                                                 |
| `on_input_change`      | `Callable[[str], None] \| None`                                          | Handler that is called when the search input value changes.                                                                                                                           |
| `on_selection_change`  | `Callable[[Key], None] \| None`                                          | Handler that is called when the selection changes.                                                                                                                                    |
| `on_change`            | `Callable[[Key], None] \| None`                                          | Alias of `on_selection_change`. Handler that is called when the selection changes.                                                                                                    |
| `on_open_change`       | `Callable[[bool, MenuTriggerAction], None] \| None`                      | Method that is called when the open state of the menu changes. Returns the new open state and the action that caused the opening of the menu.                                         |
| `**props`              | `Any`                                                                    | Any other [Combo_Box](https://react-spectrum.adobe.com/react-spectrum/ComboBox.html) prop, with the exception of `items`, `validate`, `errorMessage` (as a callback) and `onLoadMore` |

```py
import deephaven.ui as ui

# simple combo_box that takes ui.items and is uncontrolled
combo_box1 = ui.combo_box(
    ui.item("Option 1"),
    ui.item("Option 2"),
    ui.item("Option 3"),
    ui.item("Option 4"),
    default_selected_key="Option 2",
)

# simple combo_box that takes combo_box options directly and is controlled
option, set_option = ui.use_state("Option 2")

combo_box2 = ui.combo_box(
    "Option 1",
    "Option 2",
    "Option 3",
    "Option 4",
    selected_key=option,
    on_selection_change=set_option
)

# the input value can be uncontrolled
combo_box3 = ui.combo_box(
    ui.item("Option 1"),
    ui.item("Option 2"),
    ui.item("Option 3"),
    ui.item("Option 4"),
    default_input_value="Option"
)

# the input value can be controlled
input_value, set_input_value = ui.use_state("Option")

combo_box4 = ui.combo_box(
    ui.item("Option 1"),
    ui.item("Option 2"),
    ui.item("Option 3"),
    ui.item("Option 4"),
    input_value=input_value,
    on_input_change=set_input_value
)

# manually create a section with items
combo_box5 = ui.combo_box(
    ui.section(
        ui.item("Option 1"),
        ui.item("Option 2"),
        title="Section 1"
    ),
    ui.section(
        ui.item("Option 3"),
        ui.item("Option 4"),
        title="Section 2"
    )
)

# manually create a section with combo_box options directly
combo_box6 = ui.combo_box(
    ui.section(
        "Option 1",
        "Option 2",
    ),
    ui.section(
        "Option 3",
        "Option 4",
    )
)

from deephaven import empty_table

table1 = empty_table(4).update_view("data=i")
table2 = empty_table(1).update_view("data=10")

# data hooks can be used to create a combo_box from a table
# this should be avoided as it is not as performant as just passing in the table directly
options = ui.use_column_data(table1)

combo_box7 = ui.combo_box(children=options)

# instead, pass in the table directly
combo_box8 = ui.combo_box(table1)

from deephaven import new_table
from deephaven.column import string_col, int_col

color_table = new_table([
    string_col("Sections", ["Interesting Colors", "Interesting Colors", "Other Colors"]),
    string_col("SectionNames", ["Favorites", "Favorites", "Other"]),
    int_col("Keys", ["salmon", "lemonchiffon", "black"]),
    string_col("Labels", ["Salmon", "Lemon Chiffon", "Black"]),
    string_col("Descriptions", ["An interesting color", "Another interesting color", "A color"]),
    string_col("Icons", ["Amusementpark", "Teapot", "Sentiment Negative"])
])
partitioned_table = color_table.partition_by("Sections")

color, set_color = ui.use_state("salmon")

# this will create a combo_box with two sections, one for each partition
# in order to customize the columns used for the combo_box, use an item_table_source

source = ui.item_table_source(
    partitioned_table,
    key_column="Keys",
    label_column="Labels",
    description_column="Descriptions",
    icon_column="Icons",
    title_column="SectionNames"
)

combo_box9 = ui.combo_box(
    source,
    selected_key=color,
    on_selection_change=set_color
)

# data can be filtered using the input value
items = ["First Option", "Second Option", "Third Option", "Fourth Option"]
filter_value, set_filter_value = ui.use_state('')
filtered_items = ui.use_memo(lambda: filter(lambda item: item.startswith(filter_value), items), [filter_value, items])

combo_box10 = ui.combo_box(*filtered_items, on_input_change=set_filter_value)
```

#### ui.picker

A picker that can be used to select from a list. Children should be one of five types:

1. If children are of type `Item`, they are the dropdown options.
2. If children are of type `SectionElement`, they are the dropdown sections.
3. If children are of type `Table`, the values in the table are the dropdown options. There can only be one child, the `Table`.
4. If children are of type `PartitionedTable`, the values in the table are the dropdown options and the partitions create multiple sections. There can only be one child, the `PartitionedTable`.
5. If children are of type `ItemTableSource`, complex items are created from the source.
   There can only be one child, the `ItemTableSource`.
   Supported ItemTableSource arguments are `key_column`, `label_column`, `description_column`,
   `icon_column`, and `title_column`.

```py
import deephaven.ui as ui
ui.picker(
    *children: Item | SectionElement | Table | PartitionedTable | ItemTableSource,
    default_selected_key: Key | None = None,
    selected_key: Key | None = None,
    on_selection_change: Callable[[Key], None] | None = None,
    on_change: Callable[[Key], None] | None = None,
    **props: Any
) -> PickerElement
```

###### Parameters

| Parameter              | Type                                                                     | Description                                                                                                                                                                      |
| ---------------------- | ------------------------------------------------------------------------ | -------------------------------------------------------------------------------------------------------------------------------------------------------------------------------- |
| `*children`            | `Item \| SectionElement \| Table \| PartitionedTable \| ItemTableSource` | The options to render within the picker.                                                                                                                                         |
| `default_selected_key` | `Key \| None`                                                            | The initial selected key in the collection (uncontrolled).                                                                                                                       |
| `selected_key`         | `Key \| None`                                                            | The currently selected key in the collection (controlled).                                                                                                                       |
| `on_selection_change`  | `Callable[[Key], None] \| None`                                          | Handler that is called when the selection changes.                                                                                                                               |
| `on_change`            | `Callable[[Key], None] \| None`                                          | Alias of `on_selection_change`. Handler that is called when the selection changes.                                                                                               |
| `**props`              | `Any`                                                                    | Any other [Picker](https://react-spectrum.adobe.com/react-spectrum/Picker.html) prop, with the exception of `items`, `validate`, `errorMessage` (as a callback) and `onLoadMore` |

```py
import deephaven.ui as ui

# simple picker that takes ui.items and is uncontrolled
picker1 = ui.picker(
    ui.item("Option 1"),
    ui.item("Option 2"),
    ui.item("Option 3"),
    ui.item("Option 4"),
    default_selected_key="Option 2"
)

# simple picker that takes picker options directly and is controlled
option, set_option = ui.use_state("Option 2")

picker2 = ui.picker(
    "Option 1",
    "Option 2",
    "Option 3",
    "Option 4",
    selected_key=option,
    on_selection_change=set_option
)

# manually create a section with items
picker3 = ui.picker(
    ui.section(
        ui.item("Option 1"),
        ui.item("Option 2"),
        title="Section 1"
    ),
    ui.section(
        ui.item("Option 3"),
        ui.item("Option 4"),
        title="Section 2"
    )
)

# manually create a section with picker options directly
picker4 = ui.picker(
    ui.section(
        "Option 1",
        "Option 2",
    ),
    ui.section(
        "Option 3",
        "Option 4",
    )
)

from deephaven import empty_table

table1 = empty_table(4).update_view("data=i")
table2 = empty_table(1).update_view("data=10")

# data hooks can be used to create a picker from a table
# this should be avoided as it is not as performant as just passing in the table directly
options = ui.use_column_data(table1)

picker5 = ui.picker(
    children=options
)

# instead, pass in the table directly
picker6 = ui.picker(
    table1
)

from deephaven import new_table
from deephaven.column import string_col, int_col

color_table = new_table([
    string_col("Sections", ["Interesting Colors", 'Interesting Colors', "Other Colors"]),
    string_col("SectionNames", ["Favorites", 'Favorites', "Other"]),
    int_col("Keys", ["salmon", "lemonchiffon", "black"]),
    string_col("Labels", ["Salmon", "Lemon Chiffon", "Black"]),
    string_col("Descriptions", ["An interesting color", "Another interesting color", "A color"]),
    string_col("Icons", ["Amusementpark", "Teapot", "Sentiment Negative"])
])
partitioned_table = color_table.partition_by("Sections")

color, set_color = ui.use_state("salmon")

# this will create a picker with two sections, one for each partition
# in order to customize the columns used for the picker, use an item_table_source
source = ui.item_table_source(
    partitioned_table,
    key_column="Keys",
    label_column="Labels",
    description_column="Descriptions",
    icon_column="Icons",
    title_column="SectionNames"
)

picker7 = ui.picker(
    source,
    selected_key=color,
    on_selection_change=set_color
)
```

##### ui.section

A section that can be added to a menu, such as a `ui.picker`. Children are the dropdown options.

```py
import deephaven.ui as ui
ui.section(
    *children: Item,
    title: str | None = None,
    **props: Any
) -> SectionElement
```

###### Parameters

| Parameter   | Type          | Description                               |
| ----------- | ------------- | ----------------------------------------- |
| `*children` | `Item`        | The options to render within the section. |
| `title`     | `str \| None` | The title of the section.                 |
| `**props`   | `Any`         | Any other Section prop                    |

##### ui.item

An item that can be added to a menu, such as a `ui.picker`

```py
import deephaven.ui as ui
ui.item(
    children: Stringable,
    **props: Any
) -> ItemElement
```

###### Parameters

| Parameter   | Type         | Description                            |
| ----------- | ------------ | -------------------------------------- |
| `*children` | `Stringable` | The options to render within the item. |
| `**props`   | `Any`        | Any other Item prop                    |

##### ui.item_table_source

An item table source wraps a Table or PartitionedTable to provide additional information for
creating complex items from a table.
A PartitionedTable is only supported if the component itself supports a PartitionedTable as a child.
A PartitionedTable passed here will lead to the same behavior as passing
the PartitionedTable directly to a component, such as creating sections from the partitions in the case of a Picker.

```py
import deephaven.ui as ui
ui.item_table_source(
    table: Table | PartitionedTable,
    key_column: ColumnName | None = None,
    label_column: ColumnName | None = None,
    description_column: ColumnName | None = None,
    icon_column: ColumnName | None = None,
    title_column: ColumnName | None = None,
    actions: ListActionGroupElement | ListActionMenuElement | None = None,
) -> ItemTableSource:
```

###### Parameters

| Parameter            | Type                                                      | Description                                                                                                                                                                                                                                                               |
| -------------------- | --------------------------------------------------------- | ------------------------------------------------------------------------------------------------------------------------------------------------------------------------------------------------------------------------------------------------------------------------- |
| `*children`          | `Item \| SectionElement \| Table \| PartitionedTable`     | The options to render within the picker.                                                                                                                                                                                                                                  |
| `key_column`         | `ColumnName \| None`                                      | The column of values to use as item keys. Defaults to the first column.                                                                                                                                                                                                   |
| `label_column`       | `ColumnName \| None`                                      | The column of values to display as primary text. Defaults to the `key_column` value.                                                                                                                                                                                      |
| `description_column` | `ColumnName \| None`                                      | The column of values to display as descriptions.                                                                                                                                                                                                                          |
| `icon_column`        | `ColumnName \| None`                                      | The column of values to map to icons.                                                                                                                                                                                                                                     |
| `title_column`       | `ColumnName \| None`                                      | Only valid if table is of type `PartitionedTable`. The column of values to display as section names. Should be the same for all values in the constituent `Table`. If not specified, the section titles will be created from the `key_columns` of the `PartitionedTable`. |
| `actions`            | `ListActionGroupElement \| ListActionMenuElement \| None` | The action group or menus to render for all elements within the component, if supported.                                                                                                                                                                                  |

#### ui.table

`ui.table` is a wrapper for a Deephaven `Table` object that allows you to add UI customizations or callbacks. The basic syntax for creating a `UITable` is:

```py
import deephaven.ui as ui
ui_table = ui.table(table: Table, **props: Any) -> UITable
```

It has an [immutable fluent](https://en.wikipedia.org/wiki/Fluent_interface#Immutability) interface for some functionality, similar to Deephaven `Table`. That means each method below will return a new `UITable` object, rather than modifying the existing one. This allows you to chain multiple customizations together, e.g.:

```py
from deephaven import ui

# Create a table with some customizations
ui_table = (
    ui.table(source)
    .color_column("X", ["X = Y > 5 ? RED : NO_FORMATTING"])
    .column_group("Group 1", ["Col1", "Col2"], "RED")
)
```

You can also set margins and padding by passing in the appropriate arguments to the `ui.table` function:

```py
ui_table = ui.table(source, padding="size-250")
```

Other props that can be passed into `ui.table` are defined below.

##### Parameters

```py
ui_table(
    table: Table,
    always_fetch_columns: ColumnNameCombination | None,
    back_columns: ColumnNameCombination | None,
    freeze_columns: ColumnNameCombination | None,
    front_columns: ColumnNameCombination | None,
    hide_columns: ColumnNameCombination | None,
    quick_filters: dict[ColumnName, QuickFilterExpression] | None,
    show_search: bool,
    show_quick_filters: bool,
    show_column_headers: bool | None,
    selection_mode: SelectionMode | None,
    selection_area: SelectionArea | None,
    selection_style: SelectionStyleCombination | None,
    selected_rows: RowIndexCombination | None,
    selected_columns: ColumnIndexCombination | None,
    selected_cells: CellIndexCombination | None,
    density: DensityMode | None,
    column_display_names: dict[ColumnName, ColumnNameCombination] | None,
    on_row_press: Callable[[RowIndex, RowData], None] | None,
    on_row_double_press: Callable[[RowIndex, RowData], None] | None
    on_cell_press: Callable[[CellIndex, CellData], None] | None,
    on_cell_double_press: Callable[[CellIndex, CellData], None] | None
    on_column_press: Callable[[ColumnName], None] | None,
    on_columns_double_press: Callable[[ColumnName], None] | None,
    on_search: Callable[[str], None],
    on_quick_filter: Callable[[ColumnName, QuickFilterExpression], None] | None
    on_freeze_column: Callable[[ColumnName], None] | None,
    on_hide_column: Callable[[ColumnName], None] | None,
    on_sort: Callable[[ColumnName, LiteralSortDirection], None] | None,
    context_menu: ResolvableContextMenuItem | list[ResolvableContextMenuItem] | None,
    context_header_menu: ResolvableContextMenuItem | list[ResolvableContextMenuItem] | None,
) -> UITable
```

| Parameter                | Type                                                                   | Description                                                                                                                                                                                                                                                                         |
| ------------------------ | ---------------------------------------------------------------------- | ----------------------------------------------------------------------------------------------------------------------------------------------------------------------------------------------------------------------------------------------------------------------------------- |
| `always_fetch_columns`   | `ColumnNameCombination \| None`                                        | The columns to always fetch from the server. May be a single column name. These will not be affected by the users current viewport/horizontal scrolling. Useful if you have a column with key value data that you want to always include in the data sent for row click operations. |
| `back_columns`           | `ColumnNameCombination \| None`                                        | The columns to show at the back of the table. May be a single column name. These will not be moveable in the UI.                                                                                                                                                                    |
| `freeze_columns`         | `ColumnNameCombination \| None`                                        | The columns to freeze to the front of the table. May be a single column name. These will always be visible and not affected by horizontal scrolling.                                                                                                                                |
| `front_columns`          | `ColumnNameCombination \| None`                                        | The columns to show at the front of the table. May be a single column name. These will not be moveable in the UI.                                                                                                                                                                   |
| `hide_columns`           | `ColumnNameCombination \| None`                                        | The columns to hide by default from the table. May be a single column name. The user can still resize the columns to view them.                                                                                                                                                     |
| `quick_filters`          | `dict[ColumnName, QuickFilterExpression] \| None`                      | Quick filters for the UI to apply to the table.                                                                                                                                                                                                                                     |
| `show_search`            | `bool`                                                                 | `True` to show the search bar by default, `False` to not. `False` by default.                                                                                                                                                                                                       |
| `show_quick_filters`     | `bool`                                                                 | `True` to show the quick filters by default, `False` to not. `False` by default.                                                                                                                                                                                                    |
| `show_column_headers`    | `bool \| None`                                                         | `True` to show the column headers by default, `False` to not.                                                                                                                                                                                                                       |
| `selection_mode`         | `SelectionMode \| None`                                                | Can be `MULTIPLE` to allow multiple selection or `SINGLE` to not allow it.                                                                                                                                                                                                          |
| `selection_area`         | `SelectionArea \| None`                                                | The unit that is selected on press. Can be `ROW`, `COLUMN`, or `CELL`.                                                                                                                                                                                                              |
| `selection_style`        | `SelectionStyleCombination \| None`                                    | The style of the selection. Can be `HIGHLIGHT`, `CHECKBOX`, or a combination of those.                                                                                                                                                                                              |
| `selected_rows`          | `RowIndexCombination \| None`                                          | The rows that are selected by default. Only valid if `selection_area` is `ROW`.                                                                                                                                                                                                     |
| `selected_columns`       | `ColumnIndexCombination \| None`                                       | The columns that are selected by default. Only valid if `selection_area` is `COLUMN`.                                                                                                                                                                                               |
| `selected_cells`         | `CellIndexCombination \| None`                                         | The cells that are selected by default. Only valid if `selection_area` is `CELL`.                                                                                                                                                                                                   |
| `density`                | `DensityMode \| None`                                                  | The density of the table. Can be `COMPACT`, `REGULAR`, or `SPACIOUS`.                                                                                                                                                                                                               |
| `column_display_names`   | `dict[ColumnName, ColumnNameCombination] \| None`                      | The display names. If a sequence of column names is provided for a column, the display name will be set to the longest column name that can be fully displayed.                                                                                                                     |
| `on_row_press`           | `Callable[[RowIndex, RowData], None] \| None`                          | The callback function to run when a cell in a row is released (such as a click). The first parameter is the row index, and the second is the row data provided in a dictionary where the column names are the keys.                                                                 |
| `on_row_double_press`    | `Callable[[RowIndex, RowData], None] \| None`                          | The callback function to run when a cell in a row is double pressed. The first parameter is the row index, and the second is the row data provided in a dictionary where the column names are the keys.                                                                             |
| `on_cell_press`          | `Callable[[CellIndex, CellData], None] \| None`                        | The callback function to run when a cell is released (such as a click). The first parameter is the cell index, and the second is the cell data.                                                                                                                                     |
| `on_cell_double_press`   | `Callable[[CellIndex, CellData], None] \| None`                        | The callback function to run when a cell is double pressed. The first parameter is the cell index, and the second is the cell data.                                                                                                                                                 |
| `on_column_press`        | `Callable[[ColumnName], None] \| None`                                 | The callback function to run when a column is released (such as a click). The only parameter is the column name.                                                                                                                                                                    |
| `on_column_double_press` | `Callable[[ColumnName], None] \| None`                                 | The callback function to run when a cell in a column is double pressed. The only parameter is the column name.                                                                                                                                                                      |
| `on_search`              | `Callable[[str], None] \| None`                                        | The callback function to run when the search bar is used. The only parameter is the search string.                                                                                                                                                                                  |
| `on_quick_filter`        | `Callable[[ColumnName, QuickFilterExpression], None] \| None`          | The callback function to run when a quick filter is applied. The first parameter is the column name, and the second is the quick filter expression.                                                                                                                                 |
| `on_freeze_column`       | `Callable[[ColumnName], None] \| None`                                 | The callback function to run when a column is frozen. The only parameter is the frozen column name.                                                                                                                                                                                 |
| `on_hide_column`         | `Callable[[ColumnName], None] \| None`                                 | The callback function to run when a column is hidden. The only parameter is the hidden column name.                                                                                                                                                                                 |
| `on_sort`                | `Callable[[ColumnName, LiteralSortDirection], None] \| None`           | The callback function to run when a column is sorted. The first parameter is the column name, and the second is the sort direction.                                                                                                                                                 |
| `context_menu`           | `ResolvableContextMenuItem \| list[ResolvableContextMenuItem] \| None` | The context menu items to show when right-clicking on a cell in the table. Can contain `ContextMenuSubmenuItem`s to define submenus.                                                                                                                                                |
| `context_header_menu`    | `ResolvableContextMenuItem \| list[ResolvableContextMenuItem] \| None` | The context menu items to show when right-clicking on the column header (i.e. column name). Can contain `ContextMenuSubmenuItem`s to define submenus.                                                                                                                               |

`ui.table` will also support the below methods.

##### aggregations

Set the totals table to display below the main table.

###### Syntax

```py
ui_table.aggregations(
    operations: dict[ColumnName, list[AggregationOperation]],
    operation_order: list[AggregationOperation] = [],
    default_operation: AggregationOperation = "Skip",
    group_by: list[ColumnName] = [],
    show_on_top: bool = False,
) -> UITable
```

###### Parameters

| Parameter           | Type                                           | Description                                                                        |
| ------------------- | ---------------------------------------------- | ---------------------------------------------------------------------------------- |
| `operations`        | `dict[ColumnName, list[AggregationOperation]]` | The operations to apply to the columns of the table.                               |
| `operation_order`   | `list[AggregationOperation]`                   | The order in which to display the operations.                                      |
| `default_operation` | `AggregationOperation`                         | The default operation to apply to columns that do not have an operation specified. |
| `group_by`          | `list[ColumnName]`                             | The columns to group by.                                                           |
| `show_on_top`       | `bool`                                         | Whether to show the totals table above the main table.                             |

##### column_group

Create a group for columns in the table.

###### Syntax

```py
ui_table.column_group(name: str, children: list[str], color: str | None) -> UITable
```

###### Parameters

| Parameter  | Type          | Description                                                                                                                |
| ---------- | ------------- | -------------------------------------------------------------------------------------------------------------------------- |
| `name`     | `str`         | The group name. Must be a valid column name and not a duplicate of another column or group.                                |
| `children` | `list[str]`   | The children in the group. May contain column names or other group names. Each item may only be specified as a child once. |
| `color`    | `str \| None` | The hex color string or Deephaven color name.                                                                              |

##### color_column

Applies color formatting to a column of the table.

###### Syntax

```py
ui_table.color_column(
    column: ColumnName,
    where: QuickFilterExpression | None = None,
    color: Color | None = None,
    background_color: Color | None = None,
) -> UITable
```

###### Parameters

| Parameter          | Type                            | Description                                                                   |
| ------------------ | ------------------------------- | ----------------------------------------------------------------------------- |
| `column`           | `ColumnName`                    | The column name                                                               |
| `where`            | `QuickFilterExpression \| None` | The filter to apply to the expression. Uses quick filter format (e.g. `>10`). |
| `color`            | `Color \| None`                 | The text color. Accepts hex color strings or Deephaven color names.           |
| `background_color` | `Color \| None`                 | The background color. Accepts hex color strings or Deephaven color names.     |

<!-- TODO: For ranges, such as "In Between", how should we specify that? Should we define a quick filter format for that? (e.g. `(5, 20)`, and `[5, 20]`, matching how you'd notate an interval) -->
<!--
    TODO: We also don't allow conditional formatting that sets a colour on one column depending on the value on another column; eg. `source.format_columns(["A = B > 2 ? BLUE : NO_FORMATTING"])`
    That seems like a limitation of our UI - should we build support for that in the UI?
-->

##### color_row

Applies color formatting to rows of the table conditionally based on the value of a column.

###### Syntax

```py
ui_table.color_row(
    column: ColumnName,
    where: QuickFilterExpression,
    color: Color | None = None,
    background_color: Color | None = None
) -> UITable
```

<!--
    TODO: This doesn't allow for formatting by row index like we could do previously, e.g. `t4.formatRowWhere("i % 2 == 0", "VIVID_PURPLE")`
    This is a limitation in our UI - should we build support for that in the UI?
-->

###### Parameters

| Parameter          | Type                    | Description                                                                   |
| ------------------ | ----------------------- | ----------------------------------------------------------------------------- |
| `column`           | `str`                   | The column name                                                               |
| `where`            | `QuickFilterExpression` | The filter to apply to the expression. Uses quick filter format (e.g. `>10`). |
| `color`            | `Color \| None`         | The text color. Accepts hex color strings or Deephaven color names.           |
| `background_color` | `Color \| None`         | The background color. Accepts hex color strings or Deephaven color names.     |

##### data_bar

Applies data bar formatting to the specified column.

###### Syntax

```py
ui_table.data_bar(self,
    col: str,
    value_col: str = None,
    min: float | str = None,
    max: float | str = None,
    axis: DataBarAxis | None = None,
    positive_color: Color | list[Color] = None,
    negative_color: Color | list[Color] = None,
    value_placement: DataBarValuePlacement | None = None,
    direction: DataBarDirection | None = None,
    opacity: float = None,
    marker_col: str = None,
    marker_color: Color = None
) -> UITable
```

###### Parameters

| Parameter         | Type                            | Description                                                    |
| ----------------- | ------------------------------- | -------------------------------------------------------------- |
| `col`             | `str`                           | Column to generate data bars in                                |
| `value_col`       | `str`                           | Column containing the values to generate data bars from        |
| `min`             | `float \| str`                  | Minimum value for data bar scaling or column to get value from |
| `max`             | `float \| str`                  | Maximum value for data bar scaling or column to get value from |
| `axis`            | `DataBarAxis \| None`           | Orientation of data bar relative to cell                       |
| `positive_color`  | `Color \| list[Color]`          | Color for positive bars. Use list of colors to form a gradient |
| `negative_color`  | `Color \| list[Color]`          | Color for negative bars. Use list of colors to form a gradient |
| `value_placement` | `DataBarValuePlacement \| None` | Orientation of values relative to data bar                     |
| `direction`       | `DataBarDirection \| None`      | Orientation of data bar relative to horizontal axis            |
| `opacity`         | `float`                         | Opacity of data bars. Accepts values from 0 to 1               |
| `marker_col`      | `str`                           | Column containing the values to generate markers from          |
| `marker_color`    | `'Color'`                       | Color for markers                                              |

##### format

Specify the formatting to display a column in.

###### Syntax

```py
ui_table.format(column: ColumnName, format: str) -> UITable
```

###### Parameters

| Parameter | Type  | Description                                                              |
| --------- | ----- | ------------------------------------------------------------------------ |
| `column`  | `str` | The column name                                                          |
| `format`  | `str` | The format to display the column in. Valid format depends on column type |

<!-- TODO: Give more details on what the format string can be for different column types. Seems to be lacking in existing documentation as well. -->

##### sort

Provide the default sort that will be used by the UI.
Can use Deephaven [SortDirection](https://deephaven.io/core/pydoc/code/deephaven.html#deephaven.SortDirection) used in
a table [sort](https://deephaven.io/core/docs/reference/table-operations/sort/) operation or`"ASC"` or `"DESC"`.

###### Syntax

```py
ui_table.sort(
    order_by: str | Sequence[str],
    order: TableSortDirection | Sequence[TableSortDirection] | None = None
) -> UITable
```

###### Parameters

| Parameter   | Type                                                         | Description                                                                                                 |
| ----------- | ------------------------------------------------------------ | ----------------------------------------------------------------------------------------------------------- |
| `by`        | `str \| Sequence[str]`                                       | The column(s) to sort by. May be a single column name, or a list of column names.                           |
| `direction` | `TableSortDirection \| Sequence[TableSortDirection] \| None` | The sort direction(s) to use. If provided, that must match up with the columns provided. Defaults to "ASC". |

#### ui.fragment

A fragment maps to a [React.Fragment](https://react.dev/reference/react/Fragment). This lets you group elements without using a wrapper node. It only takes children, and does not take any additional props.

```py
import deephaven.ui as ui
ui_fragment = ui.fragment(*children: Element) -> Element
```

#### Deprecations

The functionality provided my `ui.table` replaces some of the existing functions on `Table`. Below are the functions that are planned for deprecation/deletion of the `Table` interface, and their replacements with the new `ui.table` interface.

| Table Function                                                    | ui.table Replacement                                                                                                                                      |
| ----------------------------------------------------------------- | --------------------------------------------------------------------------------------------------------------------------------------------------------- |
| `format_columns`<br/>`format_column_where`<br/>`format_row_where` | [color_column](#color_column)<br/>[color_row](#color_row)<br/>[format](#format)                                                                           |
| `layout_hints`                                                    | [Props](#Parameters-5) of back_columns, front_columns, freeze_columns, hide_columns, and show_search, as well as method of [column_group](#column_groups) |
| `dropColumnFormats`                                               | No replacement                                                                                                                                            |
| `setTotalsTable`                                                  | [aggregations](#aggregations)                                                                                                                             |

#### Custom Hooks

Many hooks mirror React implementations (such as `use_memo` and `use_state`) but there are custom hooks that are useful for interacting with Deephaven data and structures.

##### use_table_listener

Call a callback function or `on_update` in a `TableListener` when the table is updated.

###### Syntax

```py
use_table_listener(
    table: Table,
    listener: Callable[[TableUpdate, bool], None] | TableListener,
    dependencies: set[Any],
    description: str | None = None,
    do_replay: bool = False,
    replay_lock: LockType = "shared",
) -> None
```

###### Parameters

| Parameter     | Type                                                   | Description                                                                                                                                                                                                                                                                                                                                                                                                                                        |
| ------------- | ------------------------------------------------------ | -------------------------------------------------------------------------------------------------------------------------------------------------------------------------------------------------------------------------------------------------------------------------------------------------------------------------------------------------------------------------------------------------------------------------------------------------- |
| `table`       | `Table`                                                | The table to listen to.                                                                                                                                                                                                                                                                                                                                                                                                                            |
| `listener`    | `Callable[[TableUpdate, bool], None] \| TableListener` | Either a function or a [TableListener](https://deephaven.io/core/pydoc/code/deephaven.table_listener.html#deephaven.table_listener.TableListener) with an on_update function. The function must take a [TableUpdate](https://deephaven.io/core/pydoc/code/deephaven.table_listener.html#deephaven.table_listener.TableUpdate) and is_replay bool. [More table listener info](https://deephaven.io/core/docs/how-to-guides/table-listeners-python/) |
| `description` | `str \| None`                                          | An optional description for the UpdatePerformanceTracker to append to the listener’s entry description, default is None.                                                                                                                                                                                                                                                                                                                           |
| `do_replay`   | `bool`                                                 | Whether to replay the initial snapshot of the table, default is False.                                                                                                                                                                                                                                                                                                                                                                             |
| `replay_lock` | `LockType`                                             | The lock type used during replay, default is ‘shared’, can also be ‘exclusive’.                                                                                                                                                                                                                                                                                                                                                                    |

##### use_table_data

Capture the data in a table. If the table is still loading, a sentinel value will be returned.
A transform function can be used to transform the data from a pandas Dataframe to a custom object, but this should
not be used to perform large filtering operations.
Data should already be filtered to the desired rows and columns before passing to this hook as it is best to filter before data is retrieved.
Use functions such as [head](https://deephaven.io/core/docs/reference/table-operations/filter/head/) or [slice](https://deephaven.io/core/docs/reference/table-operations/filter/slice/) to retrieve specific rows and functions such
as [select or view](https://deephaven.io/core/docs/how-to-guides/use-select-view-update/) to retrieve specific columns.

###### Syntax

```py
use_table_data(
    table: Table,
    sentinel: Sentinel = None,
    transform: Callable[
        [pd.DataFrame | Sentinel, bool], TransformedData | Sentinel
    ] = None,
) -> TableData | Sentinel | TransformedData:
```

###### Parameters

| Parameter   | Type                                                                      | Description                                                                                                                                                                                                                             |
| ----------- | ------------------------------------------------------------------------- | --------------------------------------------------------------------------------------------------------------------------------------------------------------------------------------------------------------------------------------- |
| `table`     | `Table`                                                                   | The table to retrieve data from.                                                                                                                                                                                                        |
| `sentinel`  | `Sentinel`                                                                | A sentinel value to return if the viewport is still loading. Default `None`.                                                                                                                                                            |
| `transform` | `Callable[[pd.DataFrame \| Sentinel, bool], TransformedData \| Sentinel]` | A function to transform the data from a pandas Dataframe to a custom object. The function takes a pandas dataframe or `Sentinel` as the first value and as a second value `bool` that is `True` if the the first value is the sentinel. |

##### use_column_data

Capture the data in a column. If the table is still loading, a sentinel value will be returned.
Data should already be filtered to desired rows and a specific column before passing to this hook as it is best to filter before data is retrieved and this hook will only return data for the first column.
Use functions such as [head](https://deephaven.io/core/docs/reference/table-operations/filter/head/) or [slice](https://deephaven.io/core/docs/reference/table-operations/filter/slice/) to retrieve specific rows and functions such
as [select or view](https://deephaven.io/core/docs/how-to-guides/use-select-view-update/) to retrieve a specific column.

###### Syntax

```py
use_column_data(
    table: Table,
    sentinel: Sentinel = None
) -> ColumnData | Sentinel:
```

###### Parameters

| Parameter  | Type       | Description                                                                |
| ---------- | ---------- | -------------------------------------------------------------------------- |
| `table`    | `Table`    | The table to create a viewport on.                                         |
| `sentinel` | `Sentinel` | A sentinel value to return if the column is still loading. Default `None`. |

##### use_row_data

Capture the data in a row. If the table is still loading, a sentinel value will be returned.
Data should already be filtered to a single row and desired columns before passing to this hook as it is best to filter before data is retrieved and this hook will only return data for the first row.
Use functions such as [head](https://deephaven.io/core/docs/reference/table-operations/filter/head/) or [slice](https://deephaven.io/core/docs/reference/table-operations/filter/slice/) to retrieve a specific row and functions such
as [select or view](https://deephaven.io/core/docs/how-to-guides/use-select-view-update/) to retrieve specific columns.

###### Syntax

```py
use_row_data(
    table: Table,
    sentinel: SentinelType = None
) -> RowData | Sentinel:
```

###### Parameters

| Parameter  | Type       | Description                                                             |
| ---------- | ---------- | ----------------------------------------------------------------------- |
| `table`    | `Table`    | The table to create a viewport on.                                      |
| `sentinel` | `Sentinel` | A sentinel value to return if the row is still loading. Default `None`. |

##### use_row_list

Capture the data in a row. If the table is still loading, a sentinel value will be returned. This function is identical to `use_row_data` except that it always returns a list of data instead of a `RowData` object for convenience.
Data should already be filtered to a single row and desired columns before passing to this hook as it is best to filter before data is retrieved and this hook will only return data for the first row.
Use functions such as [head](https://deephaven.io/core/docs/reference/table-operations/filter/head/) or [slice](https://deephaven.io/core/docs/reference/table-operations/filter/slice/) to retrieve a specific row and functions such
as [select or view](https://deephaven.io/core/docs/how-to-guides/use-select-view-update/) to retrieve specific columns.

###### Syntax

```py
use_row_list(
    table: Table,
    sentinel: SentinelType = None
) -> list[Any] | Sentinel:
```

###### Parameters

| Parameter  | Type       | Description                                                             |
| ---------- | ---------- | ----------------------------------------------------------------------- |
| `table`    | `Table`    | The table to create a viewport on.                                      |
| `sentinel` | `Sentinel` | A sentinel value to return if the row is still loading. Default `None`. |

##### use_cell_data

Capture the data in a cell. If the table is still loading, a sentinel value will be returned.
Data should already be filtered to a single row and column before passing to this hook as it is best to filter before data is retrieved and this hook will only return data for the first cell.
Use functions such as [head](https://deephaven.io/core/docs/reference/table-operations/filter/head/) or [slice](https://deephaven.io/core/docs/reference/table-operations/filter/slice/) to retrieve a specific row and functions such
as [select or view](#https://deephaven.io/core/docs/how-to-guides/use-select-view-update/) to retrieve a specific column.

```py
use_cell_data(
    table: Table,
    sentinel: Sentinel = None
) -> Any | Sentinel:
```

###### Parameters

| Parameter  | Type       | Description                                                              |
| ---------- | ---------- | ------------------------------------------------------------------------ |
| `table`    | `Table`    | The table to create a viewport on.                                       |
| `sentinel` | `Sentinel` | A sentinel value to return if the cell is still loading. Default `None`. |

#### Custom Types

Below are some of the custom types that are used in the above API definitions:

```py
AggregationOperation = Literal["COUNT", "COUNT_DISTINCT", "DISTINCT", "MIN", "MAX", "SUM", "ABS_SUM", "VAR", "AVG", "STD", "FIRST", "LAST", "UNIQUE", "SKIP"]
# An index of None means a header was selected
GridIndex = [ColumnIndex | None, RowIndex | None]
CellIndex = [ColumnIndex, RowIndex]
Color = DeephavenColor | HexColor
ColumnIndex = int
ColumnName = str
ColumnData = list[Any]
# ID of a component. Used for linking.
ComponentId = str
ContextMenuModeOption = Literal["CELL", "ROW_HEADER", "COLUMN_HEADER"]
ContextMenuMode = ContextMenuModeOption | list[ContextMenuModeOption] | None
DataBarAxis = Literal["PROPORTIONAL", "MIDDLE", "DIRECTIONAL"]
DataBarDirection = Literal["LTR", "RTL"]
DataBarValuePlacement = Literal["BESIDE", "OVERLAP", "HIDE"]
# TODO: Fill in the list of Deephaven Colors we allow
DeephavenColor = Literal[...]
HexColor = str
LockType = Literal["shared", "exclusive"]
QuickFilterExpression = str
RowData = dict[ColumnName, RowDataValue]
RowIndex = int
SelectionStyle = Literal["HIGHLIGHT", "CHECKBOX"]
SelectionArea = Literal["CELL", "ROW", "COLUMN"]
SelectionMode = Literal["SINGLE", "MULTIPLE"]
DensityMode = Literal["COMPACT", "REGULAR", "SPACIOUS"]
Sentinel = Any
LiteralSortDirection = Literal["ASC", "DESC"]
TableSortDirection = Union[LiteralSortDirection, SortDirection]
TableData = dict[ColumnName, ColumnData]
TransformedData = Any
# Stringable is a type that is naturally convertible to a string
Stringable = str | int | float | bool
Item = Stringable | ItemElement
Key = Stringable
ActionKey = Key
Selection = Sequence[Key]
ListViewItem = Stringable | ItemElement
LocalDateConvertible = Union[None, LocalDate, str, datetime.date, datetime.datetime, numpy.datetime64, pandas.Timestamp]
InstantConvertible = Union[None, Instant, int, str, datetime.datetime, numpy.datetime64, pandas.Timestamp]
ZonedDateTimeConvertible = Union[None, ZonedDateTime, str, datetime.datetime, numpy.datetime64, pandas.Timestamp]
Date = Instant | LocalDate | ZonedDateTime | LocalDateConvertible | InstantConvertible | ZonedDateTimeConvertible
Granularity = Literal["DAY", "HOUR", "MINUTE", "SECOND"]
MenuTriggerAction = Literal["FOCUS", "INPUT", "MANUAL"]

T = TypeVar("T")
Combination: TypeAlias = T | set[T] | Sequence[T]

RowIndexCombination = Combination[RowIndex]
ColumnNameCombination = Combination[ColumnName]
ColumnIndexCombination = Combination[ColumnIndex]
CellIndexCombination = Combination[CellIndex]
SelectionStyleCombination = Combination[SelectionStyle]

# Data for one cell. Returned with click handlers.
class CellData(TypedDict):
    type: str
    text: str
    value: Any

# Data for value of one column in a row. Returned with row press handlers.
class RowDataValue(CellData):
  isExpandable: bool
  isGrouped: bool

# Set a filter for a dashboard. Filter will apply to all items with a matching column/type, except for items specified in the `exclude_ids` parameter
class DashboardFilter(TypedDict):
  # Name of column to filter on
  name: ColumnName

  # Type of column to filter on
  type: str

  # Quick filter value to apply to the column
  value: QuickFilterExpression

  # Do not apply the filter to these items specified, even if they have a matching colum/type
  exclude_ids: Optional[ComponentId | ComponentId[]];

# Typed dictionary for settings that can be passed into a Dashboards initialization
class DashboardSettings(TypedDict):
    # Whether to show headers on the panels. Defaults to `True`
    # Note that if you use stacks with this option enabled, you will not be able to see all of the tabs in the stack
    has_headers: Optional[bool]

    # Whether the panels can be re-organized or resized by dragging. Defaults to `True`
    reorder_enabled: Optional[bool]

# Typed dictionary for links that can be added to a dashboard
class Link(TypeDict):
    start: LinkPoint
    end: LinkPoint

# Typed dictionary for a link point
class LinkPoint(TypedDict):
    # ID of the component to link to
    id: ComponentId

    # Column to link to
    column: str


class ContextMenuActionParams(TypedDict):
    """
    Parameters given to a context menu action
    """

    value: Any
    """
    Value of the cell.
    """

    text_value: str
    """
    Rendered text for the cell.
    """

    column_name: str
    """
    Name of the column.
    """

    is_column_header: bool
    """
    Whether the context menu was opened on a column header.
    """

    is_row_header: bool
    """
    Whether the context menu was opened on a row header.
    """


ContextMenuAction = Callable[[ContextMenuActionParams], None]
"""
The action to execute when the context menu item is clicked.
"""


class ContextMenuItemBase(TypedDict):
    """
    Base props that context menu items and submenu items share.
    """

    title: str
    """
    Title to display for the action.
    """

    icon: NotRequired[str]
    """
    The name of the icon to display next to the action.
    The name must be a valid name for ui.icon.
    """

    description: NotRequired[str]
    """
    Description for the action. Will be used as a tooltip for the action.
    """


class ContextMenuActionItem(ContextMenuItemBase):
    """
    An item that appears in a context menu and performs an action when clicked.
    """

    action: ContextMenuAction
    """
    Action to run when the menu item is clicked.
    """


class ContextMenuSubmenuItem(ContextMenuItemBase):
    """
    An item that contains a submenu for a context menu.
    """

    actions: list["ResolvableContextMenuItem"]
    """
    A list of actions that will form the submenu for the item.
    """


ContextMenuItem = ContextMenuActionItem | ContextMenuSubmenuItem
"""
An item that can appear in a context menu.
May contain an action item or a submenu item.
"""

ResolvableContextMenuItem = (
    ContextMenuItem
    | Callable[
        [ContextMenuActionParams], ContextMenuItem | List[ContextMenuItem] | None
    ]
)
"""
A context menu item or a function that returns a list of context menu items or None.
This can be used to dynamically generate context menu items based on the cell the menu is opened on.
"""

```

#### Context

By default, the context of a `@ui.component` will be created per client session (same as [Parameterized Query's "parallel universe" today](https://github.com/deephaven-ent/iris/blob/868b868fc9e180ee948137b10b6addbac043605e/ParameterizedQuery/src/main/java/io/deephaven/query/parameterized/impl/ParameterizedQueryServerImpl.java#L140)). However, it would be interesting if it were possible to share a context among all sessions for the current user, and/or share a context with other users even; e.g. if one user selects and applies a filter, it updates immediately for all other users with that dashboard open. So three cases:

1. Limit to a particular client session (like Paramterized Queries, should likely be the default)
2. Limit to the particular user (so if you have the same PQ open multiple tabs, it updates in all)
3. Share with all users (if one user makes a change, all users see it)

We can specify this by adding a `context` parameter to the `@ui.component` decorator:

```python
# Define a client session component, where execution will be scoped to the current client session
# One user making a change will not be reflected to other tabs for that user
# This will be the default and is equivalent to not specifying a context
# @ui.component(context=ui.ContextType.CLIENT)
# def client_component():
# ... component details here

# Define a user component, where execution will be scoped to the current user
# One user making a change will be reflected to all tabs for that user
# @ui.component(context=ui.ContextType.USER)
# def user_component():
# ... component details here

# Define a shared component, where execution will be scoped to all users
# One user making a change will be reflected to all users
# @ui.component(context=ui.ContextType.SHARED)
# def shared_component():
# ... component details here
```

Note this could get interesting with nested components. It only makes sense to restrict the scope further when nesting, e.g. you can nest a `ui.ContextType.CLIENT` component within a `ui.ContextType.USER` component, but not the other way around. If you try to nest a `ui.ContextType.USER` component within a `ui.ContextType.CLIENT` component, it will throw an error:

```python
# This component will be scoped to the current client session
@ui.component(context=ui.ContextType.CLIENT)
def stock_table(source: Table):
    sym, set_sym = use_state("AAPL")
    t = source.where(f"sym=`{sym}`")
    return [ui.text_input(value=sym, on_change=set_sym), t]


# This component is scoped to the current user, so if they change the path in one tab, it will update in all other tabs
@ui.component(context=ui.ContextType.USER)
def user_path_component():
    path, set_path = use_state("/data/stocks.parquet")
    t = use_memo(lambda: read(path), [path])
    # Using the `stock_table` component which is scoped to the current client session allows different filtering in different tabs
    return [ui.text_input(value=path, on_change=set_path), stock_table(t)]


result = user_path_component()

# The other way around would throw an error though, e.g.
@ui.component(context=ui.ContextType.CLIENT)
def bad_scoping():
    # Can't use `user_path_component` as that would expand the scope/context
    return user_path_component()
```

Note: I think this is a stretch goal, and not planned for the initial implementation (but should be considered in the design). Only the default `ui.ContextType.CLIENT` will be supported initially.

#### Problems

Listing some problems and areas of concern that need further discussion.

##### State Latency

With callbacks, there will be a delay between when the user makes changes in the UI and when the state change is processed on the server. We can mitigate this with debounced input (e.g. when typing in a text input or changing a slider, debounce sending an update until they have stopped typing or sliding for a moment), and displaying some sort of "processing" state in the UI (e.g. a spinner or disabling the input) while the state is being updated. Optimistic updates are not possible, as there is no way for the UI to know what effect a particular state change will have on the output/other components. This is similar to what we do with Parameterized Queries currently, where we display a spinner in the "Submit" button while the query is being executed, and only after it returns do the output tables update.

##### Language Compatibility

The above examples are all in Python, and particularly take some advantage of language constructs in python (such as positional arguments and kwargs). We should consider how it would work in Groovy/Java as well, and how we can build one on top of the other.

#### Architecture

##### Rendering

When you call a function decorated by `@ui.component`, it will return an `Element` object that has a reference to the function it is decorated; that is to say, the function does _not_ get run immediately. The function is only run when the `Element` is rendered by the client, and the result is sent back to the client. This allows the `@ui.component` decorator to execute the function with the appropriate rendering context. The client must also set the initial state before rendering, allowing the client to persist the state and re-render in the future.

Let's say we execute the following, where a table is filtered based on the value of a text input:

```python
from deephaven import ui


@ui.component
def text_filter_table(source, column, initial_value=""):
    value, set_value = ui.use_state(initial_value)
    ti = ui.text_field(value=value, on_change=set_value)
    tt = source.where(f"{column}=`{value}`")
    return [ti, tt]


# This will render two panels, one filtering the table by Sym, and the other by Exchange
@ui.component
def double_text_filter_table(source):
    tft1 = text_filter_table(source, "sym")
    tft2 = text_filter_table(source, "exchange")
    return ui.panel(tft1, title="Sym"), ui.panel(tft2, title="Exchange")


import deephaven.plot.express as dx

_stocks = dx.data.stocks()

tft = double_text_filter_table(_stocks)
```

Which should result in a UI like this:

![Double Text Filter Tables](docs/_assets/double-tft.png)

How does that look when the notebook is executed? When does each code block execute?

```mermaid
sequenceDiagram
  participant U as User
  participant W as Web UI
  participant UIP as UI Plugin
  participant C as Core
  participant SP as Server Plugin

  U->>W: Run notebook
  W->>C: Execute code
  C->>SP: is_type(object)
  SP-->>C: Matching plugin
  C-->>W: VariableChanges(added=[t, tft])

  W->>UIP: Open tft
  UIP->>C: Export tft
  C-->>UIP: tft (Element)

  Note over UIP: UI knows about object tft<br/>double_text_filter_table not executed yet

  UIP->>SP: Render tft (initialState)
  SP->>SP: Run double_text_filter_table
  Note over SP: double_text_filter_table executes, running text_filter_table twice
  SP-->>UIP: Result (document=[panel(tft1), pane(tft2)], exported_objects=[tft1, tft2])
  UIP-->>W: Display Result

  U->>UIP: Change text input 1
  UIP->>SP: Change state
  SP->>SP: Run double_text_filter_table
  Note over SP: double_text_filter_table executes, text_filter_table only <br/>runs once for the one changed input<br/>only exports the new table, as client already has previous tables
  SP-->>UIP: Result (document=[panel(tft1'), panel(tft2)], state={}, exported_objects=[tft1'])
  UIP-->>W: Display Result
```

##### Communication/Callbacks

When the document is first rendered, it will pass the entire document to the client. When the client makes a callback, it needs to send a message to the server indicating which callback it wants to trigger, and with which parameters. For this, we use [JSON-RPC](https://www.jsonrpc.org/specification). When the client opens the message stream to the server, the communication looks like:

```mermaid
sequenceDiagram
  participant UIP as UI Plugin
  participant SP as Server Plugin

    Note over UIP, SP: Uses JSON-RPC
  UIP->>SP: setState(initialState)
  SP-->>UIP: documentUpdated(Document, State)

  loop Callback
    UIP->>SP: foo(params)
    SP-->>UIP: foo result
    SP->>UIP: documentUpdated(Document, State)
      Note over UIP: Client can store State to restore the same state later
  end
```

##### Communication Layers

A component that is created on the server side runs through a few steps before it is rendered on the client side:

1. [Element](./src/deephaven/ui/elements/Element.py) - The basis for all UI components. Generally a [FunctionElement](./src/deephaven/ui/elements/FunctionElement.py) created by a script using the [@ui.component](./src/deephaven/ui/components/make_component.py) decorator, and does not run the function until it is rendered. The result can change depending on the context that it is rendered in (e.g. what "state" is set).
2. [ElementMessageStream](./src/deephaven/ui/object_types/ElementMessageStream.py) - The `ElementMessageStream` is responsible for rendering one instance of an element in a specific rendering context and handling the server-client communication. The element is rendered to create a [RenderedNode](./src/deephaven/ui/renderer/RenderedNode.py), which is an immutable representation of a rendered document. The `RenderedNode` is then encoded into JSON using [NodeEncoder](./src/deephaven/ui/renderer/NodeEncoder.py), which pulls out all the non-serializable objects (such as Tables) and maps them to exported objects, and all the callables to be mapped to commands that can be accepted by JSON-RPC. This is the final representation of the document that is sent to the client, and ultimately handled by the `WidgetHandler`.
3. [DashboardPlugin](./src/js/src/DashboardPlugin.tsx) - Client side `DashboardPlugin` that listens for when a widget of type `Element` is opened, and manage the `WidgetHandler` instances that are created for each widget.
4. [WidgetHandler](./src/js/src/WidgetHandler.tsx) - Uses JSON-RPC communication with an `ElementMessageStream` instance to load the initial rendered document and associated exported objects. Listens for any changes and updates the document accordingly.
5. [DocumentHandler](./src/js/src/DocumentHandler.tsx) - Handles the root of a rendered document, laying out the appropriate panels or dashboard specified.

#### Other Decisions

While mocking this up, there are a few decisions regarding the syntax we should be thinking about/address prior to getting too far along with implementation.

##### Module name

The above examples use `deephaven.ui` for the module name. Another option would be `deephaven.layout`, but I thought this might get confusing with Golden Layout already existing.

##### Structuring imports

In the above example, there is one simple import, `import deephaven.ui as ui`. From there you just call `ui.component`, `ui.use_state`, etc.

Another option would be importing items directly, e.g. `from deephaven.ui import component, use_state, range_slider`, etc.

Or we could have some sort of hybrid:

```python
# Use `ui` import for components/elements
import deephaven.ui as ui

# Import hooks `use_` directly from `deephaven.ui`
from deephaven.ui import use_state, use_memo

# ... or even have a separate import for all hooks
# import * from deephaven.ui.hooks
```

##### Decorators vs. Render function

In React, it uses the `renderWithHooks` function internally to build a context. That's triggered by the `React.createElement` method, or more commonly via JSX when rendering the elements. Pushing/popping the context is crucial for maintaining the proper state and enabling hooks to work reliably.

In Python, we do not have JSX available (or any such equivalent). The above examples use the `@ui.component` decorator for wrapping a function component:

```python
# Just using one source table, and allowing it to be filtered using two different filter inputs
@ui.component
def double_filter_table(source: Table, column: str):
    return ui.flex(
        [text_filter_table(source, column), text_filter_table(source, column)],
        direction="row",
    )


dft = double_filter_table(source, "Sym")
```

Another option would be to require calling an explicit render function, e.g.:

```python
# Just using one source table, and allowing it to be filtered using two different filter inputs
def double_filter_table(source: Table, column: str):
    return ui.flex(
        [
            ui.render(text_filter_table(source, column)),
            ui.render(text_filter_table(source, column)),
        ],
        direction="row",
    )


dft = ui.render(double_filter_table(source, "Sym"))
```

I think the decorator syntax is less verbose and more clear about how to use; especially when rendering/building a component composed of many other components. Calling `ui.render` to render all the children component seems problematic. Marking every possible component as just `@ui.component` is pretty straightforward, and should allow for easily embedding widgets.

Note there was an interesting project for using [React Hooks in Python](https://github.com/amitassaraf/python-hooks). However, it is not recommended for production code and likely has some performance issues. It [inspects the call stack](https://github.com/amitassaraf/python-hooks/blob/main/src/hooks/frame_utils.py#L86) to manage hook state, which is kind of neat in that you don't need to wrap your functions; however that would come at performance costs, and also more difficult to be strict (e.g. requiring functions that use hooks to be wrapped in `@ui.component` - maybe there's other dev related things we want to do in there).

##### Panel Titles/Tooltips

- How do we preserve the behaviour of panel/tab tooltips for components?
- How do we have components save their state?

## Scheduling

Breaking down the project schedule to be roughly:

- **Phase 1 "Definition" (August)**: Distribute API syntax for discussion, gather feedback
  - Bender gets a document together with examples mocking out the proposed syntax
  - Solicit feedback from interested stakeholders on the proposed syntax and get agreement
  - Rough Proof of Concept prototype built
- **Phase 2 "Alpha" (September 4 - October 13, 6 weeks)**: Define custom components
  - Create building blocks for defining custom components
  - Python side (Joe):
    - Create `deephaven.ui` module, testing
    - Create render context/lifecycle
      - Render into virtual object model (e.g. Virtual DOM)
    - Create `@ui.component`, `use_state`, `use_memo` hooks, `ui.flex`, `ui.text_input`, `ui.slider` components
    - Define/create messaging to send updates to client
      - First send entire virtual DOM.
      - Send updates for just the elements that are changed/updated (can start with just re-sending the whole document, but will need to break it down into just element updates afterwards).
  - JavaScript side (Matt):
    - Create `@deephaven/js-plugin-ui` JS plugin, wired up with testing
    - Create `DashboardPlugin` to open up components created by `@ui.component`
      - Render into one panel for now; multi-panel/dashboard layout comes in the next phase
    - `ObjectPlugin` (`WidgetPlugin`? `ElementPlugin`? whatever the name) for plugins to wire up just displaying an object as an element (rather than all the panel wiring)
      - `@deephaven/js-plugin-ui` needs to be able to render elements as defined in other `ObjectPlugin`s that are loaded.
      - `ObjectPlugin`s that match `ui.flex`, `ui.text_input`, `ui.slider` elements
    - Handle updates sent from the server
    - Update Linker to allow setting links between components (instead of just panels)
    - Handle dehydrating/rehydrating of components
    - Release "Alpha"
- **Phase 3 "Beta" (October 16 - November 17, 5 weeks):** Define layouts/dashboards
  - Python side (Joe):
    - Create `@ui.panel`, `@ui.dashboard` components?
  - JavaScript side (Matt):
    - Handle opening up `@ui.panel` in a dashboard?
  - Gather feedback from actual usage
    - Fix any critical bugs
    - Incorporate feedback when possible, or record for later implementation in Phase 4 and beyond
  - Release "Beta"
- **Phase 4 (November 20 - December 22, 5 weeks):** Polish
  - Fix any bugs that are identified
  - Lots of testing
  - Add any additional components that are requested based on feedback from previous phases
  - Release "Production"

## Using a list and keys

We can add hooks for retrieving a snapshot or list of data from a table and using it within code. For example, if we wanted to display a list of users:

```python
@ui.component
def user_list():
    # Get the user table using a hook
    user_table = use_table("Company", "Users")

    # Use a snapshot of the table to get a list of users
    users = use_snapshot(user_table, ["Name", "Email", "ID"])

    return ui.flex(
        [
            # Use a list of users to render a list of user components
            # The `_key` kwarg is used to uniquely identify each component in the list.
            # This can save on re-renders when the list is updated, even if items change order.
            map(
                lambda user: ui.text(
                    f"{user['Name']}: {user['Email']}", _key=user["ID"]
                ),
                users,
            )
        ]
    )


ul = user_list()
```

## Converting a Parameterized Query

Taking the [example Parameterized Query from our docs](https://deephaven.io/enterprise/docs/development/parameterized-queries/):

```groovy
import io.deephaven.query.parameterized.ParameterizedQuery
import io.deephaven.query.parameterized.Parameter

myQuery = ParameterizedQuery.create()
    .with(Parameter.ofLong("intParam").inRange(0,100))
    .with(Parameter.ofString("stringParam"))
    .with(Parameter.ofDouble("doubleParam").inRange(-1.0, 1.0).optional())
    .willDo({scope ->
        def intParam = scope.getInteger("intParam")
        def stringParam = scope.getString("stringParam")

        // Get the authenticated or effective ('run as') user names of the person or
        // process executing this query.
        def authenticatedUser = scope.getAuthenticatedUser()
        def effectiveUser = scope.getEffectiveUser()

        // Get the groups of the effective user.
        def groups = scope.getPermissionFilterProvider().getGroupsForUser(scope.getUserContext())

                // Using db.i() or db.t() will return results in the context of the query's owner, not the executor.
        // You may want to perform this fetch with the owner's elevated permissions, for example, to produce
        // summaries that can be more broadly shared. The query writer is responsible for ensuring that they
        // are not returning sensitive data to viewers.
        def tableResultAsOwner = db.i("SomeNamespace", "SomeTable")

        // Using the fetchTableIntraday() or fetchTableHistorical() from the scope will return results in the
        // context of the query's executor, which will apply the permissions for that user. You can then safely
        // display the resulting table to that user.
        def tableResult = scope.fetchTableIntraday("SomeNamespace", "SomeTable")

        def tableResult = tableResult.where("Date=currentDateNy()", "StringCol=`$stringParam`")
            .updateView("OffsetInt = IntCol + $intParam", "Scaled = (double)OffsetInt")

        if (scope.isPresent("doubleParam")) {
            def maybeDoubleParam = scope.getDouble("doubleParam")
            tableResult = tableResult.updateView("Scaled = OffsetInt * $maybeDoubleParam")
        }

        plotResult = plot("Stuff", tableResult, "Timestamp", "Scaled").show()

        scope.setResult("tableResult", tableResult)
        scope.setResult("plotResult", plotResult)
    }).build()
```

Building the same thing using `deephaven.ui`:

```python
import deephaven.ui as ui
from deephaven.ui.hooks import *
import deephaven.plot.express as dx


@ui.component
def my_query_component():
    # Store the state for our parameters
    int_param, set_int_param = use_state(0)
    string_param, set_string_param = use_state("")
    double_param, set_double_param = use_state(0.0)
    is_double_used, set_is_double_used = use_state(False)

    # Hooks for getting the authenticated/effective user names and groups
    authenticated_user = use_authenticated_user()
    effective_user = use_effective_user()
    groups = use_groups()

    # Hooks for getting tables. Pass in an optional `as_owner` to fetch as query owner
    table_result_as_owner = use_intraday_table(
        "SomeNamespace", "SomeTable", as_owner=True
    )
    table_result = use_intraday_table("SomeNamespace", "SomeTable")

    # Apply the parameters
    table_result = table_result.where(
        f"Date=currentDateNy()", f"StringCol=`{string_param}`"
    ).update_view(f"OffsetInt = IntCol + {int_param}", "Scaled = (double)OffsetInt")

    # Apply the double_param if it is used
    if is_double_used:
        table_result = table_result.update_view(f"Scaled = OffsetInt * {double_param}")

    plot_result = dx.line(table=table_result, x="Timestamp", y="Scaled")

    return [
        # One panel for all the inputs
        ui.panel(
            [
                # For each kind of input, we can specify the control we want to use (e.g. slider, text input, checkbox)
                ui.slider(value=my_int, on_change=on_int_change, min=0, max=100),
                ui.text_input(value=my_str, on_change=on_str_change),
                ui.checkbox(
                    "Use double?", value=is_double_used, on_change=set_is_double_used
                ),
                ui.slider(
                    value=double_param,
                    on_change=set_double_param,
                    min=-1.0,
                    max=1.0,
                    disabled=not is_double_used,
                ),
            ]
        ),
        # One panel for the table
        ui.panel(table_result),
        # One panel for the plot
        ui.panel(plot("Stuff", table_result, "Timestamp", "Scaled").show()),
    ]


my_query = my_query_component()
```

## Glossary

- **Programmatic Layouts**: The concept of being able to programmatically define how output from a command will appear in the UI.
- **Callbacks**: Programmatically defined functions that will execute when an action is taken in the UI (e.g. inputting text, selecting a row in a table)
- **Widget**: Custom objects defined on the server. Defined by `LiveWidget`, only implemented by our native `Figure` object right now.
- **ObjectType Plugin**: A plugin defined for serializing custom objects between server/client.
- **deephaven.ui**: Proposed name of the module containing the programmatic layout/callback functionality
- **Component**: Denoted by `@ui.component` decorator, a Functional Component programmatically defined with a similar rendering lifecycle as a [React Functional Component](https://react.dev/learn#components). (Note: Might be more proper to name it `Element` and denote with `@ui.element`)<|MERGE_RESOLUTION|>--- conflicted
+++ resolved
@@ -1020,20 +1020,12 @@
 
 ###### Parameters
 
-<<<<<<< HEAD
 | Parameter               | Type                                  | Description                                                                                                                                                    |
 | ----------------------- | ------------------------------------- | -------------------------------------------------------------------------------------------------------------------------------------------------------------- |
 | `*children`             | `Tab \| TabList \| TabPanels`        | The tab panels to render within the tabs component.                                                                                                                                                                                               |
 | `on_change`             | `Callable[[Key], None] \| None` | Alias of `on_selection_change`. Handler that is called when the tab selection changes.                                                                            |
 | `**props`               | `Any`                                 | Any other [Tabs](https://react-spectrum.adobe.com/react-spectrum/Tabs.html#tabs-props) prop 
 |
-=======
-| Parameter   | Type                            | Description                                                                                 |
-| ----------- | ------------------------------- | ------------------------------------------------------------------------------------------- |
-| `*children` | `Item \| TabList \| TabPanels`  | The tab panels to render within the tabs component.                                         |
-| `on_change` | `Callable[[Key], None] \| None` | Alias of `on_selection_change`. Handler that is called when the tab selection changes.      |
-| `**props`   | `Any`                           | Any other [Tabs](https://react-spectrum.adobe.com/react-spectrum/Tabs.html#tabs-props) prop |
->>>>>>> 32d09e8a
 
 |
 
