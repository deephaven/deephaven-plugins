# deephaven.ui Plugin (alpha)

Prototype of the deephaven.ui plugin, mocking out some ideas of how to code up programmatic layouts and callbacks. This is currently very much a prototype and should be used for discussion and evaluation purposes only. Name `deephaven.ui` is not set in stone.

## Development Installation/Setup

1. Until a fix for a bug found with exporting custom objects, you'll need to build/run deephaven-core from @niloc132's branch: https://github.com/niloc132/deephaven-core/tree/4338-live-pyobject
2. Build/Install the `deephaven-plugin-ui` Python plugin in your deephaven-core set up: https://github.com/mofojed/deephaven-plugin-ui
3. Follow the instructions in the [README.md at the root](../../README.md) of this repository to build/install the JS plugins (including this one).

## Other Solutions/Examples

### Parameterized Query

```groovy
import io.deephaven.query.parameterized.ParameterizedQuery
import io.deephaven.query.parameterized.Parameter

myQuery = ParameterizedQuery.create()
  .with(Parameter.ofLong("low").inRange(0, 20).withDefault(5))
  .with(Parameter.ofLong("high").inRange(0, 20).withDefault(15))
  .willDo({scope ->
    def low = scope.getLong("low")
    def high = scope.getLong("high")
    def tableResult = db.t("LearnDeephaven", "StockTrades")
    .where("Date=`2017-08-25`", "Size<=$high", "Size>=$low")
    plotResult = plot("Stuff", tableResult, "Timestamp", "Last").show()
    scope.setResult("tableResult", tableResult)
    scope.setResult("plotResult", plotResult)
  }).build()
```

##### Pros

- Already works
- Scope is defined, and re-runs the whole scope when any param changes
- Easy to understand

##### Cons

- Lots of boilerplate
- Syntax easy to get incorrect
- Lots of strings
- No python
- No specifying different contexts (shared PPQ among sessions/users for example)
- No composability - cannot re-use PPQs within PPQs, or define a "component" that gets used

### Callbacks with decorators (plotly, Shiny for python)

```python
from dash import Dash, html, dcc, Input, Output

app = Dash(__name__, external_stylesheets=external_stylesheets)
app.layout = html.Div(
    [
        dcc.RangeSlider(0, 20, 1, value=[5, 15], id="my-range-slider"),
        html.Div(id="output-container-range-slider"),
    ]
)


@app.callback(
    Output("output-container-range-slider", "children"),
    [Input("my-range-slider", "value")],
)
def update_output(value):
    return 'You have selected "{}"'.format(value)


if __name__ == "__main__":
    app.run_server()
```

Other examples: https://shiny.posit.co/py/docs/overview.html

##### Pros

- Decorators are nice "magic"

##### Cons

- Lots of strings need to match, easy to make a mistake
- Difficult to visualize
- Not sure how to iterate
- Need to have an object named `app`, so not really "composable"

### Streamlit (re-runs entire script on any change)

```python
import streamlit as st

x = st.slider("x")
st.write(x, "squared is", x * x)


@st.cache  # tells streamlit to memoize this function though
def expensive_computation(a, b):
    time.sleep(2)  # This makes the function take 2s to run
    return a * b


a = 2
b = 21
res = expensive_computation(a, b)
st.write("Result:", res)
```

##### Pros

- Can use the values easily anywhere in your script
- Entire script re-runs with any change, easy to understand, easy to iterate

##### Cons

- Re-running everything can be costly, need to be conscious with caching/memoization
- Does not achieve composability

## Proposed Syntaxes

### Interactive Query

Early prototype: https://github.com/mofojed/deephaven-plugin-interactive
UI: https://github.com/mofojed/deephaven-js-plugins/tree/interactive

#### Basic Example

Creates a table that simply updates with the value of the slider.

```python
from deephaven.plugin.interactive import make_iq, dh
from deephaven import empty_table


def my_func(x, a):
    print("x is now " + str(x))
    t = empty_table(1).update_view([f"x={x}"])
    return {"t": t}


my_query = make_iq(my_func, x=dh.slider(22, 2, 111))
```

#### Plotting Example

Create two plots showing a sine function and cosine function with the values set from the slider.

```python
from deephaven.plugin.interactive import make_iq, dh
from deephaven import empty_table
from deephaven.plot.figure import Figure


def sin_func(amplitude, frequency, phase):
    # Note: Should use QST to create filters instead of f-strings?
    t = empty_table(1000).update_view(
        ["x=i", f"y={amplitude}*Math.sin(x*{frequency}+{phase})"]
    )
    f = Figure().plot_xy(series_name="Series", t=t, x="x", y="y").show()
    return {"t": t, "f": f}


def cos_func(amplitude, frequency, phase):
    t = empty_table(1000).update_view(
        ["x=i", f"y={amplitude}*Math.cos(x*{frequency}+{phase})"]
    )
    f = Figure().plot_xy(series_name="Series", t=t, x="x", y="y").show()
    return {"t": t, "f": f}


inputs = {"amplitude": dh.slider(1), "frequency": dh.slider(1), "phase": dh.slider(1)}

iqs = make_iq(sin_func, **inputs)
iqc = make_iq(cos_func, **inputs)
```

##### Pros

- No magic strings (though does have dictionary keys for kwargs)
- Scope is defined, and re-runs the whole scope when any param changes
- Easy to understand
- Should be "easy" to implement once bidirection plugins are completed

##### Cons

- Not clear how to "chain" inputs (e.g. slider based on a table based on another input control, reacting to a click within a table)... unless nesting functions is allowed

### React-like syntax

Use "React hooks" like inspired syntax to write blocks that "re-render" when state changes. **Note**: These examples are just mockups for illustrating the proposed syntax. They may not actually compile.

#### Components (for composability)

Using a "React-like" syntax, it is possible to define "components" which can be re-used and compose other components. For example, we may want to make a "filterable table" component, that just provides a text input field above a table that you can use to filter a specific column in the table.

![Text filter Table](./assets/filter_table.png)

Read about [React](https://react.dev/learn) and [React Hooks](https://react.dev/reference/react) if you are unfamiliar with them for a primer on the design principles followed. Here is an example of a proposed syntax for that:

```python
import deephaven.ui as ui

# @ui.component decorator marks a function as a "component" function
# By adding this decorator, wraps the function such that "hooks" can be used within the function (effectively similar to `React.createElement`). Hooks are functions following the convention `use_*`, can only be used within a `@ui.component` context
@ui.component
def text_filter_table(source: Table, column: str):
    # The value of the text filter is entirely separate from the text input field definition
    value, set_value = ui.use_state("")

    # TODO: Should be using QST/filters here instead, e.g. https://github.com/deephaven/deephaven-core/issues/3784
    t = source.where(f"{column}=`{value}`")

    # Return a column that has the text input, then the table below it
    return ui.flex(
        [
            ui.text_input(
                value=value, on_change=lambda event: set_value(event["value"])
            ),
            t,
        ]
    )
```

The above component, could then be re-used, to have two tables side-by-side:

![Double filter table](./assets/double_filter_table.png)

```python
# Just using one source table, and allowing it to be filtered using two different filter inputs
@ui.component
def double_filter_table(source: Table, column: str):
    return ui.flex(
        [text_filter_table(source, column), text_filter_table(source, column)],
        direction="row",
    )
```

#### Re-using Components

You can re-use a component, but with different parameters. For example, we may want to have a component that shows an input for `Sym` and the resulting table, and re-use that to show different exchanges:

```python
@ui.component
def stock_table(exchange: str):
    sym, set_sym = use_state("AAPL")
    table = use_memo(
        lambda: db.live_table("LearnDeephaven", "StockTrades").where(
            [f"Exchange=`{exchange}`", f"Sym=`{sym}`"]
        ),
        [exchange, sym],
    )
    return [ui.text_input(value=sym, on_value_change=set_sym), table]


nasdaq_table = stock_table("NASDAQ")
nyse_table = stock_table("NYSE")
```

#### Memoization/Caching

React has a hook [useMemo](https://react.dev/reference/react/useMemo) which is used to cache operations if no dependencies have changed. Streamlit has [Caching](https://docs.streamlit.io/library/advanced-features/caching#basic-usage) as well using `@st.cache_data` and `@st.cache_resource` decorators. We will definitely need some sort of caching, we will need to determine the paradigm. Consider first the example without any caching:

```python
import deephaven.ui as ui
from deephaven.parquet import read


@ui.component
def my_caching_component(parquet_path="/data/stocks.parquet"):
    value, set_value = ui.use_state("")

    # This parquet `read` operation fires _every_ time the component is re-rendered, which happens _every_ time the `value` is changed. This is unnecessary, since we only want to re-run the `.where` part and keep the `source` the same.
    source = read(parquet_path)
    t = source.where(f"sym=`{value}`")

    return ui.flex(
        [
            ui.text_input(
                value=value, on_change=lambda event: set_value(event["value"])
            ),
            t,
        ]
    )
```

Now using a `use_memo` hook, similar to React. This re-enforces the `use_*` hook type behaviour.

```python
import deephaven.ui as ui
from deephaven.parquet import read


@ui.component
def text_filter_table(source: Table, column: str):
    # The value of the text filter is entirely separate from the text input field definition
    value, set_value = ui.use_state("")

    # TODO: Should be using QST/filters here instead, e.g. https://github.com/deephaven/deephaven-core/issues/3784
    t = source.where(f"{column}=`{value}`")

    # Return a column that has the text input, then the table below it
    return ui.flex(
        [
            ui.text_input(
                value=value, on_change=lambda event: set_value(event["value"])
            ),
            t,
        ]
    )


@ui.component
def my_caching_component(parquet_path="/data/stocks.parquet"):
    value, set_value = ui.use_state("")

    # The `read` function will only be called whenever `parquet_path` is changed
    source = use_memo(lambda: read(parquet_path), [parquet_path])
    t = source.where(f"sym=`{value}`")

    return ui.flex(
        [
            ui.text_input(
                value=value, on_change=lambda event: set_value(event["value"])
            ),
            t,
        ]
    )
```

Trying to define it as a decorator gets kind of messy within a functional component. You'd probably want to define at a top level, which is kind of weird:

```python
import deephaven.ui as ui
from deephaven.parquet import read

# Decorator wraps function and will only re-run the function if it hasn't run before or if it doesn't already have the result from a previous execution with the same parameters
@ui.memo
def parquet_table(path: str):
    return read(path)


@ui.component
def my_caching_component(parquet_path="/data/stocks.parquet"):
    value, set_value = ui.use_state("")

    # Memoization is handled by the `parquet_table` method itself
    source = parquet_table(parquet_path)
    t = source.where(f"sym=`{value}`")

    return ui.flex(
        [
            ui.text_input(
                value=value, on_change=lambda event: set_value(event["value"])
            ),
            t,
        ]
    )
```

#### “One Click” plots with Input Filters

Plots work with one_click operations, e.g.

```python
from deephaven.parquet import read
from deephaven.plot.selectable_dataset import one_click
import deephaven.plot.express as dx

source = read("/data/stocks.parquet")
oc = one_click(t=source, by=["Sym"])

# Support for SelectableDataSet in deephaven express is still WIP
plot = dx.line(oc, x="Timestamp", y="Price")
```

The above still requires adding an Input Filter to the dashboard from the UI. You can also add an Input Filter from code, e.g.

```python
from deephaven.parquet import read
from deephaven.plot.selectable_dataset import one_click
import deephaven.plot.express as dx
from deephaven import dtypes as dht

source = read("/data/stocks.parquet")
oc = one_click(t=source, by=["Sym"])

# Support for SelectableDataSet in deephaven express is still WIP
plot = dx.line(oc, x="Timestamp", y="Price")

# Create an Input Filter control that filters on the "Sym" column of type string
sym_filter = ui.input_filter(column="Sym", type=dht.string)
```

The above will add the plot and input filter to default locations in the dashboard. You can specify a dashboard layout if you want control of where the components are placed, e.g.

```python
d = ui.dashboard(ui.column(sym_filter, plot))
```

Along with the standard text Input Filter, you can add other types such as a Dropdown Filter:

```python
from deephaven.parquet import read
from deephaven.plot.selectable_dataset import one_click
import deephaven.plot.express as dx
from deephaven import dtypes as dht

source = read("/data/stocks.parquet")
oc = one_click(t=source, by=["Sym"])

# Support for SelectableDataSet in deephaven express is still WIP
plot = dx.line(oc, x="Timestamp", y="Price")

# Create a Dropdown Filter control that filters on the "Sym" column of type string
sym_filter = ui.dropdown_filter(source=source, source_column="Sym")
```

You can put these in to a `@ui.component` function as well, if you wanted to have an input for the file path to read from, e.g.

```python
from deephaven.parquet import read
from deephaven.plot.selectable_dataset import one_click
import deephaven.plot.express as dx
from deephaven import dtypes as dht


@ui.component
def my_oc_dash():
    # Store the path in state so it can be changed
    path, set_path = use_state("/data/stocks.parquet")

    source = use_memo(lambda: read(path), [path])

    oc = use_memo(lambda: one_click(t=source, by=["Sym"]), [path])

    plot = use_memo(lambda: dx.line(oc, x="Timestamp", y="Price"), [oc])

    sym_filter = ui.dropdown_filter(source=source, source_column="Sym")

    # Dashboard where the top row is a text input for the path and input filter for Sym, then the resulting plot underneath
    return ui.dashboard(
        ui.column(
            ui.row(ui.text_input(value=path, on_change=set_path), sym_filter), plot
        )
    )


d = my_oc_dash()
```

#### Table Actions/Callbacks

We want to be able to react to actions on the table as well. This can be achieved by adding a callback to the table, and used to set the state within our component. For example, if we want to filter a plot based on the selection in another table:

![Alt text](./assets/on_row_clicked.png)

```python
import deephaven.ui as ui


@ui.component
def table_with_plot(source: Table, column: str = "Sym", default_value: str = ""):
    value, set_value = ui.use_state(default_value)

    # Wrap the table with an interactive component to listen to selections within the table
    selectable_table = ui.use_memo(
        lambda: interactive_table(
            t=source,
            # When data is selected, update the value
            on_row_clicked=lambda event: set_value(event["data"][column]),
        ),
        [source],
    )

    # Create the plot by filtering the source using the currently selected value
    p = ui.use_memo(
        lambda: plot_xy(
            t=source.where(f"{column}=`{value}`"), x="Timestamp", y="Price"
        ),
        [value],
    )

    return ui.flex([selectable_table, p])
```

OR could we add an attribute to the table instead? And a custom function on table itself to handle adding that attribute? E.g.:

```python
import deephaven.ui as ui


@ui.component
def table_with_plot(source: Table, column: str = "Sym", default_value: str = ""):
    value, set_value = ui.use_state(default_value)

    # Add the row clicked attribute
    # equivalent to `selectable_table = t.with_attributes({'__on_row_clicked': my_func})`
    selectable_table = source.on_row_clicked(
        lambda event: set_value(event["data"][column])
    )

    # Create the plot by filtering the source using the currently selected value
    p = ui.use_memo(
        lambda: plot_xy(
            t=source.where(f"{column}=`{value}`"), x="Timestamp", y="Price"
        ),
        [value],
    )

    return ui.flex([selectable_table, p])
```

#### Multiple Plots

We can also use the same concept to have multiple plots, and have them all update based on the same input. For example, if we want to have two plots, one showing the "Last" price, and another showing the "Bid" price:

![Alt text](./assets/multiple_plots.png)

```python
import deephaven.ui as ui


@ui.component
def two_plots(source: Table, column: str = "Sym", default_value: str = ""):
    value, set_value = ui.use_state(default_value)

    # Create the two plots by filtering the source using the currently selected value
    p1 = ui.use_memo(
        lambda: plot_xy(t=source.where(f"{column}=`{value}`"), x="Timestamp", y="Last"),
        [value],
    )
    p2 = ui.use_memo(
        lambda: plot_xy(t=source.where(f"{column}=`{value}`"), x="Timestamp", y="Bid"),
        [value],
    )

    return ui.flex([p1, p2])
```

#### Text Input to Filter a Plot

We can also use the same concept to have a text input field that filters a plot. For example, if we want to have a text input field that filters a plot based on the "Sym" column:

![Alt text](./assets/text_input_plot.png)

```python
import deephaven.ui as ui


@ui.component
def text_input_plot(source: Table, column: str = "Sym"):
    value, set_value = ui.use_state("")

    # Create the plot by filtering the source using the currently selected value
    # TODO: Is this link visible in the UI or just implicit?
    p = ui.use_memo(
        lambda: plot_xy(t=source.where(f"{column}=`{value}`"), x="Timestamp", y="Last"),
        [value],
    )

    return ui.flex(
        [
            # Text input will update the value when it is changed
            ui.text_input(
                value=value, on_change=lambda event: set_value(event["value"])
            ),
            # Plot will be filtered/updated based on the above logic
            p,
        ]
    )
```

#### Required Parameters

Sometimes we want to require the user to enter a value before applying filtering operations. We can do this by adding a `required` label to the `text_input` itself, and then displaying a label instead of the table:

```python
import deephaven.ui as ui


@ui.component
def text_filter_table(source: Table, column: str):
    value, set_value = ui.use_state("")

    # Return a column that has the text input, then the table below it
    return ui.flex(
        [
            ui.text_input(
                value=value,
                on_change=lambda event: set_value(event["value"]),
                required=True,
            ),
            (
                # Use Python ternary operator to only display the table if there has been a value entered
                source.where(f"{column}=`{value}`")
                if value
                else ui.info("Please input a filter value")
            ),
        ]
    )
```

Alternatively, we could have an overlay displayed on the table if an invalid filter is entered.

#### Cross-Dependent Parameters (DH-15360)

You can define parameters which are dependent on another parameter. You could define two range sliders for a low and high, for example:

```python
import deephaven.ui as ui


@ui.component
def two_sliders(min=0, max=10000):
    lo, set_lo = use_state(min)
    hi, set_hi = use_state(max)

    # Use the `hi` currently set as the `max`. Will update automatically as `hi` is adjusted
    s1 = ui.slider(value=lo, min=min, max=hi, on_change=set_lo)

    # Use the `lo` currently set as the `min`. Will update automatically as `lo` is adjusted
    s2 = ui.slider(value=hi, min=lo, max=max, on_change=set_hi)

    return [s1, s2]
```

Or if you want a drop-down list that is dependent only on a filtered list of results from another table:

```python
@ui.component
def filtered_accounts(source):
    company, set_company = use_state("")
    trader, set_trader = use_state("")

    return [
        # Use the distinct "Company" values as the possible options in the dropdown
        ui.dropdown(source.select_distinct("Company")),
        # Use the distinct "Trader" values after filtering the source by "Company"
        ui.dropdown(source.where(f"Company={company}").select_distinct("Trader")),
        # Show the table filtered on both "Company" and "Trader" selected
        source.where([f"Company={company}", f"Trader={trader}"]),
    ]
```

#### Multiple Queries (Enterprise only)

We want to be able to pull in widgets/components from multiple queries. In DHC we have the [URI resolver](https://deephaven.io/core/docs/reference/uris/uri/) for resolving another resource, and should be able to extend that same functionality to resolve another PQ.

```python
# Persistent Query 'A'
t = empty_table(100).update("a=i")

# Persistent Query 'B'
t = empty_table(100).update("b=i")

# Executed in console session or a 3rd query
import deephaven.ui as ui
from deephaven.uri import resolve


@ui.component
def multi_query():
    # Since the `resolve` method is only called from within a `@ui.component` wrapped function, it is only called when the component is actually rendered (e.g. opened in the UI)
    # Note however this is still resolving the table on the server side, rather than the client fetching the table directly.
    t1 = resolve("dh+plain://query-a:10000/scope/t")
    t2 = resolve("dh+plain://query-b:10000/scope/t")
    return [t1, t2]


mq = multi_query()
```

We could also have a custom function defined such that an object will tell the UI what table to fetch; the downside of this is you would be unable to chain any table operations afterwards (NOTE: It _may_ be possible to build it such that we could do this, using QST and just having the UI apply an arbitrary set of operations defined by the QST afterwards? But may be tricky to build):

```python
# Persistent Query 'A'
t = empty_table(100).update("a=i")

# Persistent Query 'B'
t = empty_table(100).update("b=i")

# Executed in console session or a 3rd query
import deephaven.ui as ui


@ui.component
def multi_query():
    # Object that contains metadata about the table source, then UI client must fetch
    t1 = ui.pq_table("Query A", "t")
    t2 = ui.pq_table("Query B", "t")
    return [t1, t2]


mq = multi_query()
```

It may be that we want to do something interesting, such as defining the input in one query, and defining the output in another query.

```python
# Persistent Query 'A'
import deephaven.ui as ui


@ui.component
def my_input(value, on_change):
    return ui.text_input(value, on_change)


# Persistent Query 'B'
import deephaven.ui as ui


@ui.component
def my_output(value):
    return empty_table(100).update(f"sym=`{value}`")


# Executed in console session or a 3rd query
import deephaven.ui as ui


@ui.component
def multi_query():
    sym, set_sym = use_state("")

    # TODO: Would this actually work? Resolving to a custom type defined in plugins rather than a simple table object
    my_input = resolve("dh+plain://query-a:10000/scope/my_input")
    my_output = resolve("dh+plain://query-b:10000/scope/my_output")

    return [my_input(sym, set_sym), my_output(sym)]


mq = multi_query()
```

#### Putting it all together

Using the proposed components and selection listeners, you should be able to build pretty powerful components, and subsequently dashboards. For example, we could build a component that has the following:

- Dual range slider for specifying the "Size" of trades to filter on
- Table showing only the filtered range
- Text input to filter a specific Sym for a plot derived from the table
- Clicking a row within the table selects that Sym and updates the text input to reflect that
- Clicking a data point in the plot will print out that data

![Putting it all together](./assets/putting_it_all_together.png)

```python
import deephaven.ui as ui
import deephaven.plot.express as dx


@ui.component
def stock_widget(source: Table, column: str = "Sym"):
    lo, set_lo = use_state(0)
    hi, set_hi = use_state(10000)
    sym, set_sym = use_state("")

    # Create the filtered table
    filtered_table = ui.use_memo(
        lambda: source.where([f"Price >= {lo} && Price <= {hi}"]), [lo, hi]
    )

    p = ui.use_memo(
        lambda: dx.line(filtered_table.where(f"Sym=`{sym}`"), x="Timestamp", y="Last"),
        [filtered_table],
    )

    def handle_slider_change(event):
        set_lo(event.value.lo)
        set_hi(event.value.hi)

    return ui.flex(
        [
            # Slider will update the lo/hi values on changes
            ui.range_slider(
                lo=lo, hi=hi, min=0, max=10000, on_change=handle_slider_change
            ),
            # Wrap the filtered table so you can select a row
            ui.interactive_table(
                t=filtered_table,
                # Update the Sym value when a row is selected
                on_row_clicked=lambda event: set_sym(event["data"][column]),
            ),
            # Text input will update the sym when it is changed, or display the new value when selected from the table
            ui.text_input(value=sym, on_change=lambda event: set_sym(event["value"])),
            # Wrap the filtered plot so you can select data
            ui.interactive_plot(
                p=p, on_data_clicked=lambda event: print(f"data selected: {str(event)}")
            ),
        ]
    )
```

#### Layouts/Dashboards

The above examples focussed solely on defining components, all of which are simply rendered within one panel by default. Part of the ask is also about defining panels and dashboards/layouts. We use [Golden Layout](https://golden-layout.com/examples/), which defines all layouts in terms of placing Panels in [Rows, Columns and Stacks](https://golden-layout.com/tutorials/getting-started.html):

- **Panel**: A panel with a tab header, containing one or more components. Can be moved around and resized within a dashboard.
- **Row**: A row of panels arranged horizontally.
- **Column**: A column of panels arranged vertically.
- **Stack**: A stack of panels that overlap one another. Click the tab header to switch between them.
- **Dashboard**: A layout of an entire dashboard

We should be able to map these by using [ui.panel](#uipanel), [ui.row](#uirow), [ui.column](#uicolumn), [ui.stack](#uistack), and [ui.dashboard](#uidashboard).

##### ui.panel

By default, the top level `@ui.component` will automatically be wrapped in a panel, so no need to define it unless you want custom panel functionality, such as giving the tab a custom name, color or calling a method such as focus e.g.:

```py
# The only difference between this and `p = my_component()` is that the title of the panel will be set to `My Title`
p = ui.panel(my_component(), label="My Tab Label")
```

A panel cannot be nested within other components (other than the layout ones such as [ui.row](#uirow), [ui.column](#uicolumn), [ui.stack](#uistack), [ui.dashboard](#uidashboard)). The basic syntax for creating a `UIPanel` is:

```py
import deephaven.ui as ui
ui_panel = ui.panel(
    *children: Element,
    label: (str | Element)[] | None = None,
    description: str | Element | None = None,
    background_color: Color | None = None,
    tab_background_color: Color | None = None,
    height: int | None = None,
    width: int | None = None,
    is_closable: bool = True,
    on_focus: Callable[[UIPanel], None] | None = None,
    on_blur: Callable[[UIPanel], None] | None = None,
    on_hide: Callable[[UIPanel], None] | None = None,
    on_show: Callable[[UIPanel], None] | None = None,
    on_open: Callable[[UIPanel], None] | None = None,
    on_close: Callable[[UIPanel], None] | None = None,
) -> UIPanel
```

###### Parameters

| Parameter              | Type                                | Description                                                                                                                                                                                                                                                                                           |
| ---------------------- | ----------------------------------- | ----------------------------------------------------------------------------------------------------------------------------------------------------------------------------------------------------------------------------------------------------------------------------------------------------- |
| `*children`            | `Element`                           | The component(s) to render within the panel.                                                                                                                                                                                                                                                          |
| `label`                | `(str \| Element)[] \| None`        | The label of the panel. If not provided, a name will be created based on the variable name the top-level component is assigned to. Icons can also be added as children, with a sibling element for the label.                                                                                         |
| `description`          | `str \| Element \| None`            | A description of the panel. Will appear in the tooltip when hovering the panel tab. Can also include an element here.                                                                                                                                                                                 |
| `height`               | `int \| None`                       | The height of the panel, within the current column, relative to the other children of its parent in percent. Only applies if the panel is the child of a column element. If not provided, the panel will be sized automatically.                                                                      |
| `width`                | `int \| None`                       | The width of the panel, relative to the other children of its parent in percent. Only applies if the panel is the child of a row element. If not provided, the panel will be sized automatically.                                                                                                     |
| `background_color`     | `Color \| None`                     | Custom background color of the panel.                                                                                                                                                                                                                                                                 |
| `tab_background_color` | `Color \| None`                     | Custom background color of the tab for the panel.                                                                                                                                                                                                                                                     |
| `is_closable`          | `bool`                              | Whether the panel can be closed when part of a dashboard layout, panels will always be closeable as part of consoles.                                                                                                                                                                                 |
| `on_focus`             | `Callable[[UIPanel], None] \| None` | Callback function to be called when the panel is focused. Triggered when user clicks within the panel or clicks the panel tab. If the panel was previously hidden, this will fire after `on_show` fires for this panel. Will also fire after the `on_blur` triggers for the previously focused panel. |
| `on_blur`              | `Callable[[UIPanel], None] \| None` | Callback function to be called when the panel is blurred and something else in the UI takes focus. If the panel is now hidden, the `on_blur` will fire after the `on_hide` event.                                                                                                                     |
| `on_hide`              | `Callable[[UIPanel], None] \| None` | Callback function to be called when the panel is hidden. If the panel was in focus, `on_hide` will fire before `on_blur` is fired.                                                                                                                                                                    |
| `on_show`              | `Callable[[UIPanel], None] \| None` | Callback function to be called when the panel is shown. If the panel is also focused, the `on_show` event will fire first.                                                                                                                                                                            |
| `on_open`              | `Callable[[UIPanel], None] \| None` | Callback function to be called when the panel is opened.                                                                                                                                                                                                                                              |
| `on_close`             | `Callable[[UIPanel], None] \| None` | Callback function to be called when the panel is closed.                                                                                                                                                                                                                                              |

###### Methods

| Method    | Description        |
| --------- | ------------------ |
| `close()` | Closes the panel.  |
| `focus()` | Focuses the panel. |

##### ui.dashboard

You can use the `ui.dashboard` function to define a dashboard, along with [ui.row](#uirow), [ui.column](#uicolumn), and [ui.stack](#uistack). A dashboard will be opened in a separate dashboard tab instead of within your current code studio. For example, to define a dashboard with an input panel in the top left, a table in the top right, and a stack of plots across the bottom, you could define it like so:

```py
import deephaven.ui as ui

# ui.dashboard takes only one root element
d = ui.dashboard(
    ui.column(
        [
            ui.row([my_input_panel(), my_table_panel()]),
            ui.stack([my_plot1(), my_plot2()]),
        ]
    )
)
```

The `ui.dashboard` function requires a single argument, which is the root element of the dashboard. This can be a single component, or a layout of components. The `ui.dashboard` function also takes the following optional parameters:

```py
import deephaven.ui as ui
ui_dashboard= ui.dashboard(
    root: Element,
    label: Optional[str] = None,
    description: Optional[str] = None,
    background_color: Optional[Color] = None,
    filters: Optional[DashboardFilter[]] = None,
    links: Optional[Link[]] = None,
    settings: Optional[DashboardSettings] = None,
    on_focus: Optional[Callable[[UIDashboard], None]] = None,
    on_blur: Optional[Callable[[UIDashboard], None]] = None,
    on_hide: Optional[Callable[[UIDashboard], None]] = None,
    on_show: Optional[Callable[[UIDashboard], None]] = None,
    on_open: Optional[Callable[[UIDashboard], None]] = None,
    on_close: Optional[Callable[[UIDashboard], None]] = None,
) -> UIDashboard
```

###### Parameters

| Parameter              | Type                                      | Description                                                                                                                                                                                                         |
| ---------------------- | ----------------------------------------- | ------------------------------------------------------------------------------------------------------------------------------------------------------------------------------------------------------------------- |
| `root`                 | `Element`                                 | The root element of the dashboard. Can be a [ui.row](#uirow), [ui.column](#uicolumn), or [ui.stack](#uistack) to build a dashboard with multiple panels, or can just be a widget that takes up the whole dashboard. |
| `label`                | `Optional[str]`                           | The label of the dashboard. If not provided, a name will be created based on the variable name the top-level component is assigned to. Icons can also be added as children, with a sibling element for the label.   |
| `description`          | `Optional[str]`                           | A description of the dashboard purpose or contents. Shown to users in the dashboard tooltip, or a directory listing of dashboards.                                                                                  |
| `background_color`     | `Optional[Color]`                         | Custom background color of the dashboard.                                                                                                                                                                           |
| `filters`              | `Optional[list[DashboardFilter]]`         | Filters to apply to every item with a matching column/type, to match the filter value specified.                                                                                                                    |
| `links`                | `Optional[list[Link]]`                    | Links between items on the dashboard. User will be able to see these links and modify them using the Linker tool.                                                                                                   |
| `settings`             | `Optional[DashboardSettings]`             | Settings for the dashboard. Pass in a dictionary with the appropriate keys.                                                                                                                                         |
| `settings.has_headers` | `Optional[bool]`                          | Whether the dashboard should have headers.                                                                                                                                                                          |
| `settings.has_popout`  | `Optional[bool]`                          | Whether the dashboard should have a popout button.                                                                                                                                                                  |
| `on_focus`             | `Optional[Callable[[UIDashboard], None]]` | Callback function to be called when the dashboard is focused. Triggered when user clicks within the dashboard. If the dashboard was previously hidden, this will fire after `on_show` fires for this dashboard.     |
| `on_blur`              | `Optional[Callable[[UIDashboard], None]]` | Callback function to be called when the dashboard is blurred and something else in the UI takes focus. If the dashboard is now hidden, the `on_blur` will fire after the `on_hide` event.                           |
| `on_hide`              | `Optional[Callable[[UIDashboard], None]]` | Callback function to be called when the dashboard is hidden. If the dashboard was in focus, `on_hide` will fire before `on_blur` is fired.                                                                          |
| `on_show`              | `Optional[Callable[[UIDashboard], None]]` | Callback function to be called when the dashboard is shown. If the dashboard is also focused, the `on_show` event will fire first.                                                                                  |
| `on_open`              | `Optional[Callable[[UIDashboard], None]]` | Callback function to be called when the dashboard is opened.                                                                                                                                                        |
| `on_close`             | `Optional[Callable[[UIDashboard], None]]` | Callback function to be called when the dashboard is closed.                                                                                                                                                        |

###### Methods

| Method    | Description            |
| --------- | ---------------------- |
| `close()` | Closes the dashboard.  |
| `focus()` | Focuses the dashboard. |
| `open()`  | Opens the dashboard.   |

##### ui.row

Define a row of panels to add to a [UIDashboard](#uidashboard).

```py
import deephaven.ui as ui
ui_row = ui.row(
    *children: Element,
    height: int | None = None
) -> UIRow
```

###### Parameters

| Parameter   | Type      | Description                                                                                                                           |
| ----------- | --------- | ------------------------------------------------------------------------------------------------------------------------------------- |
| `*children` | `Element` | The components to render within the row.                                                                                              |
| `height`    | `int`     | The height of the row, relative to the other children of its parent in percent. If not provided, the row will be sized automatically. |

##### ui.column

Define a column of panels to add to a [UIDashboard](#uidashboard).

```py
import deephaven.ui as ui
ui_column = ui.column(
    *children: Element,
    width: int | None = None
) -> UIColumn
```

###### Parameters

| Parameter   | Type      | Description                                                                                                                                |
| ----------- | --------- | ------------------------------------------------------------------------------------------------------------------------------------------ |
| `*children` | `Element` | The components to render within the column.                                                                                                |
| `width`     | `int`     | The width of the column, relative to the other children of its parent in percent. If not provided, the column will be sized automatically. |

##### ui.stack

Define a stack of panels to add to a [UIDashboard](#uidashboard).

```py
import deephaven.ui as ui
ui_stack = ui.stack(
    *children: Element,
    height: int | None = None,
    width: int | None = None
) -> UIStack
```

###### Parameters

| Parameter   | Type      | Description                                                                                                                               |
| ----------- | --------- | ----------------------------------------------------------------------------------------------------------------------------------------- |
| `*children` | `Element` | The components to render within the stack.                                                                                                |
| `height`    | `int`     | The height of the stack, relative to the other children of its parent in percent. If not provided, the stack will be sized automatically. |
| `width`     | `int`     | The width of the stack, relative to the other children of its parent in percent. If not provided, the stack will be sized automatically.  |

##### ui.link

You can add links between components as well. Add the `id` property to components you wish to link, then specify the links on the dashboard itself:

```python
@ui.component
def my_dashboard():
    t1 = empty_table(100).update("a=i")
    t2 = empty_table(100).update("b=i", "c=Math.sin(i)")

    return ui.dashboard(
        ui.row([ui.table(t1, id="t1"), ui.table(t2, id="t2")]),
        links=[
            # Create a link from the "a" column of t1 to the "b" column of t2
            ui.link(
                start=ui.link_point("t1", column="a"),
                end=ui.link_point("t2", column="b"),
            )
        ],
    )


d = my_dashboard()
```

##### ui.item

An item that can be added to a menu, such as a `ui.picker`

```py
import deephaven.ui as ui
ui.item(
    children: Stringable,
    **props: Any
) -> ItemElement
```

###### Parameters

| Parameter   | Type         | Description                            |
| ----------- | ------------ | -------------------------------------- |
| `*children` | `Stringable` | The options to render within the item. |
| `**props`   | `Any`        | Any other Item prop                    |

##### ui.section

A section that can be added to a menu, such as a `ui.picker`. Children are the dropdown options.

```py
import deephaven.ui as ui
ui.section(
    *children: Item,
    title: str | None = None,
    **props: Any
) -> SectionElement
```

###### Parameters

| Parameter   | Type          | Description                               |
<<<<<<< HEAD
| ----------- |---------------|-------------------------------------------|
=======
| ----------- | ------------- | ----------------------------------------- |
>>>>>>> f342dade
| `*children` | `Item`        | The options to render within the section. |
| `title`     | `str \| None` | The title of the section.                 |
| `**props`   | `Any`         | Any other Section prop                    |

###### ui.list_action_group
A group of action buttons that can be used to create a list of actions.
This component should be used within the actions prop of a `ListView` component.

```py
def list_action_group(
    *children: ActionGroupItem,
    on_action: Callable[[ActionKey, Key], None] | None = None,
    on_selection_change: Callable[[Selection, Key], None] | None = None,
    on_change: Callable[[Selection, Key], None] | None = None,
    **props: Any
) -> ListActionGroupElement:
```

###### Parameters
| Parameter               | Type                                                       | Description                                                                                                                                                              |
|-------------------------|------------------------------------------------------------|--------------------------------------------------------------------------------------------------------------------------------------------------------------------------|
| `*children`             | `ActionGroupItem`                                          | The actions to render within the action group.                                                                                                                           |
| `on_action`             | `Callable[[ActionKey, Key], None] \| None`                 | Handler that is called when an item is pressed. The first argument is the key of the action, the second argument is the key of the list_view item.                       |
| `on_selection_change`   | `Callable[[Selection, Key], None] \| None`                 | Handler that is called when the selection changes. The first argument is the selection, the second argument is the key of the list_view item.                            |
| `on_change`             | `Callable[[Selection, Key], None] \| None`                 | Alias of `on_selection_change`. Handler that is called when the selection changes. The first argument is the selection, the second argument is the key of the list_view item.        |
| `**props`               | `Any`                                                      | Any other [ActionGroup](https://react-spectrum.adobe.com/react-spectrum/ActionGroup.html) prop.                                                                          |


###### ui.list_action_menu
A group of action buttons that can be used to create a list of actions.
This component should be used within the actions prop of a `ListView` component.

```py
def list_action_menu(
    *children: ActionMenuItem,
    on_action: Callable[[ActionKey, Key], None] | None = None,
    on_open_change: Callable[[bool, Key], None] | None = None,
    **props: Any
) -> ListActionMenuElement:
```

###### Parameters
| Parameter               | Type                                                       | Description                                                                                                                                        |
|-------------------------|------------------------------------------------------------|----------------------------------------------------------------------------------------------------------------------------------------------------|
| `*children`             | `ActionMenuItem`                                           | The options to render within the picker.                                                                                                           |
| `on_action`             | `Callable[[ActionKey, Key], None] \| None`                       | Handler that is called when an item is pressed. The first argument is the key of the action, the second argument is the key of the list_view item. |
| `on_open_change`        | `Callable[[bool, Key], None] \| None`                      | The first argument is a boolean indicating if the menu is open, the second argument is the key of the list_view item.                              |
| `**props`               | `Any`                                                      | Any other [ActionMenu](https://react-spectrum.adobe.com/react-spectrum/ActionMenu.html) prop.                                                      |

##### ui.item_table_source

An item table source wraps a Table or PartitionedTable to provide additional information for
creating complex items from a table.
A PartitionedTable is only supported if the component itself supports a PartitionedTable as a child.
A PartitionedTable passed here will lead to the same behavior as passing
the PartitionedTable directly to a component, such as creating sections from the partitions in the case of a Picker.

```py
import deephaven.ui as ui
ui.item_table_source(
    table: Table | PartitionedTable,
    key_column: ColumnName | None = None,
    label_column: ColumnName | None = None,
    description_column: ColumnName | None = None,
    icon_column: ColumnName | None = None,
    title_column: ColumnName | None = None,
    actions: ListActionGroupElement | ListActionMenuElement | None = None,
) -> ItemTableSource:
```

###### Parameters

| Parameter              | Type                                                  | Description                                                                                                                                                                                                                                                               |
| ---------------------- | ----------------------------------------------------- |---------------------------------------------------------------------------------------------------------------------------------------------------------------------------------------------------------------------------------------------------------------------------|
| `*children`            | `Item \| SectionElement \| Table \| PartitionedTable` | The options to render within the picker.                                                                                                                                                                                                                                  |
| `key_column`           | `ColumnName \| None`                                  | The column of values to use as item keys. Defaults to the first column.                                                                                                                                                                                                   |
| `label_column`         | `ColumnName \| None`                                  | The column of values to display as primary text. Defaults to the `key_column` value.                                                                                                                                                                                      |
| `description_column`   | `ColumnName \| None`                                  | The column of values to display as descriptions.                                                                                                                                                                                                                          |
| `icon_column`          | `ColumnName \| None`                                  | The column of values to map to icons.                                                                                                                                                                                                                                     |
| `title_column`         | `ColumnName \| None`                                  | Only valid if table is of type `PartitionedTable`. The column of values to display as section names. Should be the same for all values in the constituent `Table`. If not specified, the section titles will be created from the `key_columns` of the `PartitionedTable`. |
| `actions`               | `ListActionGroupElement \| ListActionMenuElement \| None`  | The action group or menus to render for all elements within the component, if supported.                                                                                                                                                                                  |

##### ui.picker

A picker that can be used to select from a list. Children should be one of five types:  
1. If children are of type `Item`, they are the dropdown options.  
2. If children are of type `SectionElement`, they are the dropdown sections.  
3. If children are of type `Table`, the values in the table are the dropdown options. There can only be one child, the `Table`.
4. If children are of type `PartitionedTable`, the values in the table are the dropdown options and the partitions create multiple sections. There can only be one child, the `PartitionedTable`.
5. If children are of type `ItemTableSource`, complex items are created from the source. 
There can only be one child, the `ItemTableSource`.
Supported ItemTableSource arguments are `key_column`, `label_column`, `description_column`,
`icon_column`, and `title_column`.

```py
import deephaven.ui as ui
ui.picker(
    *children: Item | SectionElement | Table | PartitionedTable | ItemTableSource,
    default_selected_key: Key | None = None,
    selected_key: Key | None = None,
    on_selection_change: Callable[[Key], None] | None = None,
    on_change: Callable[[Key], None] | None = None,
    **props: Any
) -> PickerElement
```

###### Parameters

| Parameter              | Type                                                                     | Description                                                                                                                                                                                                                                                                  |
| ---------------------- |--------------------------------------------------------------------------| ---------------------------------------------------------------------------------------------------------------------------------------------------------------------------------------------------------------------------------------------------------------------------- |
| `*children`            | `Item \| SectionElement \| Table \| PartitionedTable \| ItemTableSource` | The options to render within the picker.                                                                                                                                                                                                                                     |
| `default_selected_key` | `Key \| None`                                                            | The initial selected key in the collection (uncontrolled).                                                                                                                                                                                                                   |
| `selected_key`         | `Key \| None`                                                            | The currently selected key in the collection (controlled).                                                                                                                                                                                                                   |
| `on_selection_change`  | `Callable[[Key], None] \| None`                                          | Handler that is called when the selection changes.                                                                                                                                                                                                                           |
| `on_change`            | `Callable[[Key], None] \| None`                                          | Alias of `on_selection_change`. Handler that is called when the selection changes.                                                                                                                                                                                           |
| `**props`              | `Any`                                                                    | Any other [Picker](https://react-spectrum.adobe.com/react-spectrum/Picker.html) prop, with the exception of `items`, `validate`, `errorMessage` (as a callback) and `onLoadMore`                                                                                             |

```py
import deephaven.ui as ui

# simple picker that takes ui.items and is uncontrolled
picker1 = ui.picker(
    ui.item("Option 1"),
    ui.item("Option 2"),
    ui.item("Option 3"),
    ui.item("Option 4"),
    default_selected_key="Option 2"
)

# simple picker that takes picker options directly and is controlled
option, set_option = ui.use_state("Option 2")

picker2 = ui.picker(
    "Option 1",
    "Option 2",
    "Option 3",
    "Option 4",
    selected_key=option,
    on_selection_change=set_option
)

# manually create a section with items
picker3 = ui.picker(
    ui.section(
        ui.item("Option 1"),
        ui.item("Option 2"),
        title="Section 1"
    ),
    ui.section(
        ui.item("Option 3"),
        ui.item("Option 4"),
        title="Section 2"
    )
)

# manually create a section with picker options directly
picker4 = ui.picker(
    ui.section(
        "Option 1",
        "Option 2",
    ),
    ui.section(
        "Option 3",
        "Option 4",
    )
)

from deephaven import empty_table

table1 = empty_table(4).update_view("data=i")
table2 = empty_table(1).update_view("data=10")

# data hooks can be used to create a picker from a table
# this should be avoided as it is not as performant as just passing in the table directly
options = ui.use_column_data(table1)

picker5 = ui.picker(
    children=options
)

# instead, pass in the table directly
picker6 = ui.picker(
    table1
)

from deephaven import new_table
from deephaven.column import string_col, int_col

color_table = new_table([
    string_col("Sections", ["Interesting Colors", 'Interesting Colors', "Other Colors"]),
    string_col("SectionNames", ["Favorites", 'Favorites', "Other"]),
    int_col("Keys", ["salmon", "lemonchiffon", "black"]),
    string_col("Labels", ["Salmon", "Lemon Chiffon", "Black"]),
    string_col("Descriptions", ["An interesting color", "Another interesting color", "A color"]),
    string_col("Icons", ["Amusementpark", "Teapot", "Sentiment Negative"])
])
partitioned_table = color_table.partition_by("Sections")

color, set_color = ui.use_state("salmon")

# this will create a picker with two sections, one for each partition
# in order to customize the columns used for the picker, use an item_table_source
source = ui.item_table_source(
    partitioned_table,
    key_column="Keys",
    label_column="Labels",
    description_column="Descriptions",
    icon_column="Icons",
    title_column="SectionNames"
)

picker7 = ui.picker(
    source,
    selected_key=color,
    on_selection_change=set_color
)
```

<<<<<<< HEAD
###### ui.list_view
A list view that can be used to create a list of items. Children should be one of three types:  
1. If children are of type `Item`, they are the list items.  
2. If children are of type `Table`, the values in the table are the list items. There can only be one child, the `Table`.   
3. If children are of type ItemTableSource, complex items are created from the table. 
There can only be one child, the `ItemTableSource`.
Supported `ItemTableSource` arguments are `key_column`, `label_column`, `description_column`, 
`icon_column`, and `actions`.
=======
###### ui.list_action_group

A group of action buttons that can be used to create a list of actions.
This component should be used within the actions prop of a `ListView` component.

```py
def list_action_group(
        *children: ActionGroupItem,
        on_action: Callable[[ActionKey, Key], None] | None = None,
        on_selection_change: Callable[[Selection, Key], None] | None = None,
        **props: Any
) -> ListActionGroupElement:
```

###### Parameters

| Parameter             | Type                                       | Description                                                                                                                                        |
| --------------------- | ------------------------------------------ | -------------------------------------------------------------------------------------------------------------------------------------------------- |
| `*children`           | `ActionGroupItem`                          | The actions to render within the action group.                                                                                                     |
| `on_action`           | `Callable[[ActionKey, Key], None] \| None` | Handler that is called when an item is pressed. The first argument is the key of the action, the second argument is the key of the list_view item. |
| `on_selection_change` | `Callable[[Selection, Key], None] \| None` | Handler that is called when the selection changes. The first argument is the selection, the second argument is the key of the list_view item.      |
| `**props`             | `Any`                                      | Any other [ActionGroup](https://react-spectrum.adobe.com/react-spectrum/ActionGroup.html) prop.                                                    |

###### ui.list_action_menu

A group of action buttons that can be used to create a list of actions.
This component should be used within the actions prop of a `ListView` component.

```py
def list_action_menu(
        *children: ActionMenuItem,
        on_action: Callable[[ActionKey, Key], None] | None = None,
        on_open_change: Callable[[bool, Key], None] | None = None,
        **props: Any
) -> ListActionMenuElement:
```

###### Parameters

| Parameter        | Type                                       | Description                                                                                                                                        |
| ---------------- | ------------------------------------------ | -------------------------------------------------------------------------------------------------------------------------------------------------- |
| `*children`      | `ActionMenuItem`                           | The options to render within the picker.                                                                                                           |
| `on_action`      | `Callable[[ActionKey, Key], None] \| None` | Handler that is called when an item is pressed. The first argument is the key of the action, the second argument is the key of the list_view item. |
| `on_open_change` | `Callable[[bool, Key], None] \| None`      | The first argument is a boolean indicating if the menu is open, the second argument is the key of the list_view item.                              |
| `**props`        | `Any`                                      | Any other [ActionMenu](https://react-spectrum.adobe.com/react-spectrum/ActionMenu.html) prop.                                                      |

###### ui.list_view

A list view that can be used to create a list of items. Children should be one of two types:

1. If children are of type `Item`, they are the list items.
2. If children are of type `Table`, the values in the table are the list items. There can only be one child, the `Table`.
>>>>>>> f342dade

```py
import deephaven.ui as ui
ui.list_view(
    *children: Item | Table | ItemTableSource,
    selection_mode: SelectionMode | None = 'MULTIPLE',
    default_selected_keys: Selection | None = None,
    selected_keys: Selection | None = None,
    render_empty_state: Element | None = None,
    on_selection_change: Callable[[Selection], None] | None = None,
    on_change: Callable[[Selection], None] | None = None,
    **props: Any
) -> ListViewElement
```

###### Parameters
<<<<<<< HEAD
| Parameter               | Type                                                      | Description                                                                                                                                                    |
|-------------------------|-----------------------------------------------------------|----------------------------------------------------------------------------------------------------------------------------------------------------------------|
| `*children`             | `Item \| Table \| ItemTableSource`                        | The options to render within the list_view.                                                                                                                    |
| `selection_mode`        | `SelectionMode \| None`                                   | By default `"MULTIPLE"`, which allows multiple selection. May also be `"SINGLE"` to allow only single selection, or `"None"`/`None` to allow no selection.                    |
| `default_selected_keys` | `Selection \| None`                                       | The initial selected keys in the collection (uncontrolled).                                                                                                    |
| `selected_keys`         | `Selection \| None`                                       | The currently selected keys in the collection (controlled).                                                                                                    |
| `render_empty_state`    | `Element \| None`                                         | Sets what the `list_view` should render when there is no content to display.                                                                                   |
| `on_selection_change`   | `Callable[[Selection], None] \| None`                     | Handler that is called when the selections changes.                                                                                                            |
| `on_change`             | `Callable[[Selection], None] \| None`                     | Alias of `on_selection_change`. Handler that is called when the selections changes.                                                                            |
| `**props`               | `Any`                                                     | Any other [ListView](https://react-spectrum.adobe.com/react-spectrum/ListView.html) prop, with the exception of `items`, `dragAndDropHooks`, and `onLoadMore`. |
=======
>>>>>>> f342dade

| Parameter               | Type                                                      | Description                                                                                                                                                    |
| ----------------------- | --------------------------------------------------------- | -------------------------------------------------------------------------------------------------------------------------------------------------------------- |
| `*children`             | `Item \| Table`                                           | The options to render within the list_view.                                                                                                                    |
| `key_column`            | `ColumnName \| None`                                      | Only valid if children are of type `Table`. The column of values to use as item keys. Defaults to the first column.                                            |
| `label_column`          | `ColumnName \| None`                                      | Only valid if children are of type `Table`. The column of values to display as primary text. Defaults to the `key_column` value.                               |
| `description_column`    | `ColumnName \| None`                                      | Only valid if children are of type `Table`. The column of values to display as descriptions.                                                                   |
| `icon_column`           | `ColumnName \| None`                                      | Only valid if children are of type `Table`. The column of values to map to icons.                                                                              |
| `actions`               | `ListActionGroupElement \| ListActionMenuElement \| None` | Only valid if children are of type Table. The action group or menus to render for all elements within the list view.                                           |
| `default_selected_keys` | `Selection \| None`                                       | The initial selected keys in the collection (uncontrolled).                                                                                                    |
| `selected_keys`         | `Selection \| None`                                       | The currently selected keys in the collection (controlled).                                                                                                    |
| `render_empty_state`    | `Element \| None`                                         | Sets what the `list_view` should render when there is no content to display.                                                                                   |
| `on_selection_change`   | `Callable[[Selection], None] \| None`                     | Handler that is called when the selections changes.                                                                                                            |
| `on_change`             | `Callable[[Selection], None] \| None`                     | Alias of `on_selection_change`. Handler that is called when the selections changes.                                                                            |
| `**props`               | `Any`                                                     | Any other [ListView](https://react-spectrum.adobe.com/react-spectrum/ListView.html) prop, with the exception of `items`, `dragAndDropHooks`, and `onLoadMore`. |

```py
import deephaven.ui as ui

# simple list_view that takes ui.items and is uncontrolled
list_view1 = ui.list_view(
    ui.item("Option 1"),
    ui.item("Option 2"),
    ui.item("Option 3"),
    ui.item("Option 4"),
    default_selected_keys=["Option 2", "Option 3"]
)

# simple list_view that takes list view items directly and is controlled
selection, set_selection = ui.use_state(["Option 1", "Option 2"])

list_view2 = ui.list_view(
    "Option 1",
    "Option 2",
    "Option 3",
    "Option 4",
    selected_keys=selection,
    on_selection_change=selection
)

from deephaven import empty_table

table1 = empty_table(4).update_view("data=i")

# data hooks can be used to create a list view from a table
# this should be avoided as it is not as performant as just passing in the table directly
options = ui.use_column_data(table1)

list_view3 = ui.list_view(
    children=options
)

# instead, pass in the table directly
list_view4 = ui.list_view(
    table1
)

from deephaven import new_table
from deephaven.column import string_col, int_col

color_table = new_table([
    int_col("Keys", ["salmon", "lemonchiffon", "black"]),
    string_col("Labels", ["Salmon", "Lemon Chiffon", "Black"]),
    string_col("Descriptions", ["An interesting color", "Another interesting color", "A color"]),
    string_col("Icons", ["Amusementpark", "Teapot", "Sentiment Negative"]),
    string_col("SectionKeys", ["Interesting Colors", "Interesting Colors", "Other Colors"]),
    string_col("SectionLabels", ["Favorites", "Favorites", "Other"]),
    string_col("SectionDescriptions", ["Favorite colors", "Favorite colors", "Other colors"]),
    string_col("SectionIcons", ["Folder", "Folder", "Not Found"])
])

colors, set_colors = ui.use_state(["salmon", "lemonchiffon"])

# this will create a controlled list_view with color_table
# In order to customize the columns and add table-based buttons for the list_view, use an item_table_source
# Note key is added to the on_press handler, but is not required.
on_button_action = lambda action_key, key: print(f"Action {action_key} was pressed for list item {key}")
button = ui.list_action_group("Print Item", on_action=on_button_action)

source = ui.item_table_source(
    color_table,
    key_column="Keys",
    label_column="Labels",
    description_column="Descriptions",
    icon_column="Icons",
    actions=button
)
list_view5 = ui.list_view(
    source,
    selected_keys=colors,
    on_selection_change=set_colors
)

```

###### ui.date_picker

A date picker that can be used to select a date.

There are three types that can be passed in to the props that control the date format:

1. `LocalDate`: A LocalDate is a date without a time zone in the ISO-8601 system, such as "2007-12-03" or "2057-01-28".
   This will create a date picker with a granularity of days.
2. `Instant`: An Instant represents an unambiguous specific point on the timeline, such as 2021-04-12T14:13:07 UTC.
   This will create a date picker with a granularity of seconds in UTC.
3. `ZonedDateTime`: A ZonedDateTime represents an unambiguous specific point on the timeline with an associated time zone, such as 2021-04-12T14:13:07 America/New_York.
   This will create a date picker with a granularity of seconds in the specified time zone.

The format of the date picker and the type of the value passed to the `on_change` handler
is determined by the type of the following props in order of precedence:

1. `value`
2. `default_value`
3. `placeholder_value`

If none of these are provided, the `on_change` handler will be passed an `Instant`.

```py
import deephaven.ui as ui
ui.date_picker(
    placeholder_value: Date | None = None,
    value: Date | None = None,
    default_value: Date | None = None,
    min_value: Date | None = None,
    max_value: Date | None = None,
    unavailable_values: Sequence[Date] | None = None,
    granularity: Granularity | None = None,
    on_change: Callable[[Date], None] | None = None,
    **props: Any
) -> DatePickerElement
```

###### Parameters

| Parameter            | Type                             | Description                                                                                                                                                                               |
| -------------------- | -------------------------------- | ----------------------------------------------------------------------------------------------------------------------------------------------------------------------------------------- |
| `placeholder_value`  | `Date \| None`                   | A placeholder date that influences the format of the placeholder shown when no value is selected. Defaults to today at midnight in the user's timezone.                                   |
| `value`              | `Date \| None`                   | The current value (controlled).                                                                                                                                                           |
| `default_value`      | `Date \| None`                   | The default value (uncontrolled).                                                                                                                                                         |
| `min_value`          | `Date \| None`                   | The minimum allowed date that a user may select.                                                                                                                                          |
| `max_value`          | `Date \| None`                   | The maximum allowed date that a user may select.                                                                                                                                          |
| `unavailable_values` | `Sequence[Date] \| None`         | A list of dates that cannot be selected.                                                                                                                                                  |
| `granularity`        | `Granularity \| None`            | Determines the smallest unit that is displayed in the date picker. By default, this is `"DAY"` for `LocalDate`, and `"SECOND"` otherwise.                                                 |
| `on_change`          | `Callable[[Date], None] \| None` | Handler that is called when the value changes. The exact `Date` type will be the same as the type passed to `value`, `default_value` or `placeholder_value`, in that order of precedence. |
| `**props`            | `Any`                            | Any other [DatePicker](https://react-spectrum.adobe.com/react-spectrum/DatePicker.html) prop, with the exception of `isDateUnavailable`, `validate`, and `errorMessage` (as a callback)   |

```py

import deephaven.ui as ui
from deephaven.time import to_j_local_date, dh_today, to_j_instant, to_j_zdt

zoned_date_time = to_j_zdt("1995-03-22T11:11:11.23142 UTC")
instant = to_j_instant("2022-01-01T00:00:00 ET")
local_date = to_j_local_date(dh_today())

# simple date picker that takes ui.items and is uncontrolled
# this creates a date picker with a granularity of days with a default value of today
date_picker1 = ui.date_picker(
    default_value=local_date
)

# simple date picker that takes list view items directly and is controlled
# this creates a date picker with a granularity of seconds in UTC
# the on_change handler is passed an instant
date, set_date = ui.use_state(instant)

date_picker2 = ui.date_picker(
    value=date,
    on_change=set_date
)

# this creates a date picker with a granularity of seconds in the specified time zone
# the on_change handler is passed a zoned date time
date, set_date = ui.use_state(None)

date_picker3 = ui.date_picker(
    placeholder_value=zoned_date_time,
    on_change=set_date
)

# this creates a date picker with a granularity of seconds in UTC
# the on_change handler is passed an instant
date, set_date = ui.use_state(None)

date_picker4 = ui.date_picker(
    placeholder_value=instant,
    on_change=set_date
)

# this creates a date picker with a granularity of days
# the on_change handler is passed a local date
date, set_date = ui.use_state(None)

date_picker5 = ui.date_picker(
    placeholder_value=local_date,
    on_change=set_date
)

# this creates a date picker with a granularity of days, but the on_change handler is still passed an instant
date, set_date = ui.use_state(None)

date_picker6 = ui.date_picker(
    placeholder_value=instant,
    granularity="day",
    on_change=set_date
)

# this creates a date picker with a granularity of seconds and the on_change handler is passed an instant
date, set_date = ui.use_state(None)

date_picker7 = ui.date_picker(
    on_change=set_date
)

# this create a date picker with a granularity of days, a min and max value, and unavailable dates
min_value = to_j_local_date("2022-01-01")
max_value = to_j_local_date("2022-12-31")
unavailable_dates = [to_j_local_date("2022-03-15"), to_j_local_date("2022-03-17")]
date, set_date = ui.use_state(to_j_local_date("2022-03-16"))
date_picker8 = ui.date_picker(
    value=date,
    min_value=min_value,
    max_value=max_value,
    unavailable_values=unavailable_dates,
    on_change=set_date
)
```

##### ui.combo_box

A combo_box that can be used to search or select from a list. Children should be one of five types:
1. If children are of type `Item`, they are the dropdown options.  
2. If children are of type `SectionElement`, they are the dropdown sections.  
3. If children are of type `Table`, the values in the table are the dropdown options. There can only be one child, the `Table`.
4. If children are of type `PartitionedTable`, the values in the table are the dropdown options and the partitions create multiple sections. There can only be one child, the `PartitionedTable`.
5. If children are of type `ItemTableSource`, complex items are created from the source. 
There can only be one child, the ItemTableSource.
Supported ItemTableSource arguments are `key_column`, `label_column`, `description_column`,
`icon_column`, and `title_column`.

```py
import deephaven.ui as ui
ui.combo_box(
    *children: Item | SectionElement | Table | PartitionedTable | ItemTableSource,
    default_selected_key: Key | None = None,
    selected_key: Key | None = None,
    input_value: str | None = None,
    default_input_value: str | None = None,
    on_input_change: Callable[[str], None] | None = None,
    on_selection_change: Callable[[Key], None] | None = None,
    on_change: Callable[[Key], None] | None = None,
    on_open_change: Callable[[bool, MenuTriggerAction], None] | None = None,
    **props: Any
) -> ComboBoxElement
```

###### Parameters

<<<<<<< HEAD
| Parameter              | Type                                                                     | Description                                                                                                                                                                                                                                                                 |
| ---------------------- |--------------------------------------------------------------------------|-----------------------------------------------------------------------------------------------------------------------------------------------------------------------------------------------------------------------------------------------------------------------------|
| `*children`            | `Item \| SectionElement \| Table \| PartitionedTable \| ItemTableSource` | The options to render within the combo_box.                                                                                                                                                                                                                                  |
| `default_selected_key` | `Key \| None`                                                            | The initial selected key in the collection (uncontrolled).                                                                                                                                                                                                                  |
| `selected_key`         | `Key \| None`                                                            | The currently selected key in the collection (controlled).                                                                                                                                                                                                                  |
| `input_value`          | `str \| None`                                                            | The value of the search input (controlled).                                                                                                                                                                                                                                 |
| `default_input_value`  | `str \| None`                                                            | The default value of the search input (uncontrolled).                                                                                                                                                                                                                       |
| `on_input_change`      | `Callable[[str], None] \| None`                                          | Handler that is called when the search input value changes.                                                                                                                                                                                                                 |
| `on_selection_change`  | `Callable[[Key], None] \| None`                                          | Handler that is called when the selection changes.                                                                                                                                                                                                                          |
| `on_change`            | `Callable[[Key], None] \| None`                                          | Alias of `on_selection_change`. Handler that is called when the selection changes.                                                                                                                                                                                          |
| `on_open_change`       | `Callable[[bool, MenuTriggerAction], None] \| None`                      | Method that is called when the open state of the menu changes. Returns the new open state and the action that caused the opening of the menu.                                                                        |
| `**props`              | `Any`                                                                    | Any other [Combo_Box](https://react-spectrum.adobe.com/react-spectrum/ComboBox.html) prop, with the exception of `items`, `validate`, `errorMessage` (as a callback) and `onLoadMore`                                                                                       |
=======
| Parameter              | Type                                                  | Description                                                                                                                                                                                                                                                                  |
| ---------------------- | ----------------------------------------------------- | ---------------------------------------------------------------------------------------------------------------------------------------------------------------------------------------------------------------------------------------------------------------------------- |
| `*children`            | `Item \| SectionElement \| Table \| PartitionedTable` | The options to render within the combo_box.                                                                                                                                                                                                                                  |
| `key_column`           | `ColumnName \| None`                                  | Only valid if children are of type `Table` or `PartitionedTable`. The column of values to use as item keys. Defaults to the first column.                                                                                                                                    |
| `label_column`         | `ColumnName \| None`                                  | Only valid if children are of type `Table` or `PartitionedTable`. The column of values to display as primary text. Defaults to the `key_column` value.                                                                                                                       |
| `description_column`   | `ColumnName \| None`                                  | Only valid if children are of type `Table` or `PartitionedTable`. The column of values to display as descriptions.                                                                                                                                                           |
| `icon_column`          | `ColumnName \| None`                                  | Only valid if children are of type `Table` or `PartitionedTable`. The column of values to map to icons.                                                                                                                                                                      |
| `title_column`         | `ColumnName \| None`                                  | Only valid if children is of type `PartitionedTable`. The column of values to display as section names. Should be the same for all values in the constituent `Table`. If not specified, the section titles will be created from the `key_columns` of the `PartitionedTable`. |
| `default_selected_key` | `Key \| None`                                         | The initial selected key in the collection (uncontrolled).                                                                                                                                                                                                                   |
| `selected_key`         | `Key \| None`                                         | The currently selected key in the collection (controlled).                                                                                                                                                                                                                   |
| `input_value`          | `str \| None`                                         | The value of the search input (controlled).                                                                                                                                                                                                                                  |
| `default_input_value`  | `str \| None`                                         | The default value of the search input (uncontrolled).                                                                                                                                                                                                                        |
| `on_input_change`      | `Callable[[str], None] \| None`                       | Handler that is called when the search input value changes.                                                                                                                                                                                                                  |
| `on_selection_change`  | `Callable[[Key], None] \| None`                       | Handler that is called when the selection changes.                                                                                                                                                                                                                           |
| `on_change`            | `Callable[[Key], None] \| None`                       | Alias of `on_selection_change`. Handler that is called when the selection changes.                                                                                                                                                                                           |
| `on_open_change`       | `Callable[[bool, MenuTriggerAction], None] \| None`   | Method that is called when the open state of the menu changes. Returns the new open state and the action that caused the opening of the menu.                                                                                                                                |
| `**props`              | `Any`                                                 | Any other [Combo_Box](https://react-spectrum.adobe.com/react-spectrum/ComboBox.html) prop, with the exception of `items`, `validate`, `errorMessage` (as a callback) and `onLoadMore`                                                                                        |
>>>>>>> f342dade

```py
import deephaven.ui as ui

# simple combo_box that takes ui.items and is uncontrolled
combo_box1 = ui.combo_box(
    ui.item("Option 1"),
    ui.item("Option 2"),
    ui.item("Option 3"),
    ui.item("Option 4"),
    default_selected_key="Option 2",
)

# simple combo_box that takes combo_box options directly and is controlled
option, set_option = ui.use_state("Option 2")

combo_box2 = ui.combo_box(
    "Option 1",
    "Option 2",
    "Option 3",
    "Option 4",
    selected_key=option,
    on_selection_change=set_option
)

# the input value can be uncontrolled
combo_box3 = ui.combo_box(
    ui.item("Option 1"),
    ui.item("Option 2"),
    ui.item("Option 3"),
    ui.item("Option 4"),
    default_input_value="Option"
)

# the input value can be controlled
input_value, set_input_value = ui.use_state("Option")

combo_box4 = ui.combo_box(
    ui.item("Option 1"),
    ui.item("Option 2"),
    ui.item("Option 3"),
    ui.item("Option 4"),
    input_value=input_value,
    on_input_change=set_input_value
)

# manually create a section with items
combo_box5 = ui.combo_box(
    ui.section(
        ui.item("Option 1"),
        ui.item("Option 2"),
        title="Section 1"
    ),
    ui.section(
        ui.item("Option 3"),
        ui.item("Option 4"),
        title="Section 2"
    )
)

# manually create a section with combo_box options directly
combo_box6 = ui.combo_box(
    ui.section(
        "Option 1",
        "Option 2",
    ),
    ui.section(
        "Option 3",
        "Option 4",
    )
)

from deephaven import empty_table

table1 = empty_table(4).update_view("data=i")
table2 = empty_table(1).update_view("data=10")

# data hooks can be used to create a combo_box from a table
# this should be avoided as it is not as performant as just passing in the table directly
options = ui.use_column_data(table1)

combo_box7 = ui.combo_box(children=options)

# instead, pass in the table directly
combo_box8 = ui.combo_box(table1)

from deephaven import new_table
from deephaven.column import string_col, int_col

color_table = new_table([
    string_col("Sections", ["Interesting Colors", "Interesting Colors", "Other Colors"]),
    string_col("SectionNames", ["Favorites", "Favorites", "Other"]),
    int_col("Keys", ["salmon", "lemonchiffon", "black"]),
    string_col("Labels", ["Salmon", "Lemon Chiffon", "Black"]),
    string_col("Descriptions", ["An interesting color", "Another interesting color", "A color"]),
    string_col("Icons", ["Amusementpark", "Teapot", "Sentiment Negative"])
])
partitioned_table = color_table.partition_by("Sections")

color, set_color = ui.use_state("salmon")

# this will create a combo_box with two sections, one for each partition
# in order to customize the columns used for the combo_box, use an item_table_source

source = ui.item_table_source(
    partitioned_table,
    key_column="Keys",
    label_column="Labels",
    description_column="Descriptions",
    icon_column="Icons",
    title_column="SectionNames"
)

combo_box9 = ui.combo_box(
    source,
    selected_key=color,
    on_selection_change=set_color
)

# data can be filtered using the input value
items = ["First Option", "Second Option", "Third Option", "Fourth Option"]
filter_value, set_filter_value = ui.use_state('')
filtered_items = ui.use_memo(lambda: filter(lambda item: item.startswith(filter_value), items), [filter_value, items])

combo_box10 = ui.combo_box(*filtered_items, on_input_change=set_filter_value)
```

#### ui.table

`ui.table` is a wrapper for a Deephaven `Table` object that allows you to add UI customizations or callbacks. The basic syntax for creating a `UITable` is:

```py
import deephaven.ui as ui
ui_table = ui.table(table: Table, **props: Any) -> UITable
```

It has an [immutable fluent](https://en.wikipedia.org/wiki/Fluent_interface#Immutability) interface for some functionality, similar to Deephaven `Table`. That means each method below will return a new `UITable` object, rather than modifying the existing one. This allows you to chain multiple customizations together, e.g.:

```py
from deephaven import ui

# Create a table with some customizations
ui_table = (
    ui.table(source)
    .color_column("X", ["X = Y > 5 ? RED : NO_FORMATTING"])
    .column_group("Group 1", ["Col1", "Col2"], "RED")
)
```

You can also set margins and padding by passing in the appropriate arguments to the `ui.table` function:

```py
ui_table = ui.table(source, padding="size-250")
```

Other props that can be passed into `ui.table` are defined below.

##### Parameters

```py
ui_table(
    table: Table,
    always_fetch_columns: ColumnNameCombination | None,
    back_columns: ColumnNameCombination | None,
    freeze_columns: ColumnNameCombination | None,
    front_columns: ColumnNameCombination | None,
    hide_columns: ColumnNameCombination | None,
    quick_filters: dict[ColumnName, QuickFilterExpression] | None,
    show_search: bool | None,
    show_quick_filters: bool | None,
    show_column_headers: bool | None,
    selection_mode: SelectionMode | None,
    selection_area: SelectionArea | None,
    selection_style: SelectionStyleCombination | None,
    selected_rows: RowIndexCombination | None,
    selected_columns: ColumnIndexCombination | None,
    selected_cells: CellIndexCombination | None,
    density: DensityMode | None,
    column_display_names: dict[ColumnName, ColumnNameCombination] | None,
    on_row_press: Callable[[RowIndex, RowData], None] | None,
    on_row_double_press: Callable[[RowIndex, RowData], None] | None
    on_cell_press: Callable[[CellIndex, CellData], None] | None,
    on_cell_double_press: Callable[[CellIndex, CellData], None] | None
    on_column_press: Callable[[ColumnName], None] | None,
    on_columns_double_press: Callable[[ColumnName], None] | None,
    on_search: Callable[[str], None],
    on_quick_filter: Callable[[ColumnName, QuickFilterExpression], None] | None
    on_freeze_column: Callable[[ColumnName], None] | None,
    on_hide_column: Callable[[ColumnName], None] | None,
    on_sort: Callable[[ColumnName, LiteralSortDirection], None] | None
) -> UITable
```

| Parameter                | Type                                                          | Description                                                                                                                                                                                                                                                                         |
| ------------------------ | ------------------------------------------------------------- | ----------------------------------------------------------------------------------------------------------------------------------------------------------------------------------------------------------------------------------------------------------------------------------- |
| `always_fetch_columns`   | `ColumnNameCombination \| None`                               | The columns to always fetch from the server. May be a single column name. These will not be affected by the users current viewport/horizontal scrolling. Useful if you have a column with key value data that you want to always include in the data sent for row click operations. |
| `back_columns`           | `ColumnNameCombination \| None`                               | The columns to show at the back of the table. May be a single column name. These will not be moveable in the UI.                                                                                                                                                                    |
| `freeze_columns`         | `ColumnNameCombination \| None`                               | The columns to freeze to the front of the table. May be a single column name. These will always be visible and not affected by horizontal scrolling.                                                                                                                                |
| `front_columns`          | `ColumnNameCombination \| None`                               | The columns to show at the front of the table. May be a single column name. These will not be moveable in the UI.                                                                                                                                                                   |
| `hide_columns`           | `ColumnNameCombination \| None`                               | The columns to hide by default from the table. May be a single column name. The user can still resize the columns to view them.                                                                                                                                                     |
| `quick_filters`          | `dict[ColumnName, QuickFilterExpression] \| None`             | Quick filters for the UI to apply to the table.                                                                                                                                                                                                                                     |
| `show_search`            | `bool \| None`                                                | `True` to show the search bar by default, `False` to not.                                                                                                                                                                                                                           |
| `show_quick_filters`     | `bool \| None`                                                | `True` to show the quick filters by default, `False` to not.                                                                                                                                                                                                                        |
| `show_column_headers`    | `bool \| None`                                                | `True` to show the column headers by default, `False` to not.                                                                                                                                                                                                                       |
| `selection_mode`         | `SelectionMode \| None`                                       | Can be `MULTIPLE` to allow multiple selection or `SINGLE` to not allow it.                                                                                                                                                                                                          |
| `selection_area`         | `SelectionArea \| None`                                       | The unit that is selected on press. Can be `ROW`, `COLUMN`, or `CELL`.                                                                                                                                                                                                              |
| `selection_style`        | `SelectionStyleCombination \| None`                           | The style of the selection. Can be `HIGHLIGHT`, `CHECKBOX`, or a combination of those.                                                                                                                                                                                              |
| `selected_rows`          | `RowIndexCombination \| None`                                 | The rows that are selected by default. Only valid if `selection_area` is `ROW`.                                                                                                                                                                                                     |
| `selected_columns`       | `ColumnIndexCombination \| None`                              | The columns that are selected by default. Only valid if `selection_area` is `COLUMN`.                                                                                                                                                                                               |
| `selected_cells`         | `CellIndexCombination \| None`                                | The cells that are selected by default. Only valid if `selection_area` is `CELL`.                                                                                                                                                                                                   |
| `density`                | `DensityMode \| None`                                         | The density of the table. Can be `COMPACT`, `REGULAR`, or `SPACIOUS`.                                                                                                                                                                                                               |
| `column_display_names`   | `dict[ColumnName, ColumnNameCombination] \| None`             | The display names. If a sequence of column names is provided for a column, the display name will be set to the longest column name that can be fully displayed.                                                                                                                     |
| `on_row_press`           | `Callable[[RowIndex, RowData], None] \| None`                 | The callback function to run when a cell in a row is released (such as a click). The first parameter is the row index, and the second is the row data provided in a dictionary where the column names are the keys.                                                                 |
| `on_row_double_press`    | `Callable[[RowIndex, RowData], None] \| None`                 | The callback function to run when a cell in a row is double pressed. The first parameter is the row index, and the second is the row data provided in a dictionary where the column names are the keys.                                                                             |
| `on_cell_press`          | `Callable[[CellIndex, CellData], None] \| None`               | The callback function to run when a cell is released (such as a click). The first parameter is the cell index, and the second is the cell data.                                                                                                                                     |
| `on_cell_double_press`   | `Callable[[CellIndex, CellData], None] \| None`               | The callback function to run when a cell is double pressed. The first parameter is the cell index, and the second is the cell data.                                                                                                                                                 |
| `on_column_press`        | `Callable[[ColumnName], None] \| None`                        | The callback function to run when a column is released (such as a click). The only parameter is the column name.                                                                                                                                                                    |
| `on_column_double_press` | `Callable[[ColumnName], None] \| None`                        | The callback function to run when a cell in a column is double pressed. The only parameter is the column name.                                                                                                                                                                      |
| `on_search`              | `Callable[[str], None] \| None`                               | The callback function to run when the search bar is used. The only parameter is the search string.                                                                                                                                                                                  |
| `on_quick_filter`        | `Callable[[ColumnName, QuickFilterExpression], None] \| None` | The callback function to run when a quick filter is applied. The first parameter is the column name, and the second is the quick filter expression.                                                                                                                                 |
| `on_freeze_column`       | `Callable[[ColumnName], None] \| None`                        | The callback function to run when a column is frozen. The only parameter is the frozen column name.                                                                                                                                                                                 |
| `on_hide_column`         | `Callable[[ColumnName], None] \| None`                        | The callback function to run when a column is hidden. The only parameter is the hidden column name.                                                                                                                                                                                 |
| `on_sort`                | `Callable[[ColumnName, LiteralSortDirection], None] \| None`  | The callback function to run when a column is sorted. The first parameter is the column name, and the second is the sort direction.                                                                                                                                                 |

`ui.table` will also support the below methods.

##### aggregations

Set the totals table to display below the main table.

###### Syntax

```py
ui_table.aggregations(
    operations: dict[ColumnName, list[AggregationOperation]],
    operation_order: list[AggregationOperation] = [],
    default_operation: AggregationOperation = "Skip",
    group_by: list[ColumnName] = [],
    show_on_top: bool = False,
) -> UITable
```

###### Parameters

| Parameter           | Type                                           | Description                                                                        |
| ------------------- | ---------------------------------------------- | ---------------------------------------------------------------------------------- |
| `operations`        | `dict[ColumnName, list[AggregationOperation]]` | The operations to apply to the columns of the table.                               |
| `operation_order`   | `list[AggregationOperation]`                   | The order in which to display the operations.                                      |
| `default_operation` | `AggregationOperation`                         | The default operation to apply to columns that do not have an operation specified. |
| `group_by`          | `list[ColumnName]`                             | The columns to group by.                                                           |
| `show_on_top`       | `bool`                                         | Whether to show the totals table above the main table.                             |

##### column_group

Create a group for columns in the table.

###### Syntax

```py
ui_table.column_group(name: str, children: list[str], color: str | None) -> UITable
```

###### Parameters

| Parameter  | Type          | Description                                                                                                                |
| ---------- | ------------- | -------------------------------------------------------------------------------------------------------------------------- |
| `name`     | `str`         | The group name. Must be a valid column name and not a duplicate of another column or group.                                |
| `children` | `list[str]`   | The children in the group. May contain column names or other group names. Each item may only be specified as a child once. |
| `color`    | `str \| None` | The hex color string or Deephaven color name.                                                                              |

##### color_column

Applies color formatting to a column of the table.

###### Syntax

```py
ui_table.color_column(
    column: ColumnName,
    where: QuickFilterExpression | None = None,
    color: Color | None = None,
    background_color: Color | None = None,
) -> UITable
```

###### Parameters

| Parameter          | Type                            | Description                                                                   |
| ------------------ | ------------------------------- | ----------------------------------------------------------------------------- |
| `column`           | `ColumnName`                    | The column name                                                               |
| `where`            | `QuickFilterExpression \| None` | The filter to apply to the expression. Uses quick filter format (e.g. `>10`). |
| `color`            | `Color \| None`                 | The text color. Accepts hex color strings or Deephaven color names.           |
| `background_color` | `Color \| None`                 | The background color. Accepts hex color strings or Deephaven color names.     |

<!-- TODO: For ranges, such as "In Between", how should we specify that? Should we define a quick filter format for that? (e.g. `(5, 20)`, and `[5, 20]`, matching how you'd notate an interval) -->
<!--
    TODO: We also don't allow conditional formatting that sets a colour on one column depending on the value on another column; eg. `source.format_columns(["A = B > 2 ? BLUE : NO_FORMATTING"])`
    That seems like a limitation of our UI - should we build support for that in the UI?
-->

##### color_row

Applies color formatting to rows of the table conditionally based on the value of a column.

###### Syntax

```py
ui_table.color_row(
    column: ColumnName,
    where: QuickFilterExpression,
    color: Color | None = None,
    background_color: Color | None = None
) -> UITable
```

<!--
    TODO: This doesn't allow for formatting by row index like we could do previously, e.g. `t4.formatRowWhere("i % 2 == 0", "VIVID_PURPLE")`
    This is a limitation in our UI - should we build support for that in the UI?
-->

###### Parameters

| Parameter          | Type                    | Description                                                                   |
| ------------------ | ----------------------- | ----------------------------------------------------------------------------- |
| `column`           | `str`                   | The column name                                                               |
| `where`            | `QuickFilterExpression` | The filter to apply to the expression. Uses quick filter format (e.g. `>10`). |
| `color`            | `Color \| None`         | The text color. Accepts hex color strings or Deephaven color names.           |
| `background_color` | `Color \| None`         | The background color. Accepts hex color strings or Deephaven color names.     |

##### context_menu

Add custom items to the context menu. You can provide a list of actions that always appear, or a callback that can process the selection and send back menu items asynchronously. You can also specify whether you want the menu items provided for a cell context menu, a header context menu, or some combination of those. You can also chain multiple sets of menu items by calling `.context_menu` multiple times.

###### Syntax

```py
ui_table.context_menu(
    items: ContextMenuAction
    | list[ContextMenuAction]
    | Callable[[CellIndex, RowData], ContextMenuAction | list[ContextMenuAction]],
    mode: ContextMenuMode = "CELL",
) -> UITable
```

###### Parameters

| Parameter | Type                                                                                                                           | Description                                                                                                                                                                                                                                                                      |
| --------- | ------------------------------------------------------------------------------------------------------------------------------ | -------------------------------------------------------------------------------------------------------------------------------------------------------------------------------------------------------------------------------------------------------------------------------- |
| `items`   | `ContextMenuAction \| list[ContextMenuAction] \| Callable[[CellIndex, RowData], ContextMenuAction \| list[ContextMenuAction]]` | The items to add to the context menu. May be a single `ContextMenuAction`, a list of `ContextMenuAction` objects, or a callback function that takes the cell index and row data and returns either a single `ContextMenuAction` or a list of `ContextMenuAction` objects.        |
| `mode`    | `ContextMenuMode`                                                                                                              | Which specific context menu(s) to add the menu item(s) to. Can be one or more modes. Using `None` will add menu items in all cases.<br/>- `CELL`: Triggered from a cell.<br/>- `ROW_HEADER`: Triggered from a row header.<br/>- `COLUMN_HEADER`: Triggered from a column header. |

##### data_bar

Applies data bar formatting to the specified column.

###### Syntax

```py
ui_table.data_bar(self,
    col: str,
    value_col: str = None,
    min: float | str = None,
    max: float | str = None,
    axis: DataBarAxis | None = None,
    positive_color: Color | list[Color] = None,
    negative_color: Color | list[Color] = None,
    value_placement: DataBarValuePlacement | None = None,
    direction: DataBarDirection | None = None,
    opacity: float = None,
    marker_col: str = None,
    marker_color: Color = None
) -> UITable
```

###### Parameters

| Parameter         | Type                            | Description                                                    |
| ----------------- | ------------------------------- | -------------------------------------------------------------- |
| `col`             | `str`                           | Column to generate data bars in                                |
| `value_col`       | `str`                           | Column containing the values to generate data bars from        |
| `min`             | `float \| str`                  | Minimum value for data bar scaling or column to get value from |
| `max`             | `float \| str`                  | Maximum value for data bar scaling or column to get value from |
| `axis`            | `DataBarAxis \| None`           | Orientation of data bar relative to cell                       |
| `positive_color`  | `Color \| list[Color]`          | Color for positive bars. Use list of colors to form a gradient |
| `negative_color`  | `Color \| list[Color]`          | Color for negative bars. Use list of colors to form a gradient |
| `value_placement` | `DataBarValuePlacement \| None` | Orientation of values relative to data bar                     |
| `direction`       | `DataBarDirection \| None`      | Orientation of data bar relative to horizontal axis            |
| `opacity`         | `float`                         | Opacity of data bars. Accepts values from 0 to 1               |
| `marker_col`      | `str`                           | Column containing the values to generate markers from          |
| `marker_color`    | `'Color'`                       | Color for markers                                              |

##### format

Specify the formatting to display a column in.

###### Syntax

```py
ui_table.format(column: ColumnName, format: str) -> UITable
```

###### Parameters

| Parameter | Type  | Description                                                              |
| --------- | ----- | ------------------------------------------------------------------------ |
| `column`  | `str` | The column name                                                          |
| `format`  | `str` | The format to display the column in. Valid format depends on column type |

<!-- TODO: Give more details on what the format string can be for different column types. Seems to be lacking in existing documentation as well. -->

##### sort

Provide the default sort that will be used by the UI.
Can use Deephaven [SortDirection](https://deephaven.io/core/pydoc/code/deephaven.html#deephaven.SortDirection) used in
a table [sort](https://deephaven.io/core/docs/reference/table-operations/sort/) operation or`"ASC"` or `"DESC"`.

###### Syntax

```py
ui_table.sort(
    order_by: str | Sequence[str],
    order: TableSortDirection | Sequence[TableSortDirection] | None = None
) -> UITable
```

###### Parameters

| Parameter   | Type                                                         | Description                                                                                                 |
| ----------- | ------------------------------------------------------------ | ----------------------------------------------------------------------------------------------------------- |
| `by`        | `str \| Sequence[str]`                                       | The column(s) to sort by. May be a single column name, or a list of column names.                           |
| `direction` | `TableSortDirection \| Sequence[TableSortDirection] \| None` | The sort direction(s) to use. If provided, that must match up with the columns provided. Defaults to "ASC". |

#### ui.fragment

A fragment maps to a [React.Fragment](https://react.dev/reference/react/Fragment). This lets you group elements without using a wrapper node. It only takes children, and does not take any additional props.

```py
import deephaven.ui as ui
ui_fragment = ui.fragment(*children: Element) -> Element
```

#### Deprecations

The functionality provided my `ui.table` replaces some of the existing functions on `Table`. Below are the functions that are planned for deprecation/deletion of the `Table` interface, and their replacements with the new `ui.table` interface.

| Table Function                                                    | ui.table Replacement                                                                                                                                      |
| ----------------------------------------------------------------- | --------------------------------------------------------------------------------------------------------------------------------------------------------- |
| `format_columns`<br/>`format_column_where`<br/>`format_row_where` | [color_column](#color_column)<br/>[color_row](#color_row)<br/>[format](#format)                                                                           |
| `layout_hints`                                                    | [Props](#Parameters-5) of back_columns, front_columns, freeze_columns, hide_columns, and show_search, as well as method of [column_group](#column_groups) |
| `dropColumnFormats`                                               | No replacement                                                                                                                                            |
| `setTotalsTable`                                                  | [aggregations](#aggregations)                                                                                                                             |

#### Custom Hooks

Many hooks mirror React implementations (such as `use_memo` and `use_state`) but there are custom hooks that are useful for interacting with Deephaven data and structures.

##### use_table_listener

Call a callback function or `on_update` in a `TableListener` when the table is updated.

###### Syntax

```py
use_table_listener(
    table: Table,
    listener: Callable[[TableUpdate, bool], None] | TableListener,
    dependencies: set[Any],
    description: str | None = None,
    do_replay: bool = False,
    replay_lock: LockType = "shared",
) -> None
```

###### Parameters

| Parameter     | Type                                                   | Description                                                                                                                                                                                                                                                                                                                                                                                                                                        |
| ------------- | ------------------------------------------------------ | -------------------------------------------------------------------------------------------------------------------------------------------------------------------------------------------------------------------------------------------------------------------------------------------------------------------------------------------------------------------------------------------------------------------------------------------------- |
| `table`       | `Table`                                                | The table to listen to.                                                                                                                                                                                                                                                                                                                                                                                                                            |
| `listener`    | `Callable[[TableUpdate, bool], None] \| TableListener` | Either a function or a [TableListener](https://deephaven.io/core/pydoc/code/deephaven.table_listener.html#deephaven.table_listener.TableListener) with an on_update function. The function must take a [TableUpdate](https://deephaven.io/core/pydoc/code/deephaven.table_listener.html#deephaven.table_listener.TableUpdate) and is_replay bool. [More table listener info](https://deephaven.io/core/docs/how-to-guides/table-listeners-python/) |
| `description` | `str \| None`                                          | An optional description for the UpdatePerformanceTracker to append to the listener’s entry description, default is None.                                                                                                                                                                                                                                                                                                                           |
| `do_replay`   | `bool`                                                 | Whether to replay the initial snapshot of the table, default is False.                                                                                                                                                                                                                                                                                                                                                                             |
| `replay_lock` | `LockType`                                             | The lock type used during replay, default is ‘shared’, can also be ‘exclusive’.                                                                                                                                                                                                                                                                                                                                                                    |

##### use_table_data

Capture the data in a table. If the table is still loading, a sentinel value will be returned.
A transform function can be used to transform the data from a pandas Dataframe to a custom object, but this should
not be used to perform large filtering operations.
Data should already be filtered to the desired rows and columns before passing to this hook as it is best to filter before data is retrieved.
Use functions such as [head](https://deephaven.io/core/docs/reference/table-operations/filter/head/) or [slice](https://deephaven.io/core/docs/reference/table-operations/filter/slice/) to retrieve specific rows and functions such
as [select or view](https://deephaven.io/core/docs/how-to-guides/use-select-view-update/) to retrieve specific columns.

###### Syntax

```py
use_table_data(
    table: Table,
    sentinel: Sentinel = None,
    transform: Callable[
        [pd.DataFrame | Sentinel, bool], TransformedData | Sentinel
    ] = None,
) -> TableData | Sentinel | TransformedData:
```

###### Parameters

| Parameter   | Type                                                                      | Description                                                                                                                                                                                                                             |
| ----------- | ------------------------------------------------------------------------- | --------------------------------------------------------------------------------------------------------------------------------------------------------------------------------------------------------------------------------------- |
| `table`     | `Table`                                                                   | The table to retrieve data from.                                                                                                                                                                                                        |
| `sentinel`  | `Sentinel`                                                                | A sentinel value to return if the viewport is still loading. Default `None`.                                                                                                                                                            |
| `transform` | `Callable[[pd.DataFrame \| Sentinel, bool], TransformedData \| Sentinel]` | A function to transform the data from a pandas Dataframe to a custom object. The function takes a pandas dataframe or `Sentinel` as the first value and as a second value `bool` that is `True` if the the first value is the sentinel. |

##### use_column_data

Capture the data in a column. If the table is still loading, a sentinel value will be returned.
Data should already be filtered to desired rows and a specific column before passing to this hook as it is best to filter before data is retrieved and this hook will only return data for the first column.
Use functions such as [head](https://deephaven.io/core/docs/reference/table-operations/filter/head/) or [slice](https://deephaven.io/core/docs/reference/table-operations/filter/slice/) to retrieve specific rows and functions such
as [select or view](https://deephaven.io/core/docs/how-to-guides/use-select-view-update/) to retrieve a specific column.

###### Syntax

```py
use_column_data(
    table: Table,
    sentinel: Sentinel = None
) -> ColumnData | Sentinel:
```

###### Parameters

| Parameter  | Type       | Description                                                                |
| ---------- | ---------- | -------------------------------------------------------------------------- |
| `table`    | `Table`    | The table to create a viewport on.                                         |
| `sentinel` | `Sentinel` | A sentinel value to return if the column is still loading. Default `None`. |

##### use_row_data

Capture the data in a row. If the table is still loading, a sentinel value will be returned.
Data should already be filtered to a single row and desired columns before passing to this hook as it is best to filter before data is retrieved and this hook will only return data for the first row.
Use functions such as [head](https://deephaven.io/core/docs/reference/table-operations/filter/head/) or [slice](https://deephaven.io/core/docs/reference/table-operations/filter/slice/) to retrieve a specific row and functions such
as [select or view](https://deephaven.io/core/docs/how-to-guides/use-select-view-update/) to retrieve specific columns.

###### Syntax

```py
use_row_data(
    table: Table,
    sentinel: SentinelType = None
) -> RowData | Sentinel:
```

###### Parameters

| Parameter  | Type       | Description                                                             |
| ---------- | ---------- | ----------------------------------------------------------------------- |
| `table`    | `Table`    | The table to create a viewport on.                                      |
| `sentinel` | `Sentinel` | A sentinel value to return if the row is still loading. Default `None`. |

##### use_row_list

Capture the data in a row. If the table is still loading, a sentinel value will be returned. This function is identical to `use_row_data` except that it always returns a list of data instead of a `RowData` object for convenience.
Data should already be filtered to a single row and desired columns before passing to this hook as it is best to filter before data is retrieved and this hook will only return data for the first row.
Use functions such as [head](https://deephaven.io/core/docs/reference/table-operations/filter/head/) or [slice](https://deephaven.io/core/docs/reference/table-operations/filter/slice/) to retrieve a specific row and functions such
as [select or view](https://deephaven.io/core/docs/how-to-guides/use-select-view-update/) to retrieve specific columns.

###### Syntax

```py
use_row_list(
    table: Table,
    sentinel: SentinelType = None
) -> list[Any] | Sentinel:
```

###### Parameters

| Parameter  | Type       | Description                                                             |
| ---------- | ---------- | ----------------------------------------------------------------------- |
| `table`    | `Table`    | The table to create a viewport on.                                      |
| `sentinel` | `Sentinel` | A sentinel value to return if the row is still loading. Default `None`. |

##### use_cell_data

Capture the data in a cell. If the table is still loading, a sentinel value will be returned.
Data should already be filtered to a single row and column before passing to this hook as it is best to filter before data is retrieved and this hook will only return data for the first cell.
Use functions such as [head](https://deephaven.io/core/docs/reference/table-operations/filter/head/) or [slice](https://deephaven.io/core/docs/reference/table-operations/filter/slice/) to retrieve a specific row and functions such
as [select or view](#https://deephaven.io/core/docs/how-to-guides/use-select-view-update/) to retrieve a specific column.

```py
use_cell_data(
    table: Table,
    sentinel: Sentinel = None
) -> Any | Sentinel:
```

###### Parameters

| Parameter  | Type       | Description                                                              |
| ---------- | ---------- | ------------------------------------------------------------------------ |
| `table`    | `Table`    | The table to create a viewport on.                                       |
| `sentinel` | `Sentinel` | A sentinel value to return if the cell is still loading. Default `None`. |

#### Custom Types

Below are some of the custom types that are used in the above API definitions:

```py
AggregationOperation = Literal["COUNT", "COUNT_DISTINCT", "DISTINCT", "MIN", "MAX", "SUM", "ABS_SUM", "VAR", "AVG", "STD", "FIRST", "LAST", "UNIQUE", "SKIP"]
# An index of None means a header was selected
GridIndex = [ColumnIndex | None, RowIndex | None]
CellIndex = [ColumnIndex, RowIndex]
Color = DeephavenColor | HexColor
ColumnIndex = int
ColumnName = str
ColumnData = list[Any]
# ID of a component. Used for linking.
ComponentId = str
ContextMenuAction = dict[str, Any]
ContextMenuModeOption = Literal["CELL", "ROW_HEADER", "COLUMN_HEADER"]
ContextMenuMode = ContextMenuModeOption | list[ContextMenuModeOption] | None
DataBarAxis = Literal["PROPORTIONAL", "MIDDLE", "DIRECTIONAL"]
DataBarDirection = Literal["LTR", "RTL"]
DataBarValuePlacement = Literal["BESIDE", "OVERLAP", "HIDE"]
# TODO: Fill in the list of Deephaven Colors we allow
DeephavenColor = Literal[...]
HexColor = str
LockType = Literal["shared", "exclusive"]
QuickFilterExpression = str
RowData = dict[ColumnName, RowDataValue]
RowIndex = int
SelectionStyle = Literal["HIGHLIGHT", "CHECKBOX"]
SelectionArea = Literal["CELL", "ROW", "COLUMN"]
SelectionMode = Literal["SINGLE", "MULTIPLE"]
DensityMode = Literal["COMPACT", "REGULAR", "SPACIOUS"]
Sentinel = Any
LiteralSortDirection = Literal["ASC", "DESC"]
TableSortDirection = Union[LiteralSortDirection, SortDirection]
TableData = dict[ColumnName, ColumnData]
TransformedData = Any
# Stringable is a type that is naturally convertible to a string
Stringable = str | int | float | bool
Item = Stringable | ItemElement
Key = Stringable
ActionKey = Key
Selection = Sequence[Key]
ListViewItem = Stringable | ItemElement
LocalDateConvertible = Union[None, LocalDate, str, datetime.date, datetime.datetime, numpy.datetime64, pandas.Timestamp]
InstantConvertible = Union[None, Instant, int, str, datetime.datetime, numpy.datetime64, pandas.Timestamp]
ZonedDateTimeConvertible = Union[None, ZonedDateTime, str, datetime.datetime, numpy.datetime64, pandas.Timestamp]
Date = Instant | LocalDate | ZonedDateTime | LocalDateConvertible | InstantConvertible | ZonedDateTimeConvertible
Granularity = Literal["DAY", "HOUR", "MINUTE", "SECOND"]
MenuTriggerAction = Literal["FOCUS", "INPUT", "MANUAL"]

T = TypeVar("T")
Combination: TypeAlias = T | set[T] | Sequence[T]

RowIndexCombination = Combination[RowIndex]
ColumnNameCombination = Combination[ColumnName]
ColumnIndexCombination = Combination[ColumnIndex]
CellIndexCombination = Combination[CellIndex]
SelectionStyleCombination = Combination[SelectionStyle]

# Data for one cell. Returned with click handlers.
class CellData(TypedDict):
    type: str
    text: str
    value: Any

# Data for value of one column in a row. Returned with row press handlers.
class RowDataValue(CellData):
  isExpandable: bool
  isGrouped: bool

# Set a filter for a dashboard. Filter will apply to all items with a matching column/type, except for items specified in the `exclude_ids` parameter
class DashboardFilter(TypedDict):
  # Name of column to filter on
  name: ColumnName

  # Type of column to filter on
  type: str

  # Quick filter value to apply to the column
  value: QuickFilterExpression

  # Do not apply the filter to these items specified, even if they have a matching colum/type
  exclude_ids: Optional[ComponentId | ComponentId[]];

# Typed dictionary for settings that can be passed into a Dashboards initialization
class DashboardSettings(TypedDict):
    # Whether to show headers on the panels. Defaults to `True`
    # Note that if you use stacks with this option enabled, you will not be able to see all of the tabs in the stack
    has_headers: Optional[bool]

    # Whether the panels can be re-organized or resized by dragging. Defaults to `True`
    reorder_enabled: Optional[bool]

# Typed dictionary for links that can be added to a dashboard
class Link(TypeDict):
    start: LinkPoint
    end: LinkPoint

# Typed dictionary for a link point
class LinkPoint(TypedDict):
    # ID of the component to link to
    id: ComponentId

    # Column to link to
    column: str
```

#### Context

By default, the context of a `@ui.component` will be created per client session (same as [Parameterized Query's "parallel universe" today](https://github.com/deephaven-ent/iris/blob/868b868fc9e180ee948137b10b6addbac043605e/ParameterizedQuery/src/main/java/io/deephaven/query/parameterized/impl/ParameterizedQueryServerImpl.java#L140)). However, it would be interesting if it were possible to share a context among all sessions for the current user, and/or share a context with other users even; e.g. if one user selects and applies a filter, it updates immediately for all other users with that dashboard open. So three cases:

1. Limit to a particular client session (like Paramterized Queries, should likely be the default)
2. Limit to the particular user (so if you have the same PQ open multiple tabs, it updates in all)
3. Share with all users (if one user makes a change, all users see it)

We can specify this by adding a `context` parameter to the `@ui.component` decorator:

```python
# Define a client session component, where execution will be scoped to the current client session
# One user making a change will not be reflected to other tabs for that user
# This will be the default and is equivalent to not specifying a context
# @ui.component(context=ui.ContextType.CLIENT)
# def client_component():
# ... component details here

# Define a user component, where execution will be scoped to the current user
# One user making a change will be reflected to all tabs for that user
# @ui.component(context=ui.ContextType.USER)
# def user_component():
# ... component details here

# Define a shared component, where execution will be scoped to all users
# One user making a change will be reflected to all users
# @ui.component(context=ui.ContextType.SHARED)
# def shared_component():
# ... component details here
```

Note this could get interesting with nested components. It only makes sense to restrict the scope further when nesting, e.g. you can nest a `ui.ContextType.CLIENT` component within a `ui.ContextType.USER` component, but not the other way around. If you try to nest a `ui.ContextType.USER` component within a `ui.ContextType.CLIENT` component, it will throw an error:

```python
# This component will be scoped to the current client session
@ui.component(context=ui.ContextType.CLIENT)
def stock_table(source: Table):
    sym, set_sym = use_state("AAPL")
    t = source.where(f"sym=`{sym}`")
    return [ui.text_input(value=sym, on_change=set_sym), t]


# This component is scoped to the current user, so if they change the path in one tab, it will update in all other tabs
@ui.component(context=ui.ContextType.USER)
def user_path_component():
    path, set_path = use_state("/data/stocks.parquet")
    t = use_memo(lambda: read(path), [path])
    # Using the `stock_table` component which is scoped to the current client session allows different filtering in different tabs
    return [ui.text_input(value=path, on_change=set_path), stock_table(t)]


result = user_path_component()

# The other way around would throw an error though, e.g.
@ui.component(context=ui.ContextType.CLIENT)
def bad_scoping():
    # Can't use `user_path_component` as that would expand the scope/context
    return user_path_component()
```

Note: I think this is a stretch goal, and not planned for the initial implementation (but should be considered in the design). Only the default `ui.ContextType.CLIENT` will be supported initially.

#### Problems

Listing some problems and areas of concern that need further discussion.

##### State Latency

With callbacks, there will be a delay between when the user makes changes in the UI and when the state change is processed on the server. We can mitigate this with debounced input (e.g. when typing in a text input or changing a slider, debounce sending an update until they have stopped typing or sliding for a moment), and displaying some sort of "processing" state in the UI (e.g. a spinner or disabling the input) while the state is being updated. Optimistic updates are not possible, as there is no way for the UI to know what effect a particular state change will have on the output/other components. This is similar to what we do with Parameterized Queries currently, where we display a spinner in the "Submit" button while the query is being executed, and only after it returns do the output tables update.

##### Language Compatibility

The above examples are all in Python, and particularly take some advantage of language constructs in python (such as positional arguments and kwargs). We should consider how it would work in Groovy/Java as well, and how we can build one on top of the other.

#### Architecture

##### Rendering

When you call a function decorated by `@ui.component`, it will return an `Element` object that has a reference to the function it is decorated; that is to say, the function does _not_ get run immediately. The function is only run when the `Element` is rendered by the client, and the result is sent back to the client. This allows the `@ui.component` decorator to execute the function with the appropriate rendering context. The client must also set the initial state before rendering, allowing the client to persist the state and re-render in the future.

Let's say we execute the following, where a table is filtered based on the value of a text input:

```python
from deephaven import ui


@ui.component
def text_filter_table(source, column, initial_value=""):
    value, set_value = ui.use_state(initial_value)
    ti = ui.text_field(value=value, on_change=set_value)
    tt = source.where(f"{column}=`{value}`")
    return [ti, tt]


# This will render two panels, one filtering the table by Sym, and the other by Exchange
@ui.component
def double_text_filter_table(source):
    tft1 = text_filter_table(source, "sym")
    tft2 = text_filter_table(source, "exchange")
    return ui.panel(tft1, title="Sym"), ui.panel(tft2, title="Exchange")


import deephaven.plot.express as dx

_stocks = dx.data.stocks()

tft = double_text_filter_table(_stocks)
```

Which should result in a UI like this:

![Double Text Filter Tables](docs/_assets/double-tft.png)

How does that look when the notebook is executed? When does each code block execute?

```mermaid
sequenceDiagram
  participant U as User
  participant W as Web UI
  participant UIP as UI Plugin
  participant C as Core
  participant SP as Server Plugin

  U->>W: Run notebook
  W->>C: Execute code
  C->>SP: is_type(object)
  SP-->>C: Matching plugin
  C-->>W: VariableChanges(added=[t, tft])

  W->>UIP: Open tft
  UIP->>C: Export tft
  C-->>UIP: tft (Element)

  Note over UIP: UI knows about object tft<br/>double_text_filter_table not executed yet

  UIP->>SP: Render tft (initialState)
  SP->>SP: Run double_text_filter_table
  Note over SP: double_text_filter_table executes, running text_filter_table twice
  SP-->>UIP: Result (document=[panel(tft1), pane(tft2)], exported_objects=[tft1, tft2])
  UIP-->>W: Display Result

  U->>UIP: Change text input 1
  UIP->>SP: Change state
  SP->>SP: Run double_text_filter_table
  Note over SP: double_text_filter_table executes, text_filter_table only <br/>runs once for the one changed input<br/>only exports the new table, as client already has previous tables
  SP-->>UIP: Result (document=[panel(tft1'), panel(tft2)], state={}, exported_objects=[tft1'])
  UIP-->>W: Display Result
```

##### Communication/Callbacks

When the document is first rendered, it will pass the entire document to the client. When the client makes a callback, it needs to send a message to the server indicating which callback it wants to trigger, and with which parameters. For this, we use [JSON-RPC](https://www.jsonrpc.org/specification). When the client opens the message stream to the server, the communication looks like:

```mermaid
sequenceDiagram
  participant UIP as UI Plugin
  participant SP as Server Plugin

    Note over UIP, SP: Uses JSON-RPC
  UIP->>SP: setState(initialState)
  SP-->>UIP: documentUpdated(Document, State)

  loop Callback
    UIP->>SP: foo(params)
    SP-->>UIP: foo result
    SP->>UIP: documentUpdated(Document, State)
      Note over UIP: Client can store State to restore the same state later
  end
```

##### Communication Layers

A component that is created on the server side runs through a few steps before it is rendered on the client side:

1. [Element](./src/deephaven/ui/elements/Element.py) - The basis for all UI components. Generally a [FunctionElement](./src/deephaven/ui/elements/FunctionElement.py) created by a script using the [@ui.component](./src/deephaven/ui/components/make_component.py) decorator, and does not run the function until it is rendered. The result can change depending on the context that it is rendered in (e.g. what "state" is set).
2. [ElementMessageStream](./src/deephaven/ui/object_types/ElementMessageStream.py) - The `ElementMessageStream` is responsible for rendering one instance of an element in a specific rendering context and handling the server-client communication. The element is rendered to create a [RenderedNode](./src/deephaven/ui/renderer/RenderedNode.py), which is an immutable representation of a rendered document. The `RenderedNode` is then encoded into JSON using [NodeEncoder](./src/deephaven/ui/renderer/NodeEncoder.py), which pulls out all the non-serializable objects (such as Tables) and maps them to exported objects, and all the callables to be mapped to commands that can be accepted by JSON-RPC. This is the final representation of the document that is sent to the client, and ultimately handled by the `WidgetHandler`.
3. [DashboardPlugin](./src/js/src/DashboardPlugin.tsx) - Client side `DashboardPlugin` that listens for when a widget of type `Element` is opened, and manage the `WidgetHandler` instances that are created for each widget.
4. [WidgetHandler](./src/js/src/WidgetHandler.tsx) - Uses JSON-RPC communication with an `ElementMessageStream` instance to load the initial rendered document and associated exported objects. Listens for any changes and updates the document accordingly.
5. [DocumentHandler](./src/js/src/DocumentHandler.tsx) - Handles the root of a rendered document, laying out the appropriate panels or dashboard specified.

#### Other Decisions

While mocking this up, there are a few decisions regarding the syntax we should be thinking about/address prior to getting too far along with implementation.

##### Module name

The above examples use `deephaven.ui` for the module name. Another option would be `deephaven.layout`, but I thought this might get confusing with Golden Layout already existing.

##### Structuring imports

In the above example, there is one simple import, `import deephaven.ui as ui`. From there you just call `ui.component`, `ui.use_state`, etc.

Another option would be importing items directly, e.g. `from deephaven.ui import component, use_state, range_slider`, etc.

Or we could have some sort of hybrid:

```python
# Use `ui` import for components/elements
import deephaven.ui as ui

# Import hooks `use_` directly from `deephaven.ui`
from deephaven.ui import use_state, use_memo

# ... or even have a separate import for all hooks
# import * from deephaven.ui.hooks
```

##### Decorators vs. Render function

In React, it uses the `renderWithHooks` function internally to build a context. That's triggered by the `React.createElement` method, or more commonly via JSX when rendering the elements. Pushing/popping the context is crucial for maintaining the proper state and enabling hooks to work reliably.

In Python, we do not have JSX available (or any such equivalent). The above examples use the `@ui.component` decorator for wrapping a function component:

```python
# Just using one source table, and allowing it to be filtered using two different filter inputs
@ui.component
def double_filter_table(source: Table, column: str):
    return ui.flex(
        [text_filter_table(source, column), text_filter_table(source, column)],
        direction="row",
    )


dft = double_filter_table(source, "Sym")
```

Another option would be to require calling an explicit render function, e.g.:

```python
# Just using one source table, and allowing it to be filtered using two different filter inputs
def double_filter_table(source: Table, column: str):
    return ui.flex(
        [
            ui.render(text_filter_table(source, column)),
            ui.render(text_filter_table(source, column)),
        ],
        direction="row",
    )


dft = ui.render(double_filter_table(source, "Sym"))
```

I think the decorator syntax is less verbose and more clear about how to use; especially when rendering/building a component composed of many other components. Calling `ui.render` to render all the children component seems problematic. Marking every possible component as just `@ui.component` is pretty straightforward, and should allow for easily embedding widgets.

Note there was an interesting project for using [React Hooks in Python](https://github.com/amitassaraf/python-hooks). However, it is not recommended for production code and likely has some performance issues. It [inspects the call stack](https://github.com/amitassaraf/python-hooks/blob/main/src/hooks/frame_utils.py#L86) to manage hook state, which is kind of neat in that you don't need to wrap your functions; however that would come at performance costs, and also more difficult to be strict (e.g. requiring functions that use hooks to be wrapped in `@ui.component` - maybe there's other dev related things we want to do in there).

##### Panel Titles/Tooltips

- How do we preserve the behaviour of panel/tab tooltips for components?
- How do we have components save their state?

## Scheduling

Breaking down the project schedule to be roughly:

- **Phase 1 "Definition" (August)**: Distribute API syntax for discussion, gather feedback
  - Bender gets a document together with examples mocking out the proposed syntax
  - Solicit feedback from interested stakeholders on the proposed syntax and get agreement
  - Rough Proof of Concept prototype built
- **Phase 2 "Alpha" (September 4 - October 13, 6 weeks)**: Define custom components
  - Create building blocks for defining custom components
  - Python side (Joe):
    - Create `deephaven.ui` module, testing
    - Create render context/lifecycle
      - Render into virtual object model (e.g. Virtual DOM)
    - Create `@ui.component`, `use_state`, `use_memo` hooks, `ui.flex`, `ui.text_input`, `ui.slider` components
    - Define/create messaging to send updates to client
      - First send entire virtual DOM.
      - Send updates for just the elements that are changed/updated (can start with just re-sending the whole document, but will need to break it down into just element updates afterwards).
  - JavaScript side (Matt):
    - Create `@deephaven/js-plugin-ui` JS plugin, wired up with testing
    - Create `DashboardPlugin` to open up components created by `@ui.component`
      - Render into one panel for now; multi-panel/dashboard layout comes in the next phase
    - `ObjectPlugin` (`WidgetPlugin`? `ElementPlugin`? whatever the name) for plugins to wire up just displaying an object as an element (rather than all the panel wiring)
      - `@deephaven/js-plugin-ui` needs to be able to render elements as defined in other `ObjectPlugin`s that are loaded.
      - `ObjectPlugin`s that match `ui.flex`, `ui.text_input`, `ui.slider` elements
    - Handle updates sent from the server
    - Update Linker to allow setting links between components (instead of just panels)
    - Handle dehydrating/rehydrating of components
    - Release "Alpha"
- **Phase 3 "Beta" (October 16 - November 17, 5 weeks):** Define layouts/dashboards
  - Python side (Joe):
    - Create `@ui.panel`, `@ui.dashboard` components?
  - JavaScript side (Matt):
    - Handle opening up `@ui.panel` in a dashboard?
  - Gather feedback from actual usage
    - Fix any critical bugs
    - Incorporate feedback when possible, or record for later implementation in Phase 4 and beyond
  - Release "Beta"
- **Phase 4 (November 20 - December 22, 5 weeks):** Polish
  - Fix any bugs that are identified
  - Lots of testing
  - Add any additional components that are requested based on feedback from previous phases
  - Release "Production"

## Using a list and keys

We can add hooks for retrieving a snapshot or list of data from a table and using it within code. For example, if we wanted to display a list of users:

```python
@ui.component
def user_list():
    # Get the user table using a hook
    user_table = use_table("Company", "Users")

    # Use a snapshot of the table to get a list of users
    users = use_snapshot(user_table, ["Name", "Email", "ID"])

    return ui.flex(
        [
            # Use a list of users to render a list of user components
            # The `_key` kwarg is used to uniquely identify each component in the list.
            # This can save on re-renders when the list is updated, even if items change order.
            map(
                lambda user: ui.text(
                    f"{user['Name']}: {user['Email']}", _key=user["ID"]
                ),
                users,
            )
        ]
    )


ul = user_list()
```

## Converting a Parameterized Query

Taking the [example Parameterized Query from our docs](https://deephaven.io/enterprise/docs/development/parameterized-queries/):

```groovy
import io.deephaven.query.parameterized.ParameterizedQuery
import io.deephaven.query.parameterized.Parameter

myQuery = ParameterizedQuery.create()
    .with(Parameter.ofLong("intParam").inRange(0,100))
    .with(Parameter.ofString("stringParam"))
    .with(Parameter.ofDouble("doubleParam").inRange(-1.0, 1.0).optional())
    .willDo({scope ->
        def intParam = scope.getInteger("intParam")
        def stringParam = scope.getString("stringParam")

        // Get the authenticated or effective ('run as') user names of the person or
        // process executing this query.
        def authenticatedUser = scope.getAuthenticatedUser()
        def effectiveUser = scope.getEffectiveUser()

        // Get the groups of the effective user.
        def groups = scope.getPermissionFilterProvider().getGroupsForUser(scope.getUserContext())

                // Using db.i() or db.t() will return results in the context of the query's owner, not the executor.
        // You may want to perform this fetch with the owner's elevated permissions, for example, to produce
        // summaries that can be more broadly shared. The query writer is responsible for ensuring that they
        // are not returning sensitive data to viewers.
        def tableResultAsOwner = db.i("SomeNamespace", "SomeTable")

        // Using the fetchTableIntraday() or fetchTableHistorical() from the scope will return results in the
        // context of the query's executor, which will apply the permissions for that user. You can then safely
        // display the resulting table to that user.
        def tableResult = scope.fetchTableIntraday("SomeNamespace", "SomeTable")

        def tableResult = tableResult.where("Date=currentDateNy()", "StringCol=`$stringParam`")
            .updateView("OffsetInt = IntCol + $intParam", "Scaled = (double)OffsetInt")

        if (scope.isPresent("doubleParam")) {
            def maybeDoubleParam = scope.getDouble("doubleParam")
            tableResult = tableResult.updateView("Scaled = OffsetInt * $maybeDoubleParam")
        }

        plotResult = plot("Stuff", tableResult, "Timestamp", "Scaled").show()

        scope.setResult("tableResult", tableResult)
        scope.setResult("plotResult", plotResult)
    }).build()
```

Building the same thing using `deephaven.ui`:

```python
import deephaven.ui as ui
from deephaven.ui.hooks import *
import deephaven.plot.express as dx


@ui.component
def my_query_component():
    # Store the state for our parameters
    int_param, set_int_param = use_state(0)
    string_param, set_string_param = use_state("")
    double_param, set_double_param = use_state(0.0)
    is_double_used, set_is_double_used = use_state(False)

    # Hooks for getting the authenticated/effective user names and groups
    authenticated_user = use_authenticated_user()
    effective_user = use_effective_user()
    groups = use_groups()

    # Hooks for getting tables. Pass in an optional `as_owner` to fetch as query owner
    table_result_as_owner = use_intraday_table(
        "SomeNamespace", "SomeTable", as_owner=True
    )
    table_result = use_intraday_table("SomeNamespace", "SomeTable")

    # Apply the parameters
    table_result = table_result.where(
        f"Date=currentDateNy()", f"StringCol=`{string_param}`"
    ).update_view(f"OffsetInt = IntCol + {int_param}", "Scaled = (double)OffsetInt")

    # Apply the double_param if it is used
    if is_double_used:
        table_result = table_result.update_view(f"Scaled = OffsetInt * {double_param}")

    plot_result = dx.line(table=table_result, x="Timestamp", y="Scaled")

    return [
        # One panel for all the inputs
        ui.panel(
            [
                # For each kind of input, we can specify the control we want to use (e.g. slider, text input, checkbox)
                ui.slider(value=my_int, on_change=on_int_change, min=0, max=100),
                ui.text_input(value=my_str, on_change=on_str_change),
                ui.checkbox(
                    "Use double?", value=is_double_used, on_change=set_is_double_used
                ),
                ui.slider(
                    value=double_param,
                    on_change=set_double_param,
                    min=-1.0,
                    max=1.0,
                    disabled=not is_double_used,
                ),
            ]
        ),
        # One panel for the table
        ui.panel(table_result),
        # One panel for the plot
        ui.panel(plot("Stuff", table_result, "Timestamp", "Scaled").show()),
    ]


my_query = my_query_component()
```

## Glossary

- **Programmatic Layouts**: The concept of being able to programmatically define how output from a command will appear in the UI.
- **Callbacks**: Programmatically defined functions that will execute when an action is taken in the UI (e.g. inputting text, selecting a row in a table)
- **Widget**: Custom objects defined on the server. Defined by `LiveWidget`, only implemented by our native `Figure` object right now.
- **ObjectType Plugin**: A plugin defined for serializing custom objects between server/client.
- **deephaven.ui**: Proposed name of the module containing the programmatic layout/callback functionality
- **Component**: Denoted by `@ui.component` decorator, a Functional Component programmatically defined with a similar rendering lifecycle as a [React Functional Component](https://react.dev/learn#components). (Note: Might be more proper to name it `Element` and denote with `@ui.element`)<|MERGE_RESOLUTION|>--- conflicted
+++ resolved
@@ -1046,11 +1046,7 @@
 ###### Parameters
 
 | Parameter   | Type          | Description                               |
-<<<<<<< HEAD
-| ----------- |---------------|-------------------------------------------|
-=======
 | ----------- | ------------- | ----------------------------------------- |
->>>>>>> f342dade
 | `*children` | `Item`        | The options to render within the section. |
 | `title`     | `str \| None` | The title of the section.                 |
 | `**props`   | `Any`         | Any other Section prop                    |
@@ -1269,7 +1265,6 @@
 )
 ```
 
-<<<<<<< HEAD
 ###### ui.list_view
 A list view that can be used to create a list of items. Children should be one of three types:  
 1. If children are of type `Item`, they are the list items.  
@@ -1278,60 +1273,6 @@
 There can only be one child, the `ItemTableSource`.
 Supported `ItemTableSource` arguments are `key_column`, `label_column`, `description_column`, 
 `icon_column`, and `actions`.
-=======
-###### ui.list_action_group
-
-A group of action buttons that can be used to create a list of actions.
-This component should be used within the actions prop of a `ListView` component.
-
-```py
-def list_action_group(
-        *children: ActionGroupItem,
-        on_action: Callable[[ActionKey, Key], None] | None = None,
-        on_selection_change: Callable[[Selection, Key], None] | None = None,
-        **props: Any
-) -> ListActionGroupElement:
-```
-
-###### Parameters
-
-| Parameter             | Type                                       | Description                                                                                                                                        |
-| --------------------- | ------------------------------------------ | -------------------------------------------------------------------------------------------------------------------------------------------------- |
-| `*children`           | `ActionGroupItem`                          | The actions to render within the action group.                                                                                                     |
-| `on_action`           | `Callable[[ActionKey, Key], None] \| None` | Handler that is called when an item is pressed. The first argument is the key of the action, the second argument is the key of the list_view item. |
-| `on_selection_change` | `Callable[[Selection, Key], None] \| None` | Handler that is called when the selection changes. The first argument is the selection, the second argument is the key of the list_view item.      |
-| `**props`             | `Any`                                      | Any other [ActionGroup](https://react-spectrum.adobe.com/react-spectrum/ActionGroup.html) prop.                                                    |
-
-###### ui.list_action_menu
-
-A group of action buttons that can be used to create a list of actions.
-This component should be used within the actions prop of a `ListView` component.
-
-```py
-def list_action_menu(
-        *children: ActionMenuItem,
-        on_action: Callable[[ActionKey, Key], None] | None = None,
-        on_open_change: Callable[[bool, Key], None] | None = None,
-        **props: Any
-) -> ListActionMenuElement:
-```
-
-###### Parameters
-
-| Parameter        | Type                                       | Description                                                                                                                                        |
-| ---------------- | ------------------------------------------ | -------------------------------------------------------------------------------------------------------------------------------------------------- |
-| `*children`      | `ActionMenuItem`                           | The options to render within the picker.                                                                                                           |
-| `on_action`      | `Callable[[ActionKey, Key], None] \| None` | Handler that is called when an item is pressed. The first argument is the key of the action, the second argument is the key of the list_view item. |
-| `on_open_change` | `Callable[[bool, Key], None] \| None`      | The first argument is a boolean indicating if the menu is open, the second argument is the key of the list_view item.                              |
-| `**props`        | `Any`                                      | Any other [ActionMenu](https://react-spectrum.adobe.com/react-spectrum/ActionMenu.html) prop.                                                      |
-
-###### ui.list_view
-
-A list view that can be used to create a list of items. Children should be one of two types:
-
-1. If children are of type `Item`, they are the list items.
-2. If children are of type `Table`, the values in the table are the list items. There can only be one child, the `Table`.
->>>>>>> f342dade
 
 ```py
 import deephaven.ui as ui
@@ -1348,28 +1289,10 @@
 ```
 
 ###### Parameters
-<<<<<<< HEAD
 | Parameter               | Type                                                      | Description                                                                                                                                                    |
 |-------------------------|-----------------------------------------------------------|----------------------------------------------------------------------------------------------------------------------------------------------------------------|
 | `*children`             | `Item \| Table \| ItemTableSource`                        | The options to render within the list_view.                                                                                                                    |
-| `selection_mode`        | `SelectionMode \| None`                                   | By default `"MULTIPLE"`, which allows multiple selection. May also be `"SINGLE"` to allow only single selection, or `"None"`/`None` to allow no selection.                    |
-| `default_selected_keys` | `Selection \| None`                                       | The initial selected keys in the collection (uncontrolled).                                                                                                    |
-| `selected_keys`         | `Selection \| None`                                       | The currently selected keys in the collection (controlled).                                                                                                    |
-| `render_empty_state`    | `Element \| None`                                         | Sets what the `list_view` should render when there is no content to display.                                                                                   |
-| `on_selection_change`   | `Callable[[Selection], None] \| None`                     | Handler that is called when the selections changes.                                                                                                            |
-| `on_change`             | `Callable[[Selection], None] \| None`                     | Alias of `on_selection_change`. Handler that is called when the selections changes.                                                                            |
-| `**props`               | `Any`                                                     | Any other [ListView](https://react-spectrum.adobe.com/react-spectrum/ListView.html) prop, with the exception of `items`, `dragAndDropHooks`, and `onLoadMore`. |
-=======
->>>>>>> f342dade
-
-| Parameter               | Type                                                      | Description                                                                                                                                                    |
-| ----------------------- | --------------------------------------------------------- | -------------------------------------------------------------------------------------------------------------------------------------------------------------- |
-| `*children`             | `Item \| Table`                                           | The options to render within the list_view.                                                                                                                    |
-| `key_column`            | `ColumnName \| None`                                      | Only valid if children are of type `Table`. The column of values to use as item keys. Defaults to the first column.                                            |
-| `label_column`          | `ColumnName \| None`                                      | Only valid if children are of type `Table`. The column of values to display as primary text. Defaults to the `key_column` value.                               |
-| `description_column`    | `ColumnName \| None`                                      | Only valid if children are of type `Table`. The column of values to display as descriptions.                                                                   |
-| `icon_column`           | `ColumnName \| None`                                      | Only valid if children are of type `Table`. The column of values to map to icons.                                                                              |
-| `actions`               | `ListActionGroupElement \| ListActionMenuElement \| None` | Only valid if children are of type Table. The action group or menus to render for all elements within the list view.                                           |
+| `selection_mode`        | `SelectionMode \| None`                                   | By default `"MULTIPLE"`, which allows multiple selection. May also be `"SINGLE"` to allow only single selection, or `"None"`/`None` to allow no selection.     |
 | `default_selected_keys` | `Selection \| None`                                       | The initial selected keys in the collection (uncontrolled).                                                                                                    |
 | `selected_keys`         | `Selection \| None`                                       | The currently selected keys in the collection (controlled).                                                                                                    |
 | `render_empty_state`    | `Element \| None`                                         | Sets what the `list_view` should render when there is no content to display.                                                                                   |
@@ -1619,7 +1542,6 @@
 
 ###### Parameters
 
-<<<<<<< HEAD
 | Parameter              | Type                                                                     | Description                                                                                                                                                                                                                                                                 |
 | ---------------------- |--------------------------------------------------------------------------|-----------------------------------------------------------------------------------------------------------------------------------------------------------------------------------------------------------------------------------------------------------------------------|
 | `*children`            | `Item \| SectionElement \| Table \| PartitionedTable \| ItemTableSource` | The options to render within the combo_box.                                                                                                                                                                                                                                  |
@@ -1632,25 +1554,6 @@
 | `on_change`            | `Callable[[Key], None] \| None`                                          | Alias of `on_selection_change`. Handler that is called when the selection changes.                                                                                                                                                                                          |
 | `on_open_change`       | `Callable[[bool, MenuTriggerAction], None] \| None`                      | Method that is called when the open state of the menu changes. Returns the new open state and the action that caused the opening of the menu.                                                                        |
 | `**props`              | `Any`                                                                    | Any other [Combo_Box](https://react-spectrum.adobe.com/react-spectrum/ComboBox.html) prop, with the exception of `items`, `validate`, `errorMessage` (as a callback) and `onLoadMore`                                                                                       |
-=======
-| Parameter              | Type                                                  | Description                                                                                                                                                                                                                                                                  |
-| ---------------------- | ----------------------------------------------------- | ---------------------------------------------------------------------------------------------------------------------------------------------------------------------------------------------------------------------------------------------------------------------------- |
-| `*children`            | `Item \| SectionElement \| Table \| PartitionedTable` | The options to render within the combo_box.                                                                                                                                                                                                                                  |
-| `key_column`           | `ColumnName \| None`                                  | Only valid if children are of type `Table` or `PartitionedTable`. The column of values to use as item keys. Defaults to the first column.                                                                                                                                    |
-| `label_column`         | `ColumnName \| None`                                  | Only valid if children are of type `Table` or `PartitionedTable`. The column of values to display as primary text. Defaults to the `key_column` value.                                                                                                                       |
-| `description_column`   | `ColumnName \| None`                                  | Only valid if children are of type `Table` or `PartitionedTable`. The column of values to display as descriptions.                                                                                                                                                           |
-| `icon_column`          | `ColumnName \| None`                                  | Only valid if children are of type `Table` or `PartitionedTable`. The column of values to map to icons.                                                                                                                                                                      |
-| `title_column`         | `ColumnName \| None`                                  | Only valid if children is of type `PartitionedTable`. The column of values to display as section names. Should be the same for all values in the constituent `Table`. If not specified, the section titles will be created from the `key_columns` of the `PartitionedTable`. |
-| `default_selected_key` | `Key \| None`                                         | The initial selected key in the collection (uncontrolled).                                                                                                                                                                                                                   |
-| `selected_key`         | `Key \| None`                                         | The currently selected key in the collection (controlled).                                                                                                                                                                                                                   |
-| `input_value`          | `str \| None`                                         | The value of the search input (controlled).                                                                                                                                                                                                                                  |
-| `default_input_value`  | `str \| None`                                         | The default value of the search input (uncontrolled).                                                                                                                                                                                                                        |
-| `on_input_change`      | `Callable[[str], None] \| None`                       | Handler that is called when the search input value changes.                                                                                                                                                                                                                  |
-| `on_selection_change`  | `Callable[[Key], None] \| None`                       | Handler that is called when the selection changes.                                                                                                                                                                                                                           |
-| `on_change`            | `Callable[[Key], None] \| None`                       | Alias of `on_selection_change`. Handler that is called when the selection changes.                                                                                                                                                                                           |
-| `on_open_change`       | `Callable[[bool, MenuTriggerAction], None] \| None`   | Method that is called when the open state of the menu changes. Returns the new open state and the action that caused the opening of the menu.                                                                                                                                |
-| `**props`              | `Any`                                                 | Any other [Combo_Box](https://react-spectrum.adobe.com/react-spectrum/ComboBox.html) prop, with the exception of `items`, `validate`, `errorMessage` (as a callback) and `onLoadMore`                                                                                        |
->>>>>>> f342dade
 
 ```py
 import deephaven.ui as ui
