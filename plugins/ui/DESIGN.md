# deephaven.ui Plugin (alpha)

Prototype of the deephaven.ui plugin, mocking out some ideas of how to code up programmatic layouts and callbacks. This is currently very much a prototype and should be used for discussion and evaluation purposes only. Name `deephaven.ui` is not set in stone.

## Development Installation/Setup

1. Until a fix for a bug found with exporting custom objects, you'll need to build/run deephaven-core from @niloc132's branch: https://github.com/niloc132/deephaven-core/tree/4338-live-pyobject
2. Build/Install the `deephaven-plugin-ui` Python plugin in your deephaven-core set up: https://github.com/mofojed/deephaven-plugin-ui
3. Follow the instructions in the [README.md at the root](../../README.md) of this repository to build/install the JS plugins (including this one).

## Other Solutions/Examples

### Parameterized Query

```groovy
import io.deephaven.query.parameterized.ParameterizedQuery
import io.deephaven.query.parameterized.Parameter

myQuery = ParameterizedQuery.create()
  .with(Parameter.ofLong("low").inRange(0, 20).withDefault(5))
  .with(Parameter.ofLong("high").inRange(0, 20).withDefault(15))
  .willDo({scope ->
    def low = scope.getLong("low")
    def high = scope.getLong("high")
    def tableResult = db.t("LearnDeephaven", "StockTrades")
    .where("Date=`2017-08-25`", "Size<=$high", "Size>=$low")
    plotResult = plot("Stuff", tableResult, "Timestamp", "Last").show()
    scope.setResult("tableResult", tableResult)
    scope.setResult("plotResult", plotResult)
  }).build()
```

##### Pros

- Already works
- Scope is defined, and re-runs the whole scope when any param changes
- Easy to understand

##### Cons

- Lots of boilerplate
- Syntax easy to get incorrect
- Lots of strings
- No python
- No specifying different contexts (shared PPQ among sessions/users for example)
- No composability - cannot re-use PPQs within PPQs, or define a "component" that gets used

### Callbacks with decorators (plotly, Shiny for python)

```python
from dash import Dash, html, dcc, Input, Output

app = Dash(__name__, external_stylesheets=external_stylesheets)
app.layout = html.Div(
    [
        dcc.RangeSlider(0, 20, 1, value=[5, 15], id="my-range-slider"),
        html.Div(id="output-container-range-slider"),
    ]
)


@app.callback(
    Output("output-container-range-slider", "children"),
    [Input("my-range-slider", "value")],
)
def update_output(value):
    return 'You have selected "{}"'.format(value)


if __name__ == "__main__":
    app.run_server()
```

Other examples: https://shiny.posit.co/py/docs/overview.html

##### Pros

- Decorators are nice "magic"

##### Cons

- Lots of strings need to match, easy to make a mistake
- Difficult to visualize
- Not sure how to iterate
- Need to have an object named `app`, so not really "composable"

### Streamlit (re-runs entire script on any change)

```python
import streamlit as st

x = st.slider("x")
st.write(x, "squared is", x * x)


@st.cache  # tells streamlit to memoize this function though
def expensive_computation(a, b):
    time.sleep(2)  # This makes the function take 2s to run
    return a * b


a = 2
b = 21
res = expensive_computation(a, b)
st.write("Result:", res)
```

##### Pros

- Can use the values easily anywhere in your script
- Entire script re-runs with any change, easy to understand, easy to iterate

##### Cons

- Re-running everything can be costly, need to be conscious with caching/memoization
- Does not achieve composability

## Proposed Syntaxes

### Interactive Query

Early prototype: https://github.com/mofojed/deephaven-plugin-interactive
UI: https://github.com/mofojed/deephaven-js-plugins/tree/interactive

#### Basic Example

Creates a table that simply updates with the value of the slider.

```python
from deephaven.plugin.interactive import make_iq, dh
from deephaven import empty_table


def my_func(x, a):
    print("x is now " + str(x))
    t = empty_table(1).update_view([f"x={x}"])
    return {"t": t}


my_query = make_iq(my_func, x=dh.slider(22, 2, 111))
```

#### Plotting Example

Create two plots showing a sine function and cosine function with the values set from the slider.

```python
from deephaven.plugin.interactive import make_iq, dh
from deephaven import empty_table
from deephaven.plot.figure import Figure


def sin_func(amplitude, frequency, phase):
    # Note: Should use QST to create filters instead of f-strings?
    t = empty_table(1000).update_view(
        ["x=i", f"y={amplitude}*Math.sin(x*{frequency}+{phase})"]
    )
    f = Figure().plot_xy(series_name="Series", t=t, x="x", y="y").show()
    return {"t": t, "f": f}


def cos_func(amplitude, frequency, phase):
    t = empty_table(1000).update_view(
        ["x=i", f"y={amplitude}*Math.cos(x*{frequency}+{phase})"]
    )
    f = Figure().plot_xy(series_name="Series", t=t, x="x", y="y").show()
    return {"t": t, "f": f}


inputs = {"amplitude": dh.slider(1), "frequency": dh.slider(1), "phase": dh.slider(1)}

iqs = make_iq(sin_func, **inputs)
iqc = make_iq(cos_func, **inputs)
```

##### Pros

- No magic strings (though does have dictionary keys for kwargs)
- Scope is defined, and re-runs the whole scope when any param changes
- Easy to understand
- Should be "easy" to implement once bidirection plugins are completed

##### Cons

- Not clear how to "chain" inputs (e.g. slider based on a table based on another input control, reacting to a click within a table)... unless nesting functions is allowed

### React-like syntax

Use "React hooks" like inspired syntax to write blocks that "re-render" when state changes. **Note**: These examples are just mockups for illustrating the proposed syntax. They may not actually compile.

#### Components (for composability)

Using a "React-like" syntax, it is possible to define "components" which can be re-used and compose other components. For example, we may want to make a "filterable table" component, that just provides a text input field above a table that you can use to filter a specific column in the table.

![Text filter Table](./assets/filter_table.png)

Read about [React](https://react.dev/learn) and [React Hooks](https://react.dev/reference/react) if you are unfamiliar with them for a primer on the design principles followed. Here is an example of a proposed syntax for that:

```python
import deephaven.ui as ui

# @ui.component decorator marks a function as a "component" function
# By adding this decorator, wraps the function such that "hooks" can be used within the function (effectively similar to `React.createElement`). Hooks are functions following the convention `use_*`, can only be used within a `@ui.component` context
@ui.component
def text_filter_table(source: Table, column: str):
    # The value of the text filter is entirely separate from the text input field definition
    value, set_value = ui.use_state("")

    # TODO: Should be using QST/filters here instead, e.g. https://github.com/deephaven/deephaven-core/issues/3784
    t = source.where(f"{column}=`{value}`")

    # Return a column that has the text input, then the table below it
    return ui.flex(
        [
            ui.text_input(
                value=value, on_change=lambda event: set_value(event["value"])
            ),
            t,
        ]
    )
```

The above component, could then be re-used, to have two tables side-by-side:

![Double filter table](./assets/double_filter_table.png)

```python
# Just using one source table, and allowing it to be filtered using two different filter inputs
@ui.component
def double_filter_table(source: Table, column: str):
    return ui.flex(
        [text_filter_table(source, column), text_filter_table(source, column)],
        direction="row",
    )
```

#### Re-using Components

You can re-use a component, but with different parameters. For example, we may want to have a component that shows an input for `Sym` and the resulting table, and re-use that to show different exchanges:

```python
@ui.component
def stock_table(exchange: str):
    sym, set_sym = use_state("AAPL")
    table = use_memo(
        lambda: db.live_table("LearnDeephaven", "StockTrades").where(
            [f"Exchange=`{exchange}`", f"Sym=`{sym}`"]
        ),
        [exchange, sym],
    )
    return [ui.text_input(value=sym, on_value_change=set_sym), table]


nasdaq_table = stock_table("NASDAQ")
nyse_table = stock_table("NYSE")
```

#### Memoization/Caching

React has a hook [useMemo](https://react.dev/reference/react/useMemo) which is used to cache operations if no dependencies have changed. Streamlit has [Caching](https://docs.streamlit.io/library/advanced-features/caching#basic-usage) as well using `@st.cache_data` and `@st.cache_resource` decorators. We will definitely need some sort of caching, we will need to determine the paradigm. Consider first the example without any caching:

```python
import deephaven.ui as ui
from deephaven.parquet import read


@ui.component
def my_caching_component(parquet_path="/data/stocks.parquet"):
    value, set_value = ui.use_state("")

    # This parquet `read` operation fires _every_ time the component is re-rendered, which happens _every_ time the `value` is changed. This is unnecessary, since we only want to re-run the `.where` part and keep the `source` the same.
    source = read(parquet_path)
    t = source.where(f"sym=`{value}`")

    return ui.flex(
        [
            ui.text_input(
                value=value, on_change=lambda event: set_value(event["value"])
            ),
            t,
        ]
    )
```

Now using a `use_memo` hook, similar to React. This re-enforces the `use_*` hook type behaviour.

```python
import deephaven.ui as ui
from deephaven.parquet import read


@ui.component
def text_filter_table(source: Table, column: str):
    # The value of the text filter is entirely separate from the text input field definition
    value, set_value = ui.use_state("")

    # TODO: Should be using QST/filters here instead, e.g. https://github.com/deephaven/deephaven-core/issues/3784
    t = source.where(f"{column}=`{value}`")

    # Return a column that has the text input, then the table below it
    return ui.flex(
        [
            ui.text_input(
                value=value, on_change=lambda event: set_value(event["value"])
            ),
            t,
        ]
    )


@ui.component
def my_caching_component(parquet_path="/data/stocks.parquet"):
    value, set_value = ui.use_state("")

    # The `read` function will only be called whenever `parquet_path` is changed
    source = use_memo(lambda: read(parquet_path), [parquet_path])
    t = source.where(f"sym=`{value}`")

    return ui.flex(
        [
            ui.text_input(
                value=value, on_change=lambda event: set_value(event["value"])
            ),
            t,
        ]
    )
```

Trying to define it as a decorator gets kind of messy within a functional component. You'd probably want to define at a top level, which is kind of weird:

```python
import deephaven.ui as ui
from deephaven.parquet import read

# Decorator wraps function and will only re-run the function if it hasn't run before or if it doesn't already have the result from a previous execution with the same parameters
@ui.memo
def parquet_table(path: str):
    return read(path)


@ui.component
def my_caching_component(parquet_path="/data/stocks.parquet"):
    value, set_value = ui.use_state("")

    # Memoization is handled by the `parquet_table` method itself
    source = parquet_table(parquet_path)
    t = source.where(f"sym=`{value}`")

    return ui.flex(
        [
            ui.text_input(
                value=value, on_change=lambda event: set_value(event["value"])
            ),
            t,
        ]
    )
```

#### “One Click” plots with Input Filters

Plots work with one_click operations, e.g.

```python
from deephaven.parquet import read
from deephaven.plot.selectable_dataset import one_click
import deephaven.plot.express as dx

source = read("/data/stocks.parquet")
oc = one_click(t=source, by=["Sym"])

# Support for SelectableDataSet in deephaven express is still WIP
plot = dx.line(oc, x="Timestamp", y="Price")
```

The above still requires adding an Input Filter to the dashboard from the UI. You can also add an Input Filter from code, e.g.

```python
from deephaven.parquet import read
from deephaven.plot.selectable_dataset import one_click
import deephaven.plot.express as dx
from deephaven import dtypes as dht

source = read("/data/stocks.parquet")
oc = one_click(t=source, by=["Sym"])

# Support for SelectableDataSet in deephaven express is still WIP
plot = dx.line(oc, x="Timestamp", y="Price")

# Create an Input Filter control that filters on the "Sym" column of type string
sym_filter = ui.input_filter(column="Sym", type=dht.string)
```

The above will add the plot and input filter to default locations in the dashboard. You can specify a dashboard layout if you want control of where the components are placed, e.g.

```python
d = ui.dashboard(ui.column(sym_filter, plot))
```

Along with the standard text Input Filter, you can add other types such as a Dropdown Filter:

```python
from deephaven.parquet import read
from deephaven.plot.selectable_dataset import one_click
import deephaven.plot.express as dx
from deephaven import dtypes as dht

source = read("/data/stocks.parquet")
oc = one_click(t=source, by=["Sym"])

# Support for SelectableDataSet in deephaven express is still WIP
plot = dx.line(oc, x="Timestamp", y="Price")

# Create a Dropdown Filter control that filters on the "Sym" column of type string
sym_filter = ui.dropdown_filter(source=source, source_column="Sym")
```

You can put these in to a `@ui.component` function as well, if you wanted to have an input for the file path to read from, e.g.

```python
from deephaven.parquet import read
from deephaven.plot.selectable_dataset import one_click
import deephaven.plot.express as dx
from deephaven import dtypes as dht


@ui.component
def my_oc_dash():
    # Store the path in state so it can be changed
    path, set_path = use_state("/data/stocks.parquet")

    source = use_memo(lambda: read(path), [path])

    oc = use_memo(lambda: one_click(t=source, by=["Sym"]), [path])

    plot = use_memo(lambda: dx.line(oc, x="Timestamp", y="Price"), [oc])

    sym_filter = ui.dropdown_filter(source=source, source_column="Sym")

    # Dashboard where the top row is a text input for the path and input filter for Sym, then the resulting plot underneath
    return ui.dashboard(
        ui.column(
            ui.row(ui.text_input(value=path, on_change=set_path), sym_filter), plot
        )
    )


d = my_oc_dash()
```

#### Table Actions/Callbacks

We want to be able to react to actions on the table as well. This can be achieved by adding a callback to the table, and used to set the state within our component. For example, if we want to filter a plot based on the selection in another table:

![Alt text](./assets/on_row_clicked.png)

```python
import deephaven.ui as ui


@ui.component
def table_with_plot(source: Table, column: str = "Sym", default_value: str = ""):
    value, set_value = ui.use_state(default_value)

    # Wrap the table with an interactive component to listen to selections within the table
    selectable_table = ui.use_memo(
        lambda: interactive_table(
            t=source,
            # When data is selected, update the value
            on_row_clicked=lambda event: set_value(event["data"][column]),
        ),
        [source],
    )

    # Create the plot by filtering the source using the currently selected value
    p = ui.use_memo(
        lambda: plot_xy(
            t=source.where(f"{column}=`{value}`"), x="Timestamp", y="Price"
        ),
        [value],
    )

    return ui.flex([selectable_table, p])
```

OR could we add an attribute to the table instead? And a custom function on table itself to handle adding that attribute? E.g.:

```python
import deephaven.ui as ui


@ui.component
def table_with_plot(source: Table, column: str = "Sym", default_value: str = ""):
    value, set_value = ui.use_state(default_value)

    # Add the row clicked attribute
    # equivalent to `selectable_table = t.with_attributes({'__on_row_clicked': my_func})`
    selectable_table = source.on_row_clicked(
        lambda event: set_value(event["data"][column])
    )

    # Create the plot by filtering the source using the currently selected value
    p = ui.use_memo(
        lambda: plot_xy(
            t=source.where(f"{column}=`{value}`"), x="Timestamp", y="Price"
        ),
        [value],
    )

    return ui.flex([selectable_table, p])
```

#### Multiple Plots

We can also use the same concept to have multiple plots, and have them all update based on the same input. For example, if we want to have two plots, one showing the "Last" price, and another showing the "Bid" price:

![Alt text](./assets/multiple_plots.png)

```python
import deephaven.ui as ui


@ui.component
def two_plots(source: Table, column: str = "Sym", default_value: str = ""):
    value, set_value = ui.use_state(default_value)

    # Create the two plots by filtering the source using the currently selected value
    p1 = ui.use_memo(
        lambda: plot_xy(t=source.where(f"{column}=`{value}`"), x="Timestamp", y="Last"),
        [value],
    )
    p2 = ui.use_memo(
        lambda: plot_xy(t=source.where(f"{column}=`{value}`"), x="Timestamp", y="Bid"),
        [value],
    )

    return ui.flex([p1, p2])
```

#### Text Input to Filter a Plot

We can also use the same concept to have a text input field that filters a plot. For example, if we want to have a text input field that filters a plot based on the "Sym" column:

![Alt text](./assets/text_input_plot.png)

```python
import deephaven.ui as ui


@ui.component
def text_input_plot(source: Table, column: str = "Sym"):
    value, set_value = ui.use_state("")

    # Create the plot by filtering the source using the currently selected value
    # TODO: Is this link visible in the UI or just implicit?
    p = ui.use_memo(
        lambda: plot_xy(t=source.where(f"{column}=`{value}`"), x="Timestamp", y="Last"),
        [value],
    )

    return ui.flex(
        [
            # Text input will update the value when it is changed
            ui.text_input(
                value=value, on_change=lambda event: set_value(event["value"])
            ),
            # Plot will be filtered/updated based on the above logic
            p,
        ]
    )
```

#### Required Parameters

Sometimes we want to require the user to enter a value before applying filtering operations. We can do this by adding a `required` label to the `text_input` itself, and then displaying a label instead of the table:

```python
import deephaven.ui as ui


@ui.component
def text_filter_table(source: Table, column: str):
    value, set_value = ui.use_state("")

    # Return a column that has the text input, then the table below it
    return ui.flex(
        [
            ui.text_input(
                value=value,
                on_change=lambda event: set_value(event["value"]),
                required=True,
            ),
            (
                # Use Python ternary operator to only display the table if there has been a value entered
                source.where(f"{column}=`{value}`")
                if value
                else ui.info("Please input a filter value")
            ),
        ]
    )
```

Alternatively, we could have an overlay displayed on the table if an invalid filter is entered.

#### Cross-Dependent Parameters (DH-15360)

You can define parameters which are dependent on another parameter. You could define two range sliders for a low and high, for example:

```python
import deephaven.ui as ui


@ui.component
def two_sliders(min=0, max=10000):
    lo, set_lo = use_state(min)
    hi, set_hi = use_state(max)

    # Use the `hi` currently set as the `max`. Will update automatically as `hi` is adjusted
    s1 = ui.slider(value=lo, min=min, max=hi, on_change=set_lo)

    # Use the `lo` currently set as the `min`. Will update automatically as `lo` is adjusted
    s2 = ui.slider(value=hi, min=lo, max=max, on_change=set_hi)

    return [s1, s2]
```

Or if you want a drop-down list that is dependent only on a filtered list of results from another table:

```python
@ui.component
def filtered_accounts(source):
    company, set_company = use_state("")
    trader, set_trader = use_state("")

    return [
        # Use the distinct "Company" values as the possible options in the dropdown
        ui.dropdown(source.select_distinct("Company")),
        # Use the distinct "Trader" values after filtering the source by "Company"
        ui.dropdown(source.where(f"Company={company}").select_distinct("Trader")),
        # Show the table filtered on both "Company" and "Trader" selected
        source.where([f"Company={company}", f"Trader={trader}"]),
    ]
```

#### Multiple Queries (Enterprise only)

We want to be able to pull in widgets/components from multiple queries. In DHC we have the [URI resolver](https://deephaven.io/core/docs/reference/uris/uri/) for resolving another resource, and should be able to extend that same functionality to resolve another PQ.

```python
# Persistent Query 'A'
t = empty_table(100).update("a=i")

# Persistent Query 'B'
t = empty_table(100).update("b=i")

# Executed in console session or a 3rd query
import deephaven.ui as ui
from deephaven.uri import resolve


@ui.component
def multi_query():
    # Since the `resolve` method is only called from within a `@ui.component` wrapped function, it is only called when the component is actually rendered (e.g. opened in the UI)
    # Note however this is still resolving the table on the server side, rather than the client fetching the table directly.
    t1 = resolve("dh+plain://query-a:10000/scope/t")
    t2 = resolve("dh+plain://query-b:10000/scope/t")
    return [t1, t2]


mq = multi_query()
```

We could also have a custom function defined such that an object will tell the UI what table to fetch; the downside of this is you would be unable to chain any table operations afterwards (NOTE: It _may_ be possible to build it such that we could do this, using QST and just having the UI apply an arbitrary set of operations defined by the QST afterwards? But may be tricky to build):

```python
# Persistent Query 'A'
t = empty_table(100).update("a=i")

# Persistent Query 'B'
t = empty_table(100).update("b=i")

# Executed in console session or a 3rd query
import deephaven.ui as ui


@ui.component
def multi_query():
    # Object that contains metadata about the table source, then UI client must fetch
    t1 = ui.pq_table("Query A", "t")
    t2 = ui.pq_table("Query B", "t")
    return [t1, t2]


mq = multi_query()
```

It may be that we want to do something interesting, such as defining the input in one query, and defining the output in another query.

```python
# Persistent Query 'A'
import deephaven.ui as ui


@ui.component
def my_input(value, on_change):
    return ui.text_input(value, on_change)


# Persistent Query 'B'
import deephaven.ui as ui


@ui.component
def my_output(value):
    return empty_table(100).update(f"sym=`{value}`")


# Executed in console session or a 3rd query
import deephaven.ui as ui


@ui.component
def multi_query():
    sym, set_sym = use_state("")

    # TODO: Would this actually work? Resolving to a custom type defined in plugins rather than a simple table object
    my_input = resolve("dh+plain://query-a:10000/scope/my_input")
    my_output = resolve("dh+plain://query-b:10000/scope/my_output")

    return [my_input(sym, set_sym), my_output(sym)]


mq = multi_query()
```

#### Putting it all together

Using the proposed components and selection listeners, you should be able to build pretty powerful components, and subsequently dashboards. For example, we could build a component that has the following:

- Dual range slider for specifying the "Size" of trades to filter on
- Table showing only the filtered range
- Text input to filter a specific Sym for a plot derived from the table
- Clicking a row within the table selects that Sym and updates the text input to reflect that
- Clicking a data point in the plot will print out that data

![Putting it all together](./assets/putting_it_all_together.png)

```python
import deephaven.ui as ui
import deephaven.plot.express as dx


@ui.component
def stock_widget(source: Table, column: str = "Sym"):
    lo, set_lo = use_state(0)
    hi, set_hi = use_state(10000)
    sym, set_sym = use_state("")

    # Create the filtered table
    filtered_table = ui.use_memo(
        lambda: source.where([f"Price >= {lo} && Price <= {hi}"]), [lo, hi]
    )

    p = ui.use_memo(
        lambda: dx.line(filtered_table.where(f"Sym=`{sym}`"), x="Timestamp", y="Last"),
        [filtered_table],
    )

    def handle_slider_change(event):
        set_lo(event.value.lo)
        set_hi(event.value.hi)

    return ui.flex(
        [
            # Slider will update the lo/hi values on changes
            ui.range_slider(
                lo=lo, hi=hi, min=0, max=10000, on_change=handle_slider_change
            ),
            # Wrap the filtered table so you can select a row
            ui.interactive_table(
                t=filtered_table,
                # Update the Sym value when a row is selected
                on_row_clicked=lambda event: set_sym(event["data"][column]),
            ),
            # Text input will update the sym when it is changed, or display the new value when selected from the table
            ui.text_input(value=sym, on_change=lambda event: set_sym(event["value"])),
            # Wrap the filtered plot so you can select data
            ui.interactive_plot(
                p=p, on_data_clicked=lambda event: print(f"data selected: {str(event)}")
            ),
        ]
    )
```

#### Layouts/Dashboards

The above examples focussed solely on defining components, all of which are simply rendered within one panel by default. Part of the ask is also about defining panels and dashboards/layouts. We use [Golden Layout](https://golden-layout.com/examples/), which defines all layouts in terms of placing Panels in [Rows, Columns and Stacks](https://golden-layout.com/tutorials/getting-started.html):

- **Panel**: A panel with a tab header, containing one or more components. Can be moved around and resized within a dashboard.
- **Row**: A row of panels arranged horizontally.
- **Column**: A column of panels arranged vertically.
- **Stack**: A stack of panels that overlap one another. Click the tab header to switch between them.
- **Dashboard**: A layout of an entire dashboard

We should be able to map these by using [ui.panel](#uipanel), [ui.row](#uirow), [ui.column](#uicolumn), [ui.stack](#uistack), and [ui.dashboard](#uidashboard).

##### ui.panel

By default, the top level `@ui.component` will automatically be wrapped in a panel, so no need to define it unless you want custom panel functionality, such as giving the tab a custom name, color or calling a method such as focus e.g.:

```py
# The only difference between this and `p = my_component()` is that the title of the panel will be set to `My Title`
p = ui.panel(my_component(), label="My Tab Label")
```

A panel cannot be nested within other components (other than the layout ones such as [ui.row](#uirow), [ui.column](#uicolumn), [ui.stack](#uistack), [ui.dashboard](#uidashboard)). The basic syntax for creating a `UIPanel` is:

```py
import deephaven.ui as ui
ui_panel = ui.panel(
    *children: Element,
    label: (str | Element)[] | None = None,
    description: str | Element | None = None,
    background_color: Color | None = None,
    tab_background_color: Color | None = None,
    height: int | None = None,
    width: int | None = None,
    is_closable: bool = True,
    on_focus: Callable[[UIPanel], None] | None = None,
    on_blur: Callable[[UIPanel], None] | None = None,
    on_hide: Callable[[UIPanel], None] | None = None,
    on_show: Callable[[UIPanel], None] | None = None,
    on_open: Callable[[UIPanel], None] | None = None,
    on_close: Callable[[UIPanel], None] | None = None,
) -> UIPanel
```

###### Parameters

| Parameter              | Type                                | Description                                                                                                                                                                                                                                                                                           |
| ---------------------- | ----------------------------------- | ----------------------------------------------------------------------------------------------------------------------------------------------------------------------------------------------------------------------------------------------------------------------------------------------------- |
| `*children`            | `Element`                           | The component(s) to render within the panel.                                                                                                                                                                                                                                                          |
| `label`                | `(str \| Element)[] \| None`        | The label of the panel. If not provided, a name will be created based on the variable name the top-level component is assigned to. Icons can also be added as children, with a sibling element for the label.                                                                                         |
| `description`          | `str \| Element \| None`            | A description of the panel. Will appear in the tooltip when hovering the panel tab. Can also include an element here.                                                                                                                                                                                 |
| `height`               | `int \| None`                       | The height of the panel, within the current column, relative to the other children of its parent in percent. Only applies if the panel is the child of a column element. If not provided, the panel will be sized automatically.                                                                      |
| `width`                | `int \| None`                       | The width of the panel, relative to the other children of its parent in percent. Only applies if the panel is the child of a row element. If not provided, the panel will be sized automatically.                                                                                                     |
| `background_color`     | `Color \| None`                     | Custom background color of the panel.                                                                                                                                                                                                                                                                 |
| `tab_background_color` | `Color \| None`                     | Custom background color of the tab for the panel.                                                                                                                                                                                                                                                     |
| `is_closable`          | `bool`                              | Whether the panel can be closed when part of a dashboard layout, panels will always be closeable as part of consoles.                                                                                                                                                                                 |
| `on_focus`             | `Callable[[UIPanel], None] \| None` | Callback function to be called when the panel is focused. Triggered when user clicks within the panel or clicks the panel tab. If the panel was previously hidden, this will fire after `on_show` fires for this panel. Will also fire after the `on_blur` triggers for the previously focused panel. |
| `on_blur`              | `Callable[[UIPanel], None] \| None` | Callback function to be called when the panel is blurred and something else in the UI takes focus. If the panel is now hidden, the `on_blur` will fire after the `on_hide` event.                                                                                                                     |
| `on_hide`              | `Callable[[UIPanel], None] \| None` | Callback function to be called when the panel is hidden. If the panel was in focus, `on_hide` will fire before `on_blur` is fired.                                                                                                                                                                    |
| `on_show`              | `Callable[[UIPanel], None] \| None` | Callback function to be called when the panel is shown. If the panel is also focused, the `on_show` event will fire first.                                                                                                                                                                            |
| `on_open`              | `Callable[[UIPanel], None] \| None` | Callback function to be called when the panel is opened.                                                                                                                                                                                                                                              |
| `on_close`             | `Callable[[UIPanel], None] \| None` | Callback function to be called when the panel is closed.                                                                                                                                                                                                                                              |

###### Methods

| Method    | Description        |
| --------- | ------------------ |
| `close()` | Closes the panel.  |
| `focus()` | Focuses the panel. |

##### ui.dashboard

You can use the `ui.dashboard` function to define a dashboard, along with [ui.row](#uirow), [ui.column](#uicolumn), and [ui.stack](#uistack). A dashboard will be opened in a separate dashboard tab instead of within your current code studio. For example, to define a dashboard with an input panel in the top left, a table in the top right, and a stack of plots across the bottom, you could define it like so:

```py
import deephaven.ui as ui

# ui.dashboard takes only one root element
d = ui.dashboard(
    ui.column(
        [
            ui.row([my_input_panel(), my_table_panel()]),
            ui.stack([my_plot1(), my_plot2()]),
        ]
    )
)
```

The `ui.dashboard` function requires a single argument, which is the root element of the dashboard. This can be a single component, or a layout of components. The `ui.dashboard` function also takes the following optional parameters:

```py
import deephaven.ui as ui
ui_dashboard= ui.dashboard(
    root: Element,
    label: Optional[str] = None,
    description: Optional[str] = None,
    background_color: Optional[Color] = None,
    filters: Optional[DashboardFilter[]] = None,
    links: Optional[Link[]] = None,
    settings: Optional[DashboardSettings] = None,
    on_focus: Optional[Callable[[UIDashboard], None]] = None,
    on_blur: Optional[Callable[[UIDashboard], None]] = None,
    on_hide: Optional[Callable[[UIDashboard], None]] = None,
    on_show: Optional[Callable[[UIDashboard], None]] = None,
    on_open: Optional[Callable[[UIDashboard], None]] = None,
    on_close: Optional[Callable[[UIDashboard], None]] = None,
) -> UIDashboard
```

###### Parameters

| Parameter              | Type                                      | Description                                                                                                                                                                                                         |
| ---------------------- | ----------------------------------------- | ------------------------------------------------------------------------------------------------------------------------------------------------------------------------------------------------------------------- |
| `root`                 | `Element`                                 | The root element of the dashboard. Can be a [ui.row](#uirow), [ui.column](#uicolumn), or [ui.stack](#uistack) to build a dashboard with multiple panels, or can just be a widget that takes up the whole dashboard. |
| `label`                | `Optional[str]`                           | The label of the dashboard. If not provided, a name will be created based on the variable name the top-level component is assigned to. Icons can also be added as children, with a sibling element for the label.   |
| `description`          | `Optional[str]`                           | A description of the dashboard purpose or contents. Shown to users in the dashboard tooltip, or a directory listing of dashboards.                                                                                  |
| `background_color`     | `Optional[Color]`                         | Custom background color of the dashboard.                                                                                                                                                                           |
| `filters`              | `Optional[list[DashboardFilter]]`         | Filters to apply to every item with a matching column/type, to match the filter value specified.                                                                                                                    |
| `links`                | `Optional[list[Link]]`                    | Links between items on the dashboard. User will be able to see these links and modify them using the Linker tool.                                                                                                   |
| `settings`             | `Optional[DashboardSettings]`             | Settings for the dashboard. Pass in a dictionary with the appropriate keys.                                                                                                                                         |
| `settings.has_headers` | `Optional[bool]`                          | Whether the dashboard should have headers.                                                                                                                                                                          |
| `settings.has_popout`  | `Optional[bool]`                          | Whether the dashboard should have a popout button.                                                                                                                                                                  |
| `on_focus`             | `Optional[Callable[[UIDashboard], None]]` | Callback function to be called when the dashboard is focused. Triggered when user clicks within the dashboard. If the dashboard was previously hidden, this will fire after `on_show` fires for this dashboard.     |
| `on_blur`              | `Optional[Callable[[UIDashboard], None]]` | Callback function to be called when the dashboard is blurred and something else in the UI takes focus. If the dashboard is now hidden, the `on_blur` will fire after the `on_hide` event.                           |
| `on_hide`              | `Optional[Callable[[UIDashboard], None]]` | Callback function to be called when the dashboard is hidden. If the dashboard was in focus, `on_hide` will fire before `on_blur` is fired.                                                                          |
| `on_show`              | `Optional[Callable[[UIDashboard], None]]` | Callback function to be called when the dashboard is shown. If the dashboard is also focused, the `on_show` event will fire first.                                                                                  |
| `on_open`              | `Optional[Callable[[UIDashboard], None]]` | Callback function to be called when the dashboard is opened.                                                                                                                                                        |
| `on_close`             | `Optional[Callable[[UIDashboard], None]]` | Callback function to be called when the dashboard is closed.                                                                                                                                                        |

###### Methods

| Method    | Description            |
| --------- | ---------------------- |
| `close()` | Closes the dashboard.  |
| `focus()` | Focuses the dashboard. |
| `open()`  | Opens the dashboard.   |

##### ui.row

Define a row of panels to add to a [UIDashboard](#uidashboard).

```py
import deephaven.ui as ui
ui_row = ui.row(
    *children: Element,
    height: int | None = None
) -> UIRow
```

###### Parameters

| Parameter   | Type      | Description                                                                                                                           |
| ----------- | --------- | ------------------------------------------------------------------------------------------------------------------------------------- |
| `*children` | `Element` | The components to render within the row.                                                                                              |
| `height`    | `int`     | The height of the row, relative to the other children of its parent in percent. If not provided, the row will be sized automatically. |

##### ui.column

Define a column of panels to add to a [UIDashboard](#uidashboard).

```py
import deephaven.ui as ui
ui_column = ui.column(
    *children: Element,
    width: int | None = None
) -> UIColumn
```

###### Parameters

| Parameter   | Type      | Description                                                                                                                                |
| ----------- | --------- | ------------------------------------------------------------------------------------------------------------------------------------------ |
| `*children` | `Element` | The components to render within the column.                                                                                                |
| `width`     | `int`     | The width of the column, relative to the other children of its parent in percent. If not provided, the column will be sized automatically. |

##### ui.stack

Define a stack of panels to add to a [UIDashboard](#uidashboard).

```py
import deephaven.ui as ui
ui_stack = ui.stack(
    *children: Element,
    height: int | None = None,
    width: int | None = None
) -> UIStack
```

###### Parameters

| Parameter   | Type      | Description                                                                                                                               |
| ----------- | --------- | ----------------------------------------------------------------------------------------------------------------------------------------- |
| `*children` | `Element` | The components to render within the stack.                                                                                                |
| `height`    | `int`     | The height of the stack, relative to the other children of its parent in percent. If not provided, the stack will be sized automatically. |
| `width`     | `int`     | The width of the stack, relative to the other children of its parent in percent. If not provided, the stack will be sized automatically.  |

##### ui.link

You can add links between components as well. Add the `id` property to components you wish to link, then specify the links on the dashboard itself:

```python
@ui.component
def my_dashboard():
    t1 = empty_table(100).update("a=i")
    t2 = empty_table(100).update("b=i", "c=Math.sin(i)")

    return ui.dashboard(
        ui.row([ui.table(t1, id="t1"), ui.table(t2, id="t2")]),
        links=[
            # Create a link from the "a" column of t1 to the "b" column of t2
            ui.link(
                start=ui.link_point("t1", column="a"),
                end=ui.link_point("t2", column="b"),
            )
        ],
    )


d = my_dashboard()
```

##### ui.item

An item that can be added to a menu, such as a `ui.picker`

```py
import deephaven.ui as ui
ui.item(
    children: Stringable,
    **props: Any
) -> ItemElement
```

###### Parameters

| Parameter   | Type         | Description                            |
| ----------- | ------------ | -------------------------------------- |
| `*children` | `Stringable` | The options to render within the item. |
| `**props`   | `Any`        | Any other Item prop                    |

##### ui.section

A section that can be added to a menu, such as a `ui.picker`. Children are the dropdown options.

```py
import deephaven.ui as ui
ui.section(
    *children: Item,
    title: str | None = None,
    **props: Any
) -> SectionElement
```

###### Parameters

| Parameter   | Type          | Description                               |
| ----------- | ------------- | ----------------------------------------- |
| `*children` | `Item`        | The options to render within the section. |
| `title`     | `str \| None` | The title of the section.                 |
| `**props`   | `Any`         | Any other Section prop                    |

###### ui.list_action_group
A group of action buttons that can be used to create a list of actions.
This component should be used within the actions prop of a `ListView` component.

```py
def list_action_group(
    *children: ActionGroupItem,
    on_action: Callable[[ActionKey, Key], None] | None = None,
    on_selection_change: Callable[[Selection, Key], None] | None = None,
    on_change: Callable[[Selection, Key], None] | None = None,
    **props: Any
) -> ListActionGroupElement:
```

###### Parameters
| Parameter               | Type                                                       | Description                                                                                                                                                              |
|-------------------------|------------------------------------------------------------|--------------------------------------------------------------------------------------------------------------------------------------------------------------------------|
| `*children`             | `ActionGroupItem`                                          | The actions to render within the action group.                                                                                                                           |
| `on_action`             | `Callable[[ActionKey, Key], None] \| None`                 | Handler that is called when an item is pressed. The first argument is the key of the action, the second argument is the key of the list_view item.                       |
| `on_selection_change`   | `Callable[[Selection, Key], None] \| None`                 | Handler that is called when the selection changes. The first argument is the selection, the second argument is the key of the list_view item.                            |
| `on_change`             | `Callable[[Selection, Key], None] \| None`                 | Alias of `on_selection_change`. Handler that is called when the selection changes. The first argument is the selection, the second argument is the key of the list_view item.        |
| `**props`               | `Any`                                                      | Any other [ActionGroup](https://react-spectrum.adobe.com/react-spectrum/ActionGroup.html) prop.                                                                          |


###### ui.list_action_menu
A group of action buttons that can be used to create a list of actions.
This component should be used within the actions prop of a `ListView` component.

```py
def list_action_menu(
    *children: ActionMenuItem,
    on_action: Callable[[ActionKey, Key], None] | None = None,
    on_open_change: Callable[[bool, Key], None] | None = None,
    **props: Any
) -> ListActionMenuElement:
```

###### Parameters
| Parameter               | Type                                                       | Description                                                                                                                                        |
|-------------------------|------------------------------------------------------------|----------------------------------------------------------------------------------------------------------------------------------------------------|
| `*children`             | `ActionMenuItem`                                           | The options to render within the picker.                                                                                                           |
| `on_action`             | `Callable[[ActionKey, Key], None] \| None`                       | Handler that is called when an item is pressed. The first argument is the key of the action, the second argument is the key of the list_view item. |
| `on_open_change`        | `Callable[[bool, Key], None] \| None`                      | The first argument is a boolean indicating if the menu is open, the second argument is the key of the list_view item.                              |
| `**props`               | `Any`                                                      | Any other [ActionMenu](https://react-spectrum.adobe.com/react-spectrum/ActionMenu.html) prop.                                                      |

##### ui.item_table_source

An item table source wraps a Table or PartitionedTable to provide additional information for
creating complex items from a table.
A PartitionedTable is only supported if the component itself supports a PartitionedTable as a child.
A PartitionedTable passed here will lead to the same behavior as passing
the PartitionedTable directly to a component, such as creating sections from the partitions in the case of a Picker.

```py
import deephaven.ui as ui
ui.item_table_source(
    table: Table | PartitionedTable,
    key_column: ColumnName | None = None,
    label_column: ColumnName | None = None,
    description_column: ColumnName | None = None,
    icon_column: ColumnName | None = None,
    title_column: ColumnName | None = None,
    actions: ListActionGroupElement | ListActionMenuElement | None = None,
) -> ItemTableSource:
```

###### Parameters

| Parameter              | Type                                                  | Description                                                                                                                                                                                                                                                               |
| ---------------------- | ----------------------------------------------------- |---------------------------------------------------------------------------------------------------------------------------------------------------------------------------------------------------------------------------------------------------------------------------|
| `*children`            | `Item \| SectionElement \| Table \| PartitionedTable` | The options to render within the picker.                                                                                                                                                                                                                                  |
| `key_column`           | `ColumnName \| None`                                  | The column of values to use as item keys. Defaults to the first column.                                                                                                                                                                                                   |
| `label_column`         | `ColumnName \| None`                                  | The column of values to display as primary text. Defaults to the `key_column` value.                                                                                                                                                                                      |
| `description_column`   | `ColumnName \| None`                                  | The column of values to display as descriptions.                                                                                                                                                                                                                          |
| `icon_column`          | `ColumnName \| None`                                  | The column of values to map to icons.                                                                                                                                                                                                                                     |
| `title_column`         | `ColumnName \| None`                                  | Only valid if table is of type `PartitionedTable`. The column of values to display as section names. Should be the same for all values in the constituent `Table`. If not specified, the section titles will be created from the `key_columns` of the `PartitionedTable`. |
| `actions`               | `ListActionGroupElement \| ListActionMenuElement \| None`  | The action group or menus to render for all elements within the component, if supported.                                                                                                                                                                                  |

##### ui.picker

A picker that can be used to select from a list. Children should be one of five types:  
1. If children are of type `Item`, they are the dropdown options.  
2. If children are of type `SectionElement`, they are the dropdown sections.  
3. If children are of type `Table`, the values in the table are the dropdown options. There can only be one child, the `Table`.
4. If children are of type `PartitionedTable`, the values in the table are the dropdown options and the partitions create multiple sections. There can only be one child, the `PartitionedTable`.
5. If children are of type `ItemTableSource`, complex items are created from the source. 
There can only be one child, the `ItemTableSource`.
Supported ItemTableSource arguments are `key_column`, `label_column`, `description_column`,
`icon_column`, and `title_column`.

```py
import deephaven.ui as ui
ui.picker(
    *children: Item | SectionElement | Table | PartitionedTable | ItemTableSource,
    default_selected_key: Key | None = None,
    selected_key: Key | None = None,
    on_selection_change: Callable[[Key], None] | None = None,
    on_change: Callable[[Key], None] | None = None,
    **props: Any
) -> PickerElement
```

###### Parameters

| Parameter              | Type                                                                     | Description                                                                                                                                                                                                                                                                  |
| ---------------------- |--------------------------------------------------------------------------| ---------------------------------------------------------------------------------------------------------------------------------------------------------------------------------------------------------------------------------------------------------------------------- |
| `*children`            | `Item \| SectionElement \| Table \| PartitionedTable \| ItemTableSource` | The options to render within the picker.                                                                                                                                                                                                                                     |
| `default_selected_key` | `Key \| None`                                                            | The initial selected key in the collection (uncontrolled).                                                                                                                                                                                                                   |
| `selected_key`         | `Key \| None`                                                            | The currently selected key in the collection (controlled).                                                                                                                                                                                                                   |
| `on_selection_change`  | `Callable[[Key], None] \| None`                                          | Handler that is called when the selection changes.                                                                                                                                                                                                                           |
| `on_change`            | `Callable[[Key], None] \| None`                                          | Alias of `on_selection_change`. Handler that is called when the selection changes.                                                                                                                                                                                           |
| `**props`              | `Any`                                                                    | Any other [Picker](https://react-spectrum.adobe.com/react-spectrum/Picker.html) prop, with the exception of `items`, `validate`, `errorMessage` (as a callback) and `onLoadMore`                                                                                             |

```py
import deephaven.ui as ui

# simple picker that takes ui.items and is uncontrolled
picker1 = ui.picker(
    ui.item("Option 1"),
    ui.item("Option 2"),
    ui.item("Option 3"),
    ui.item("Option 4"),
    default_selected_key="Option 2"
)

# simple picker that takes picker options directly and is controlled
option, set_option = ui.use_state("Option 2")

picker2 = ui.picker(
    "Option 1",
    "Option 2",
    "Option 3",
    "Option 4",
    selected_key=option,
    on_selection_change=set_option
)

# manually create a section with items
picker3 = ui.picker(
    ui.section(
        ui.item("Option 1"),
        ui.item("Option 2"),
        title="Section 1"
    ),
    ui.section(
        ui.item("Option 3"),
        ui.item("Option 4"),
        title="Section 2"
    )
)

# manually create a section with picker options directly
picker4 = ui.picker(
    ui.section(
        "Option 1",
        "Option 2",
    ),
    ui.section(
        "Option 3",
        "Option 4",
    )
)

from deephaven import empty_table

table1 = empty_table(4).update_view("data=i")
table2 = empty_table(1).update_view("data=10")

# data hooks can be used to create a picker from a table
# this should be avoided as it is not as performant as just passing in the table directly
options = ui.use_column_data(table1)

picker5 = ui.picker(
    children=options
)

# instead, pass in the table directly
picker6 = ui.picker(
    table1
)

from deephaven import new_table
from deephaven.column import string_col, int_col

color_table = new_table([
    string_col("Sections", ["Interesting Colors", 'Interesting Colors', "Other Colors"]),
    string_col("SectionNames", ["Favorites", 'Favorites', "Other"]),
    int_col("Keys", ["salmon", "lemonchiffon", "black"]),
    string_col("Labels", ["Salmon", "Lemon Chiffon", "Black"]),
    string_col("Descriptions", ["An interesting color", "Another interesting color", "A color"]),
    string_col("Icons", ["Amusementpark", "Teapot", "Sentiment Negative"])
])
partitioned_table = color_table.partition_by("Sections")

color, set_color = ui.use_state("salmon")

# this will create a picker with two sections, one for each partition
# in order to customize the columns used for the picker, use an item_table_source
source = ui.item_table_source(
    partitioned_table,
    key_column="Keys",
    label_column="Labels",
    description_column="Descriptions",
    icon_column="Icons",
    title_column="SectionNames"
)

picker7 = ui.picker(
    source,
    selected_key=color,
    on_selection_change=set_color
)
```

###### ui.list_view
A list view that can be used to create a list of items. Children should be one of three types:  
1. If children are of type `Item`, they are the list items.  
2. If children are of type `Table`, the values in the table are the list items. There can only be one child, the `Table`.   
3. If children are of type ItemTableSource, complex items are created from the table. 
There can only be one child, the `ItemTableSource`.
Supported `ItemTableSource` arguments are `key_column`, `label_column`, `description_column`, 
`icon_column`, and `actions`.

```py
import deephaven.ui as ui
ui.list_view(
<<<<<<< HEAD
    *children: Item | Table | ItemTableSource,
    selection_mode: SelectionMode | None = 'MULTIPLE',
=======
    *children: Item | Table,
    key_column: ColumnName | None = None,
    label_column: ColumnName | None = None,
    density: Density | None = "COMPACT",
    description_column: ColumnName | None = None,
    icon_column: ColumnName | None = None,
    actions: ListActionGroupElement | ListActionMenuElement | None = None,
>>>>>>> ff7f7694
    default_selected_keys: Selection | None = None,
    selected_keys: Selection | None = None,
    selection_mode: SelectionMode | None = "MULTIPLE",
    render_empty_state: Element | None = None,
    on_selection_change: Callable[[Selection], None] | None = None,
    on_change: Callable[[Selection], None] | None = None,
    **props: Any
) -> ListViewElement
```

###### Parameters
| Parameter               | Type                                                      | Description                                                                                                                                                    |
|-------------------------|-----------------------------------------------------------|----------------------------------------------------------------------------------------------------------------------------------------------------------------|
| `*children`             | `Item \| Table \| ItemTableSource`                        | The options to render within the list_view.                                                                                                                    |
| `selection_mode`        | `SelectionMode \| None`                                   | By default `"MULTIPLE"`, which allows multiple selection. May also be `"SINGLE"` to allow only single selection, or `"None"`/`None` to allow no selection.     |
| `default_selected_keys` | `Selection \| None`                                       | The initial selected keys in the collection (uncontrolled).                                                                                                    |
| `selected_keys`         | `Selection \| None`                                       | The currently selected keys in the collection (controlled).                                                                                                    |
| `render_empty_state`    | `Element \| None`                                         | Sets what the `list_view` should render when there is no content to display.                                                                                   |
| `on_selection_change`   | `Callable[[Selection], None] \| None`                     | Handler that is called when the selections changes.                                                                                                            |
| `on_change`             | `Callable[[Selection], None] \| None`                     | Alias of `on_selection_change`. Handler that is called when the selections changes.                                                                            |
| `**props`               | `Any`                                                     | Any other [ListView](https://react-spectrum.adobe.com/react-spectrum/ListView.html) prop, with the exception of `items`, `dragAndDropHooks`, and `onLoadMore`. |

```py
import deephaven.ui as ui

# simple list_view that takes ui.items and is uncontrolled
list_view1 = ui.list_view(
    ui.item("Option 1"),
    ui.item("Option 2"),
    ui.item("Option 3"),
    ui.item("Option 4"),
    default_selected_keys=["Option 2", "Option 3"]
)

# simple list_view that takes list view items directly and is controlled
selection, set_selection = ui.use_state(["Option 1", "Option 2"])

list_view2 = ui.list_view(
    "Option 1",
    "Option 2",
    "Option 3",
    "Option 4",
    selected_keys=selection,
    on_selection_change=selection
)

from deephaven import empty_table

table1 = empty_table(4).update_view("data=i")

# data hooks can be used to create a list view from a table
# this should be avoided as it is not as performant as just passing in the table directly
options = ui.use_column_data(table1)

list_view3 = ui.list_view(
    children=options
)

# instead, pass in the table directly
list_view4 = ui.list_view(
    table1
)

from deephaven import new_table
from deephaven.column import string_col, int_col

color_table = new_table([
    int_col("Keys", ["salmon", "lemonchiffon", "black"]),
    string_col("Labels", ["Salmon", "Lemon Chiffon", "Black"]),
    string_col("Descriptions", ["An interesting color", "Another interesting color", "A color"]),
    string_col("Icons", ["Amusementpark", "Teapot", "Sentiment Negative"]),
    string_col("SectionKeys", ["Interesting Colors", "Interesting Colors", "Other Colors"]),
    string_col("SectionLabels", ["Favorites", "Favorites", "Other"]),
    string_col("SectionDescriptions", ["Favorite colors", "Favorite colors", "Other colors"]),
    string_col("SectionIcons", ["Folder", "Folder", "Not Found"])
])

colors, set_colors = ui.use_state(["salmon", "lemonchiffon"])

# this will create a controlled list_view with color_table
# In order to customize the columns and add table-based buttons for the list_view, use an item_table_source
# Note key is added to the on_press handler, but is not required.
on_button_action = lambda action_key, key: print(f"Action {action_key} was pressed for list item {key}")
button = ui.list_action_group("Print Item", on_action=on_button_action)

source = ui.item_table_source(
    color_table,
    key_column="Keys",
    label_column="Labels",
    description_column="Descriptions",
    icon_column="Icons",
    actions=button
)
list_view5 = ui.list_view(
    source,
    selected_keys=colors,
    on_selection_change=set_colors
)

```

###### ui.date_picker

A date picker that can be used to select a date.

There are three types that can be passed in to the props that control the date format:

1. `LocalDate`: A LocalDate is a date without a time zone in the ISO-8601 system, such as "2007-12-03" or "2057-01-28".
   This will create a date picker with a granularity of days.
2. `Instant`: An Instant represents an unambiguous specific point on the timeline, such as 2021-04-12T14:13:07 UTC.
   This will create a date picker with a granularity of seconds in UTC.
3. `ZonedDateTime`: A ZonedDateTime represents an unambiguous specific point on the timeline with an associated time zone, such as 2021-04-12T14:13:07 America/New_York.
   This will create a date picker with a granularity of seconds in the specified time zone.

The format of the date picker and the type of the value passed to the `on_change` handler
is determined by the type of the following props in order of precedence:

1. `value`
2. `default_value`
3. `placeholder_value`

If none of these are provided, the `on_change` handler will be passed an `Instant`.

```py
import deephaven.ui as ui
ui.date_picker(
    placeholder_value: Date | None = None,
    value: Date | None = None,
    default_value: Date | None = None,
    min_value: Date | None = None,
    max_value: Date | None = None,
    unavailable_values: Sequence[Date] | None = None,
    granularity: Granularity | None = None,
    on_change: Callable[[Date], None] | None = None,
    **props: Any
) -> DatePickerElement
```

###### Parameters

| Parameter            | Type                             | Description                                                                                                                                                                               |
| -------------------- | -------------------------------- | ----------------------------------------------------------------------------------------------------------------------------------------------------------------------------------------- |
| `placeholder_value`  | `Date \| None`                   | A placeholder date that influences the format of the placeholder shown when no value is selected. Defaults to today at midnight in the user's timezone.                                   |
| `value`              | `Date \| None`                   | The current value (controlled).                                                                                                                                                           |
| `default_value`      | `Date \| None`                   | The default value (uncontrolled).                                                                                                                                                         |
| `min_value`          | `Date \| None`                   | The minimum allowed date that a user may select.                                                                                                                                          |
| `max_value`          | `Date \| None`                   | The maximum allowed date that a user may select.                                                                                                                                          |
| `unavailable_values` | `Sequence[Date] \| None`         | A list of dates that cannot be selected.                                                                                                                                                  |
| `granularity`        | `Granularity \| None`            | Determines the smallest unit that is displayed in the date picker. By default, this is `"DAY"` for `LocalDate`, and `"SECOND"` otherwise.                                                 |
| `on_change`          | `Callable[[Date], None] \| None` | Handler that is called when the value changes. The exact `Date` type will be the same as the type passed to `value`, `default_value` or `placeholder_value`, in that order of precedence. |
| `**props`            | `Any`                            | Any other [DatePicker](https://react-spectrum.adobe.com/react-spectrum/DatePicker.html) prop, with the exception of `isDateUnavailable`, `validate`, and `errorMessage` (as a callback)   |

```py

import deephaven.ui as ui
from deephaven.time import to_j_local_date, dh_today, to_j_instant, to_j_zdt

zoned_date_time = to_j_zdt("1995-03-22T11:11:11.23142 UTC")
instant = to_j_instant("2022-01-01T00:00:00 ET")
local_date = to_j_local_date(dh_today())

# simple date picker that takes ui.items and is uncontrolled
# this creates a date picker with a granularity of days with a default value of today
date_picker1 = ui.date_picker(
    default_value=local_date
)

# simple date picker that takes list view items directly and is controlled
# this creates a date picker with a granularity of seconds in UTC
# the on_change handler is passed an instant
date, set_date = ui.use_state(instant)

date_picker2 = ui.date_picker(
    value=date,
    on_change=set_date
)

# this creates a date picker with a granularity of seconds in the specified time zone
# the on_change handler is passed a zoned date time
date, set_date = ui.use_state(None)

date_picker3 = ui.date_picker(
    placeholder_value=zoned_date_time,
    on_change=set_date
)

# this creates a date picker with a granularity of seconds in UTC
# the on_change handler is passed an instant
date, set_date = ui.use_state(None)

date_picker4 = ui.date_picker(
    placeholder_value=instant,
    on_change=set_date
)

# this creates a date picker with a granularity of days
# the on_change handler is passed a local date
date, set_date = ui.use_state(None)

date_picker5 = ui.date_picker(
    placeholder_value=local_date,
    on_change=set_date
)

# this creates a date picker with a granularity of days, but the on_change handler is still passed an instant
date, set_date = ui.use_state(None)

date_picker6 = ui.date_picker(
    placeholder_value=instant,
    granularity="day",
    on_change=set_date
)

# this creates a date picker with a granularity of seconds and the on_change handler is passed an instant
date, set_date = ui.use_state(None)

date_picker7 = ui.date_picker(
    on_change=set_date
)

# this create a date picker with a granularity of days, a min and max value, and unavailable dates
min_value = to_j_local_date("2022-01-01")
max_value = to_j_local_date("2022-12-31")
unavailable_dates = [to_j_local_date("2022-03-15"), to_j_local_date("2022-03-17")]
date, set_date = ui.use_state(to_j_local_date("2022-03-16"))
date_picker8 = ui.date_picker(
    value=date,
    min_value=min_value,
    max_value=max_value,
    unavailable_values=unavailable_dates,
    on_change=set_date
)
```

##### ui.combo_box

A combo_box that can be used to search or select from a list. Children should be one of five types:
1. If children are of type `Item`, they are the dropdown options.  
2. If children are of type `SectionElement`, they are the dropdown sections.  
3. If children are of type `Table`, the values in the table are the dropdown options. There can only be one child, the `Table`.
4. If children are of type `PartitionedTable`, the values in the table are the dropdown options and the partitions create multiple sections. There can only be one child, the `PartitionedTable`.
5. If children are of type `ItemTableSource`, complex items are created from the source. 
There can only be one child, the ItemTableSource.
Supported ItemTableSource arguments are `key_column`, `label_column`, `description_column`,
`icon_column`, and `title_column`.

```py
import deephaven.ui as ui
ui.combo_box(
    *children: Item | SectionElement | Table | PartitionedTable | ItemTableSource,
    default_selected_key: Key | None = None,
    selected_key: Key | None = None,
    input_value: str | None = None,
    default_input_value: str | None = None,
    on_input_change: Callable[[str], None] | None = None,
    on_selection_change: Callable[[Key], None] | None = None,
    on_change: Callable[[Key], None] | None = None,
    on_open_change: Callable[[bool, MenuTriggerAction], None] | None = None,
    **props: Any
) -> ComboBoxElement
```

###### Parameters

| Parameter              | Type                                                                     | Description                                                                                                                                                                                                                                                                 |
| ---------------------- |--------------------------------------------------------------------------|-----------------------------------------------------------------------------------------------------------------------------------------------------------------------------------------------------------------------------------------------------------------------------|
| `*children`            | `Item \| SectionElement \| Table \| PartitionedTable \| ItemTableSource` | The options to render within the combo_box.                                                                                                                                                                                                                                  |
| `default_selected_key` | `Key \| None`                                                            | The initial selected key in the collection (uncontrolled).                                                                                                                                                                                                                  |
| `selected_key`         | `Key \| None`                                                            | The currently selected key in the collection (controlled).                                                                                                                                                                                                                  |
| `input_value`          | `str \| None`                                                            | The value of the search input (controlled).                                                                                                                                                                                                                                 |
| `default_input_value`  | `str \| None`                                                            | The default value of the search input (uncontrolled).                                                                                                                                                                                                                       |
| `on_input_change`      | `Callable[[str], None] \| None`                                          | Handler that is called when the search input value changes.                                                                                                                                                                                                                 |
| `on_selection_change`  | `Callable[[Key], None] \| None`                                          | Handler that is called when the selection changes.                                                                                                                                                                                                                          |
| `on_change`            | `Callable[[Key], None] \| None`                                          | Alias of `on_selection_change`. Handler that is called when the selection changes.                                                                                                                                                                                          |
| `on_open_change`       | `Callable[[bool, MenuTriggerAction], None] \| None`                      | Method that is called when the open state of the menu changes. Returns the new open state and the action that caused the opening of the menu.                                                                        |
| `**props`              | `Any`                                                                    | Any other [Combo_Box](https://react-spectrum.adobe.com/react-spectrum/ComboBox.html) prop, with the exception of `items`, `validate`, `errorMessage` (as a callback) and `onLoadMore`                                                                                       |

```py
import deephaven.ui as ui

# simple combo_box that takes ui.items and is uncontrolled
combo_box1 = ui.combo_box(
    ui.item("Option 1"),
    ui.item("Option 2"),
    ui.item("Option 3"),
    ui.item("Option 4"),
    default_selected_key="Option 2",
)

# simple combo_box that takes combo_box options directly and is controlled
option, set_option = ui.use_state("Option 2")

combo_box2 = ui.combo_box(
    "Option 1",
    "Option 2",
    "Option 3",
    "Option 4",
    selected_key=option,
    on_selection_change=set_option
)

# the input value can be uncontrolled
combo_box3 = ui.combo_box(
    ui.item("Option 1"),
    ui.item("Option 2"),
    ui.item("Option 3"),
    ui.item("Option 4"),
    default_input_value="Option"
)

# the input value can be controlled
input_value, set_input_value = ui.use_state("Option")

combo_box4 = ui.combo_box(
    ui.item("Option 1"),
    ui.item("Option 2"),
    ui.item("Option 3"),
    ui.item("Option 4"),
    input_value=input_value,
    on_input_change=set_input_value
)

# manually create a section with items
combo_box5 = ui.combo_box(
    ui.section(
        ui.item("Option 1"),
        ui.item("Option 2"),
        title="Section 1"
    ),
    ui.section(
        ui.item("Option 3"),
        ui.item("Option 4"),
        title="Section 2"
    )
)

# manually create a section with combo_box options directly
combo_box6 = ui.combo_box(
    ui.section(
        "Option 1",
        "Option 2",
    ),
    ui.section(
        "Option 3",
        "Option 4",
    )
)

from deephaven import empty_table

table1 = empty_table(4).update_view("data=i")
table2 = empty_table(1).update_view("data=10")

# data hooks can be used to create a combo_box from a table
# this should be avoided as it is not as performant as just passing in the table directly
options = ui.use_column_data(table1)

combo_box7 = ui.combo_box(children=options)

# instead, pass in the table directly
combo_box8 = ui.combo_box(table1)

from deephaven import new_table
from deephaven.column import string_col, int_col

color_table = new_table([
    string_col("Sections", ["Interesting Colors", "Interesting Colors", "Other Colors"]),
    string_col("SectionNames", ["Favorites", "Favorites", "Other"]),
    int_col("Keys", ["salmon", "lemonchiffon", "black"]),
    string_col("Labels", ["Salmon", "Lemon Chiffon", "Black"]),
    string_col("Descriptions", ["An interesting color", "Another interesting color", "A color"]),
    string_col("Icons", ["Amusementpark", "Teapot", "Sentiment Negative"])
])
partitioned_table = color_table.partition_by("Sections")

color, set_color = ui.use_state("salmon")

# this will create a combo_box with two sections, one for each partition
# in order to customize the columns used for the combo_box, use an item_table_source

source = ui.item_table_source(
    partitioned_table,
    key_column="Keys",
    label_column="Labels",
    description_column="Descriptions",
    icon_column="Icons",
    title_column="SectionNames"
)

combo_box9 = ui.combo_box(
    source,
    selected_key=color,
    on_selection_change=set_color
)

# data can be filtered using the input value
items = ["First Option", "Second Option", "Third Option", "Fourth Option"]
filter_value, set_filter_value = ui.use_state('')
filtered_items = ui.use_memo(lambda: filter(lambda item: item.startswith(filter_value), items), [filter_value, items])

combo_box10 = ui.combo_box(*filtered_items, on_input_change=set_filter_value)
```

#### ui.table

`ui.table` is a wrapper for a Deephaven `Table` object that allows you to add UI customizations or callbacks. The basic syntax for creating a `UITable` is:

```py
import deephaven.ui as ui
ui_table = ui.table(table: Table, **props: Any) -> UITable
```

It has an [immutable fluent](https://en.wikipedia.org/wiki/Fluent_interface#Immutability) interface for some functionality, similar to Deephaven `Table`. That means each method below will return a new `UITable` object, rather than modifying the existing one. This allows you to chain multiple customizations together, e.g.:

```py
from deephaven import ui

# Create a table with some customizations
ui_table = (
    ui.table(source)
    .color_column("X", ["X = Y > 5 ? RED : NO_FORMATTING"])
    .column_group("Group 1", ["Col1", "Col2"], "RED")
)
```

You can also set margins and padding by passing in the appropriate arguments to the `ui.table` function:

```py
ui_table = ui.table(source, padding="size-250")
```

Other props that can be passed into `ui.table` are defined below.

##### Parameters

```py
ui_table(
    table: Table,
    always_fetch_columns: ColumnNameCombination | None,
    back_columns: ColumnNameCombination | None,
    freeze_columns: ColumnNameCombination | None,
    front_columns: ColumnNameCombination | None,
    hide_columns: ColumnNameCombination | None,
    quick_filters: dict[ColumnName, QuickFilterExpression] | None,
    show_search: bool | None,
    show_quick_filters: bool | None,
    show_column_headers: bool | None,
    selection_mode: SelectionMode | None,
    selection_area: SelectionArea | None,
    selection_style: SelectionStyleCombination | None,
    selected_rows: RowIndexCombination | None,
    selected_columns: ColumnIndexCombination | None,
    selected_cells: CellIndexCombination | None,
    density: DensityMode | None,
    column_display_names: dict[ColumnName, ColumnNameCombination] | None,
    on_row_press: Callable[[RowIndex, RowData], None] | None,
    on_row_double_press: Callable[[RowIndex, RowData], None] | None
    on_cell_press: Callable[[CellIndex, CellData], None] | None,
    on_cell_double_press: Callable[[CellIndex, CellData], None] | None
    on_column_press: Callable[[ColumnName], None] | None,
    on_columns_double_press: Callable[[ColumnName], None] | None,
    on_search: Callable[[str], None],
    on_quick_filter: Callable[[ColumnName, QuickFilterExpression], None] | None
    on_freeze_column: Callable[[ColumnName], None] | None,
    on_hide_column: Callable[[ColumnName], None] | None,
    on_sort: Callable[[ColumnName, LiteralSortDirection], None] | None
) -> UITable
```

| Parameter                | Type                                                          | Description                                                                                                                                                                                                                                                                         |
| ------------------------ | ------------------------------------------------------------- | ----------------------------------------------------------------------------------------------------------------------------------------------------------------------------------------------------------------------------------------------------------------------------------- |
| `always_fetch_columns`   | `ColumnNameCombination \| None`                               | The columns to always fetch from the server. May be a single column name. These will not be affected by the users current viewport/horizontal scrolling. Useful if you have a column with key value data that you want to always include in the data sent for row click operations. |
| `back_columns`           | `ColumnNameCombination \| None`                               | The columns to show at the back of the table. May be a single column name. These will not be moveable in the UI.                                                                                                                                                                    |
| `freeze_columns`         | `ColumnNameCombination \| None`                               | The columns to freeze to the front of the table. May be a single column name. These will always be visible and not affected by horizontal scrolling.                                                                                                                                |
| `front_columns`          | `ColumnNameCombination \| None`                               | The columns to show at the front of the table. May be a single column name. These will not be moveable in the UI.                                                                                                                                                                   |
| `hide_columns`           | `ColumnNameCombination \| None`                               | The columns to hide by default from the table. May be a single column name. The user can still resize the columns to view them.                                                                                                                                                     |
| `quick_filters`          | `dict[ColumnName, QuickFilterExpression] \| None`             | Quick filters for the UI to apply to the table.                                                                                                                                                                                                                                     |
| `show_search`            | `bool \| None`                                                | `True` to show the search bar by default, `False` to not.                                                                                                                                                                                                                           |
| `show_quick_filters`     | `bool \| None`                                                | `True` to show the quick filters by default, `False` to not.                                                                                                                                                                                                                        |
| `show_column_headers`    | `bool \| None`                                                | `True` to show the column headers by default, `False` to not.                                                                                                                                                                                                                       |
| `selection_mode`         | `SelectionMode \| None`                                       | Can be `MULTIPLE` to allow multiple selection or `SINGLE` to not allow it.                                                                                                                                                                                                          |
| `selection_area`         | `SelectionArea \| None`                                       | The unit that is selected on press. Can be `ROW`, `COLUMN`, or `CELL`.                                                                                                                                                                                                              |
| `selection_style`        | `SelectionStyleCombination \| None`                           | The style of the selection. Can be `HIGHLIGHT`, `CHECKBOX`, or a combination of those.                                                                                                                                                                                              |
| `selected_rows`          | `RowIndexCombination \| None`                                 | The rows that are selected by default. Only valid if `selection_area` is `ROW`.                                                                                                                                                                                                     |
| `selected_columns`       | `ColumnIndexCombination \| None`                              | The columns that are selected by default. Only valid if `selection_area` is `COLUMN`.                                                                                                                                                                                               |
| `selected_cells`         | `CellIndexCombination \| None`                                | The cells that are selected by default. Only valid if `selection_area` is `CELL`.                                                                                                                                                                                                   |
| `density`                | `DensityMode \| None`                                         | The density of the table. Can be `COMPACT`, `REGULAR`, or `SPACIOUS`.                                                                                                                                                                                                               |
| `column_display_names`   | `dict[ColumnName, ColumnNameCombination] \| None`             | The display names. If a sequence of column names is provided for a column, the display name will be set to the longest column name that can be fully displayed.                                                                                                                     |
| `on_row_press`           | `Callable[[RowIndex, RowData], None] \| None`                 | The callback function to run when a cell in a row is released (such as a click). The first parameter is the row index, and the second is the row data provided in a dictionary where the column names are the keys.                                                                 |
| `on_row_double_press`    | `Callable[[RowIndex, RowData], None] \| None`                 | The callback function to run when a cell in a row is double pressed. The first parameter is the row index, and the second is the row data provided in a dictionary where the column names are the keys.                                                                             |
| `on_cell_press`          | `Callable[[CellIndex, CellData], None] \| None`               | The callback function to run when a cell is released (such as a click). The first parameter is the cell index, and the second is the cell data.                                                                                                                                     |
| `on_cell_double_press`   | `Callable[[CellIndex, CellData], None] \| None`               | The callback function to run when a cell is double pressed. The first parameter is the cell index, and the second is the cell data.                                                                                                                                                 |
| `on_column_press`        | `Callable[[ColumnName], None] \| None`                        | The callback function to run when a column is released (such as a click). The only parameter is the column name.                                                                                                                                                                    |
| `on_column_double_press` | `Callable[[ColumnName], None] \| None`                        | The callback function to run when a cell in a column is double pressed. The only parameter is the column name.                                                                                                                                                                      |
| `on_search`              | `Callable[[str], None] \| None`                               | The callback function to run when the search bar is used. The only parameter is the search string.                                                                                                                                                                                  |
| `on_quick_filter`        | `Callable[[ColumnName, QuickFilterExpression], None] \| None` | The callback function to run when a quick filter is applied. The first parameter is the column name, and the second is the quick filter expression.                                                                                                                                 |
| `on_freeze_column`       | `Callable[[ColumnName], None] \| None`                        | The callback function to run when a column is frozen. The only parameter is the frozen column name.                                                                                                                                                                                 |
| `on_hide_column`         | `Callable[[ColumnName], None] \| None`                        | The callback function to run when a column is hidden. The only parameter is the hidden column name.                                                                                                                                                                                 |
| `on_sort`                | `Callable[[ColumnName, LiteralSortDirection], None] \| None`  | The callback function to run when a column is sorted. The first parameter is the column name, and the second is the sort direction.                                                                                                                                                 |

`ui.table` will also support the below methods.

##### aggregations

Set the totals table to display below the main table.

###### Syntax

```py
ui_table.aggregations(
    operations: dict[ColumnName, list[AggregationOperation]],
    operation_order: list[AggregationOperation] = [],
    default_operation: AggregationOperation = "Skip",
    group_by: list[ColumnName] = [],
    show_on_top: bool = False,
) -> UITable
```

###### Parameters

| Parameter           | Type                                           | Description                                                                        |
| ------------------- | ---------------------------------------------- | ---------------------------------------------------------------------------------- |
| `operations`        | `dict[ColumnName, list[AggregationOperation]]` | The operations to apply to the columns of the table.                               |
| `operation_order`   | `list[AggregationOperation]`                   | The order in which to display the operations.                                      |
| `default_operation` | `AggregationOperation`                         | The default operation to apply to columns that do not have an operation specified. |
| `group_by`          | `list[ColumnName]`                             | The columns to group by.                                                           |
| `show_on_top`       | `bool`                                         | Whether to show the totals table above the main table.                             |

##### column_group

Create a group for columns in the table.

###### Syntax

```py
ui_table.column_group(name: str, children: list[str], color: str | None) -> UITable
```

###### Parameters

| Parameter  | Type          | Description                                                                                                                |
| ---------- | ------------- | -------------------------------------------------------------------------------------------------------------------------- |
| `name`     | `str`         | The group name. Must be a valid column name and not a duplicate of another column or group.                                |
| `children` | `list[str]`   | The children in the group. May contain column names or other group names. Each item may only be specified as a child once. |
| `color`    | `str \| None` | The hex color string or Deephaven color name.                                                                              |

##### color_column

Applies color formatting to a column of the table.

###### Syntax

```py
ui_table.color_column(
    column: ColumnName,
    where: QuickFilterExpression | None = None,
    color: Color | None = None,
    background_color: Color | None = None,
) -> UITable
```

###### Parameters

| Parameter          | Type                            | Description                                                                   |
| ------------------ | ------------------------------- | ----------------------------------------------------------------------------- |
| `column`           | `ColumnName`                    | The column name                                                               |
| `where`            | `QuickFilterExpression \| None` | The filter to apply to the expression. Uses quick filter format (e.g. `>10`). |
| `color`            | `Color \| None`                 | The text color. Accepts hex color strings or Deephaven color names.           |
| `background_color` | `Color \| None`                 | The background color. Accepts hex color strings or Deephaven color names.     |

<!-- TODO: For ranges, such as "In Between", how should we specify that? Should we define a quick filter format for that? (e.g. `(5, 20)`, and `[5, 20]`, matching how you'd notate an interval) -->
<!--
    TODO: We also don't allow conditional formatting that sets a colour on one column depending on the value on another column; eg. `source.format_columns(["A = B > 2 ? BLUE : NO_FORMATTING"])`
    That seems like a limitation of our UI - should we build support for that in the UI?
-->

##### color_row

Applies color formatting to rows of the table conditionally based on the value of a column.

###### Syntax

```py
ui_table.color_row(
    column: ColumnName,
    where: QuickFilterExpression,
    color: Color | None = None,
    background_color: Color | None = None
) -> UITable
```

<!--
    TODO: This doesn't allow for formatting by row index like we could do previously, e.g. `t4.formatRowWhere("i % 2 == 0", "VIVID_PURPLE")`
    This is a limitation in our UI - should we build support for that in the UI?
-->

###### Parameters

| Parameter          | Type                    | Description                                                                   |
| ------------------ | ----------------------- | ----------------------------------------------------------------------------- |
| `column`           | `str`                   | The column name                                                               |
| `where`            | `QuickFilterExpression` | The filter to apply to the expression. Uses quick filter format (e.g. `>10`). |
| `color`            | `Color \| None`         | The text color. Accepts hex color strings or Deephaven color names.           |
| `background_color` | `Color \| None`         | The background color. Accepts hex color strings or Deephaven color names.     |

##### context_menu

Add custom items to the context menu. You can provide a list of actions that always appear, or a callback that can process the selection and send back menu items asynchronously. You can also specify whether you want the menu items provided for a cell context menu, a header context menu, or some combination of those. You can also chain multiple sets of menu items by calling `.context_menu` multiple times.

###### Syntax

```py
ui_table.context_menu(
    items: ContextMenuAction
    | list[ContextMenuAction]
    | Callable[[CellIndex, RowData], ContextMenuAction | list[ContextMenuAction]],
    mode: ContextMenuMode = "CELL",
) -> UITable
```

###### Parameters

| Parameter | Type                                                                                                                           | Description                                                                                                                                                                                                                                                                      |
| --------- | ------------------------------------------------------------------------------------------------------------------------------ | -------------------------------------------------------------------------------------------------------------------------------------------------------------------------------------------------------------------------------------------------------------------------------- |
| `items`   | `ContextMenuAction \| list[ContextMenuAction] \| Callable[[CellIndex, RowData], ContextMenuAction \| list[ContextMenuAction]]` | The items to add to the context menu. May be a single `ContextMenuAction`, a list of `ContextMenuAction` objects, or a callback function that takes the cell index and row data and returns either a single `ContextMenuAction` or a list of `ContextMenuAction` objects.        |
| `mode`    | `ContextMenuMode`                                                                                                              | Which specific context menu(s) to add the menu item(s) to. Can be one or more modes. Using `None` will add menu items in all cases.<br/>- `CELL`: Triggered from a cell.<br/>- `ROW_HEADER`: Triggered from a row header.<br/>- `COLUMN_HEADER`: Triggered from a column header. |

##### data_bar

Applies data bar formatting to the specified column.

###### Syntax

```py
ui_table.data_bar(self,
    col: str,
    value_col: str = None,
    min: float | str = None,
    max: float | str = None,
    axis: DataBarAxis | None = None,
    positive_color: Color | list[Color] = None,
    negative_color: Color | list[Color] = None,
    value_placement: DataBarValuePlacement | None = None,
    direction: DataBarDirection | None = None,
    opacity: float = None,
    marker_col: str = None,
    marker_color: Color = None
) -> UITable
```

###### Parameters

| Parameter         | Type                            | Description                                                    |
| ----------------- | ------------------------------- | -------------------------------------------------------------- |
| `col`             | `str`                           | Column to generate data bars in                                |
| `value_col`       | `str`                           | Column containing the values to generate data bars from        |
| `min`             | `float \| str`                  | Minimum value for data bar scaling or column to get value from |
| `max`             | `float \| str`                  | Maximum value for data bar scaling or column to get value from |
| `axis`            | `DataBarAxis \| None`           | Orientation of data bar relative to cell                       |
| `positive_color`  | `Color \| list[Color]`          | Color for positive bars. Use list of colors to form a gradient |
| `negative_color`  | `Color \| list[Color]`          | Color for negative bars. Use list of colors to form a gradient |
| `value_placement` | `DataBarValuePlacement \| None` | Orientation of values relative to data bar                     |
| `direction`       | `DataBarDirection \| None`      | Orientation of data bar relative to horizontal axis            |
| `opacity`         | `float`                         | Opacity of data bars. Accepts values from 0 to 1               |
| `marker_col`      | `str`                           | Column containing the values to generate markers from          |
| `marker_color`    | `'Color'`                       | Color for markers                                              |

##### format

Specify the formatting to display a column in.

###### Syntax

```py
ui_table.format(column: ColumnName, format: str) -> UITable
```

###### Parameters

| Parameter | Type  | Description                                                              |
| --------- | ----- | ------------------------------------------------------------------------ |
| `column`  | `str` | The column name                                                          |
| `format`  | `str` | The format to display the column in. Valid format depends on column type |

<!-- TODO: Give more details on what the format string can be for different column types. Seems to be lacking in existing documentation as well. -->

##### sort

Provide the default sort that will be used by the UI.
Can use Deephaven [SortDirection](https://deephaven.io/core/pydoc/code/deephaven.html#deephaven.SortDirection) used in
a table [sort](https://deephaven.io/core/docs/reference/table-operations/sort/) operation or`"ASC"` or `"DESC"`.

###### Syntax

```py
ui_table.sort(
    order_by: str | Sequence[str],
    order: TableSortDirection | Sequence[TableSortDirection] | None = None
) -> UITable
```

###### Parameters

| Parameter   | Type                                                         | Description                                                                                                 |
| ----------- | ------------------------------------------------------------ | ----------------------------------------------------------------------------------------------------------- |
| `by`        | `str \| Sequence[str]`                                       | The column(s) to sort by. May be a single column name, or a list of column names.                           |
| `direction` | `TableSortDirection \| Sequence[TableSortDirection] \| None` | The sort direction(s) to use. If provided, that must match up with the columns provided. Defaults to "ASC". |

#### ui.fragment

A fragment maps to a [React.Fragment](https://react.dev/reference/react/Fragment). This lets you group elements without using a wrapper node. It only takes children, and does not take any additional props.

```py
import deephaven.ui as ui
ui_fragment = ui.fragment(*children: Element) -> Element
```

#### Deprecations

The functionality provided my `ui.table` replaces some of the existing functions on `Table`. Below are the functions that are planned for deprecation/deletion of the `Table` interface, and their replacements with the new `ui.table` interface.

| Table Function                                                    | ui.table Replacement                                                                                                                                      |
| ----------------------------------------------------------------- | --------------------------------------------------------------------------------------------------------------------------------------------------------- |
| `format_columns`<br/>`format_column_where`<br/>`format_row_where` | [color_column](#color_column)<br/>[color_row](#color_row)<br/>[format](#format)                                                                           |
| `layout_hints`                                                    | [Props](#Parameters-5) of back_columns, front_columns, freeze_columns, hide_columns, and show_search, as well as method of [column_group](#column_groups) |
| `dropColumnFormats`                                               | No replacement                                                                                                                                            |
| `setTotalsTable`                                                  | [aggregations](#aggregations)                                                                                                                             |

#### Custom Hooks

Many hooks mirror React implementations (such as `use_memo` and `use_state`) but there are custom hooks that are useful for interacting with Deephaven data and structures.

##### use_table_listener

Call a callback function or `on_update` in a `TableListener` when the table is updated.

###### Syntax

```py
use_table_listener(
    table: Table,
    listener: Callable[[TableUpdate, bool], None] | TableListener,
    dependencies: set[Any],
    description: str | None = None,
    do_replay: bool = False,
    replay_lock: LockType = "shared",
) -> None
```

###### Parameters

| Parameter     | Type                                                   | Description                                                                                                                                                                                                                                                                                                                                                                                                                                        |
| ------------- | ------------------------------------------------------ | -------------------------------------------------------------------------------------------------------------------------------------------------------------------------------------------------------------------------------------------------------------------------------------------------------------------------------------------------------------------------------------------------------------------------------------------------- |
| `table`       | `Table`                                                | The table to listen to.                                                                                                                                                                                                                                                                                                                                                                                                                            |
| `listener`    | `Callable[[TableUpdate, bool], None] \| TableListener` | Either a function or a [TableListener](https://deephaven.io/core/pydoc/code/deephaven.table_listener.html#deephaven.table_listener.TableListener) with an on_update function. The function must take a [TableUpdate](https://deephaven.io/core/pydoc/code/deephaven.table_listener.html#deephaven.table_listener.TableUpdate) and is_replay bool. [More table listener info](https://deephaven.io/core/docs/how-to-guides/table-listeners-python/) |
| `description` | `str \| None`                                          | An optional description for the UpdatePerformanceTracker to append to the listener’s entry description, default is None.                                                                                                                                                                                                                                                                                                                           |
| `do_replay`   | `bool`                                                 | Whether to replay the initial snapshot of the table, default is False.                                                                                                                                                                                                                                                                                                                                                                             |
| `replay_lock` | `LockType`                                             | The lock type used during replay, default is ‘shared’, can also be ‘exclusive’.                                                                                                                                                                                                                                                                                                                                                                    |

##### use_table_data

Capture the data in a table. If the table is still loading, a sentinel value will be returned.
A transform function can be used to transform the data from a pandas Dataframe to a custom object, but this should
not be used to perform large filtering operations.
Data should already be filtered to the desired rows and columns before passing to this hook as it is best to filter before data is retrieved.
Use functions such as [head](https://deephaven.io/core/docs/reference/table-operations/filter/head/) or [slice](https://deephaven.io/core/docs/reference/table-operations/filter/slice/) to retrieve specific rows and functions such
as [select or view](https://deephaven.io/core/docs/how-to-guides/use-select-view-update/) to retrieve specific columns.

###### Syntax

```py
use_table_data(
    table: Table,
    sentinel: Sentinel = None,
    transform: Callable[
        [pd.DataFrame | Sentinel, bool], TransformedData | Sentinel
    ] = None,
) -> TableData | Sentinel | TransformedData:
```

###### Parameters

| Parameter   | Type                                                                      | Description                                                                                                                                                                                                                             |
| ----------- | ------------------------------------------------------------------------- | --------------------------------------------------------------------------------------------------------------------------------------------------------------------------------------------------------------------------------------- |
| `table`     | `Table`                                                                   | The table to retrieve data from.                                                                                                                                                                                                        |
| `sentinel`  | `Sentinel`                                                                | A sentinel value to return if the viewport is still loading. Default `None`.                                                                                                                                                            |
| `transform` | `Callable[[pd.DataFrame \| Sentinel, bool], TransformedData \| Sentinel]` | A function to transform the data from a pandas Dataframe to a custom object. The function takes a pandas dataframe or `Sentinel` as the first value and as a second value `bool` that is `True` if the the first value is the sentinel. |

##### use_column_data

Capture the data in a column. If the table is still loading, a sentinel value will be returned.
Data should already be filtered to desired rows and a specific column before passing to this hook as it is best to filter before data is retrieved and this hook will only return data for the first column.
Use functions such as [head](https://deephaven.io/core/docs/reference/table-operations/filter/head/) or [slice](https://deephaven.io/core/docs/reference/table-operations/filter/slice/) to retrieve specific rows and functions such
as [select or view](https://deephaven.io/core/docs/how-to-guides/use-select-view-update/) to retrieve a specific column.

###### Syntax

```py
use_column_data(
    table: Table,
    sentinel: Sentinel = None
) -> ColumnData | Sentinel:
```

###### Parameters

| Parameter  | Type       | Description                                                                |
| ---------- | ---------- | -------------------------------------------------------------------------- |
| `table`    | `Table`    | The table to create a viewport on.                                         |
| `sentinel` | `Sentinel` | A sentinel value to return if the column is still loading. Default `None`. |

##### use_row_data

Capture the data in a row. If the table is still loading, a sentinel value will be returned.
Data should already be filtered to a single row and desired columns before passing to this hook as it is best to filter before data is retrieved and this hook will only return data for the first row.
Use functions such as [head](https://deephaven.io/core/docs/reference/table-operations/filter/head/) or [slice](https://deephaven.io/core/docs/reference/table-operations/filter/slice/) to retrieve a specific row and functions such
as [select or view](https://deephaven.io/core/docs/how-to-guides/use-select-view-update/) to retrieve specific columns.

###### Syntax

```py
use_row_data(
    table: Table,
    sentinel: SentinelType = None
) -> RowData | Sentinel:
```

###### Parameters

| Parameter  | Type       | Description                                                             |
| ---------- | ---------- | ----------------------------------------------------------------------- |
| `table`    | `Table`    | The table to create a viewport on.                                      |
| `sentinel` | `Sentinel` | A sentinel value to return if the row is still loading. Default `None`. |

##### use_row_list

Capture the data in a row. If the table is still loading, a sentinel value will be returned. This function is identical to `use_row_data` except that it always returns a list of data instead of a `RowData` object for convenience.
Data should already be filtered to a single row and desired columns before passing to this hook as it is best to filter before data is retrieved and this hook will only return data for the first row.
Use functions such as [head](https://deephaven.io/core/docs/reference/table-operations/filter/head/) or [slice](https://deephaven.io/core/docs/reference/table-operations/filter/slice/) to retrieve a specific row and functions such
as [select or view](https://deephaven.io/core/docs/how-to-guides/use-select-view-update/) to retrieve specific columns.

###### Syntax

```py
use_row_list(
    table: Table,
    sentinel: SentinelType = None
) -> list[Any] | Sentinel:
```

###### Parameters

| Parameter  | Type       | Description                                                             |
| ---------- | ---------- | ----------------------------------------------------------------------- |
| `table`    | `Table`    | The table to create a viewport on.                                      |
| `sentinel` | `Sentinel` | A sentinel value to return if the row is still loading. Default `None`. |

##### use_cell_data

Capture the data in a cell. If the table is still loading, a sentinel value will be returned.
Data should already be filtered to a single row and column before passing to this hook as it is best to filter before data is retrieved and this hook will only return data for the first cell.
Use functions such as [head](https://deephaven.io/core/docs/reference/table-operations/filter/head/) or [slice](https://deephaven.io/core/docs/reference/table-operations/filter/slice/) to retrieve a specific row and functions such
as [select or view](#https://deephaven.io/core/docs/how-to-guides/use-select-view-update/) to retrieve a specific column.

```py
use_cell_data(
    table: Table,
    sentinel: Sentinel = None
) -> Any | Sentinel:
```

###### Parameters

| Parameter  | Type       | Description                                                              |
| ---------- | ---------- | ------------------------------------------------------------------------ |
| `table`    | `Table`    | The table to create a viewport on.                                       |
| `sentinel` | `Sentinel` | A sentinel value to return if the cell is still loading. Default `None`. |

#### Custom Types

Below are some of the custom types that are used in the above API definitions:

```py
AggregationOperation = Literal["COUNT", "COUNT_DISTINCT", "DISTINCT", "MIN", "MAX", "SUM", "ABS_SUM", "VAR", "AVG", "STD", "FIRST", "LAST", "UNIQUE", "SKIP"]
# An index of None means a header was selected
GridIndex = [ColumnIndex | None, RowIndex | None]
CellIndex = [ColumnIndex, RowIndex]
Color = DeephavenColor | HexColor
ColumnIndex = int
ColumnName = str
ColumnData = list[Any]
# ID of a component. Used for linking.
ComponentId = str
ContextMenuAction = dict[str, Any]
ContextMenuModeOption = Literal["CELL", "ROW_HEADER", "COLUMN_HEADER"]
ContextMenuMode = ContextMenuModeOption | list[ContextMenuModeOption] | None
DataBarAxis = Literal["PROPORTIONAL", "MIDDLE", "DIRECTIONAL"]
DataBarDirection = Literal["LTR", "RTL"]
DataBarValuePlacement = Literal["BESIDE", "OVERLAP", "HIDE"]
# TODO: Fill in the list of Deephaven Colors we allow
DeephavenColor = Literal[...]
HexColor = str
LockType = Literal["shared", "exclusive"]
QuickFilterExpression = str
RowData = dict[ColumnName, RowDataValue]
RowIndex = int
SelectionStyle = Literal["HIGHLIGHT", "CHECKBOX"]
SelectionArea = Literal["CELL", "ROW", "COLUMN"]
SelectionMode = Literal["SINGLE", "MULTIPLE"]
DensityMode = Literal["COMPACT", "REGULAR", "SPACIOUS"]
Sentinel = Any
LiteralSortDirection = Literal["ASC", "DESC"]
TableSortDirection = Union[LiteralSortDirection, SortDirection]
TableData = dict[ColumnName, ColumnData]
TransformedData = Any
# Stringable is a type that is naturally convertible to a string
Stringable = str | int | float | bool
Item = Stringable | ItemElement
Key = Stringable
ActionKey = Key
Selection = Sequence[Key]
ListViewItem = Stringable | ItemElement
LocalDateConvertible = Union[None, LocalDate, str, datetime.date, datetime.datetime, numpy.datetime64, pandas.Timestamp]
InstantConvertible = Union[None, Instant, int, str, datetime.datetime, numpy.datetime64, pandas.Timestamp]
ZonedDateTimeConvertible = Union[None, ZonedDateTime, str, datetime.datetime, numpy.datetime64, pandas.Timestamp]
Date = Instant | LocalDate | ZonedDateTime | LocalDateConvertible | InstantConvertible | ZonedDateTimeConvertible
Granularity = Literal["DAY", "HOUR", "MINUTE", "SECOND"]
MenuTriggerAction = Literal["FOCUS", "INPUT", "MANUAL"]

T = TypeVar("T")
Combination: TypeAlias = T | set[T] | Sequence[T]

RowIndexCombination = Combination[RowIndex]
ColumnNameCombination = Combination[ColumnName]
ColumnIndexCombination = Combination[ColumnIndex]
CellIndexCombination = Combination[CellIndex]
SelectionStyleCombination = Combination[SelectionStyle]

# Data for one cell. Returned with click handlers.
class CellData(TypedDict):
    type: str
    text: str
    value: Any

# Data for value of one column in a row. Returned with row press handlers.
class RowDataValue(CellData):
  isExpandable: bool
  isGrouped: bool

# Set a filter for a dashboard. Filter will apply to all items with a matching column/type, except for items specified in the `exclude_ids` parameter
class DashboardFilter(TypedDict):
  # Name of column to filter on
  name: ColumnName

  # Type of column to filter on
  type: str

  # Quick filter value to apply to the column
  value: QuickFilterExpression

  # Do not apply the filter to these items specified, even if they have a matching colum/type
  exclude_ids: Optional[ComponentId | ComponentId[]];

# Typed dictionary for settings that can be passed into a Dashboards initialization
class DashboardSettings(TypedDict):
    # Whether to show headers on the panels. Defaults to `True`
    # Note that if you use stacks with this option enabled, you will not be able to see all of the tabs in the stack
    has_headers: Optional[bool]

    # Whether the panels can be re-organized or resized by dragging. Defaults to `True`
    reorder_enabled: Optional[bool]

# Typed dictionary for links that can be added to a dashboard
class Link(TypeDict):
    start: LinkPoint
    end: LinkPoint

# Typed dictionary for a link point
class LinkPoint(TypedDict):
    # ID of the component to link to
    id: ComponentId

    # Column to link to
    column: str
```

#### Context

By default, the context of a `@ui.component` will be created per client session (same as [Parameterized Query's "parallel universe" today](https://github.com/deephaven-ent/iris/blob/868b868fc9e180ee948137b10b6addbac043605e/ParameterizedQuery/src/main/java/io/deephaven/query/parameterized/impl/ParameterizedQueryServerImpl.java#L140)). However, it would be interesting if it were possible to share a context among all sessions for the current user, and/or share a context with other users even; e.g. if one user selects and applies a filter, it updates immediately for all other users with that dashboard open. So three cases:

1. Limit to a particular client session (like Paramterized Queries, should likely be the default)
2. Limit to the particular user (so if you have the same PQ open multiple tabs, it updates in all)
3. Share with all users (if one user makes a change, all users see it)

We can specify this by adding a `context` parameter to the `@ui.component` decorator:

```python
# Define a client session component, where execution will be scoped to the current client session
# One user making a change will not be reflected to other tabs for that user
# This will be the default and is equivalent to not specifying a context
# @ui.component(context=ui.ContextType.CLIENT)
# def client_component():
# ... component details here

# Define a user component, where execution will be scoped to the current user
# One user making a change will be reflected to all tabs for that user
# @ui.component(context=ui.ContextType.USER)
# def user_component():
# ... component details here

# Define a shared component, where execution will be scoped to all users
# One user making a change will be reflected to all users
# @ui.component(context=ui.ContextType.SHARED)
# def shared_component():
# ... component details here
```

Note this could get interesting with nested components. It only makes sense to restrict the scope further when nesting, e.g. you can nest a `ui.ContextType.CLIENT` component within a `ui.ContextType.USER` component, but not the other way around. If you try to nest a `ui.ContextType.USER` component within a `ui.ContextType.CLIENT` component, it will throw an error:

```python
# This component will be scoped to the current client session
@ui.component(context=ui.ContextType.CLIENT)
def stock_table(source: Table):
    sym, set_sym = use_state("AAPL")
    t = source.where(f"sym=`{sym}`")
    return [ui.text_input(value=sym, on_change=set_sym), t]


# This component is scoped to the current user, so if they change the path in one tab, it will update in all other tabs
@ui.component(context=ui.ContextType.USER)
def user_path_component():
    path, set_path = use_state("/data/stocks.parquet")
    t = use_memo(lambda: read(path), [path])
    # Using the `stock_table` component which is scoped to the current client session allows different filtering in different tabs
    return [ui.text_input(value=path, on_change=set_path), stock_table(t)]


result = user_path_component()

# The other way around would throw an error though, e.g.
@ui.component(context=ui.ContextType.CLIENT)
def bad_scoping():
    # Can't use `user_path_component` as that would expand the scope/context
    return user_path_component()
```

Note: I think this is a stretch goal, and not planned for the initial implementation (but should be considered in the design). Only the default `ui.ContextType.CLIENT` will be supported initially.

#### Problems

Listing some problems and areas of concern that need further discussion.

##### State Latency

With callbacks, there will be a delay between when the user makes changes in the UI and when the state change is processed on the server. We can mitigate this with debounced input (e.g. when typing in a text input or changing a slider, debounce sending an update until they have stopped typing or sliding for a moment), and displaying some sort of "processing" state in the UI (e.g. a spinner or disabling the input) while the state is being updated. Optimistic updates are not possible, as there is no way for the UI to know what effect a particular state change will have on the output/other components. This is similar to what we do with Parameterized Queries currently, where we display a spinner in the "Submit" button while the query is being executed, and only after it returns do the output tables update.

##### Language Compatibility

The above examples are all in Python, and particularly take some advantage of language constructs in python (such as positional arguments and kwargs). We should consider how it would work in Groovy/Java as well, and how we can build one on top of the other.

#### Architecture

##### Rendering

When you call a function decorated by `@ui.component`, it will return an `Element` object that has a reference to the function it is decorated; that is to say, the function does _not_ get run immediately. The function is only run when the `Element` is rendered by the client, and the result is sent back to the client. This allows the `@ui.component` decorator to execute the function with the appropriate rendering context. The client must also set the initial state before rendering, allowing the client to persist the state and re-render in the future.

Let's say we execute the following, where a table is filtered based on the value of a text input:

```python
from deephaven import ui


@ui.component
def text_filter_table(source, column, initial_value=""):
    value, set_value = ui.use_state(initial_value)
    ti = ui.text_field(value=value, on_change=set_value)
    tt = source.where(f"{column}=`{value}`")
    return [ti, tt]


# This will render two panels, one filtering the table by Sym, and the other by Exchange
@ui.component
def double_text_filter_table(source):
    tft1 = text_filter_table(source, "sym")
    tft2 = text_filter_table(source, "exchange")
    return ui.panel(tft1, title="Sym"), ui.panel(tft2, title="Exchange")


import deephaven.plot.express as dx

_stocks = dx.data.stocks()

tft = double_text_filter_table(_stocks)
```

Which should result in a UI like this:

![Double Text Filter Tables](docs/_assets/double-tft.png)

How does that look when the notebook is executed? When does each code block execute?

```mermaid
sequenceDiagram
  participant U as User
  participant W as Web UI
  participant UIP as UI Plugin
  participant C as Core
  participant SP as Server Plugin

  U->>W: Run notebook
  W->>C: Execute code
  C->>SP: is_type(object)
  SP-->>C: Matching plugin
  C-->>W: VariableChanges(added=[t, tft])

  W->>UIP: Open tft
  UIP->>C: Export tft
  C-->>UIP: tft (Element)

  Note over UIP: UI knows about object tft<br/>double_text_filter_table not executed yet

  UIP->>SP: Render tft (initialState)
  SP->>SP: Run double_text_filter_table
  Note over SP: double_text_filter_table executes, running text_filter_table twice
  SP-->>UIP: Result (document=[panel(tft1), pane(tft2)], exported_objects=[tft1, tft2])
  UIP-->>W: Display Result

  U->>UIP: Change text input 1
  UIP->>SP: Change state
  SP->>SP: Run double_text_filter_table
  Note over SP: double_text_filter_table executes, text_filter_table only <br/>runs once for the one changed input<br/>only exports the new table, as client already has previous tables
  SP-->>UIP: Result (document=[panel(tft1'), panel(tft2)], state={}, exported_objects=[tft1'])
  UIP-->>W: Display Result
```

##### Communication/Callbacks

When the document is first rendered, it will pass the entire document to the client. When the client makes a callback, it needs to send a message to the server indicating which callback it wants to trigger, and with which parameters. For this, we use [JSON-RPC](https://www.jsonrpc.org/specification). When the client opens the message stream to the server, the communication looks like:

```mermaid
sequenceDiagram
  participant UIP as UI Plugin
  participant SP as Server Plugin

    Note over UIP, SP: Uses JSON-RPC
  UIP->>SP: setState(initialState)
  SP-->>UIP: documentUpdated(Document, State)

  loop Callback
    UIP->>SP: foo(params)
    SP-->>UIP: foo result
    SP->>UIP: documentUpdated(Document, State)
      Note over UIP: Client can store State to restore the same state later
  end
```

##### Communication Layers

A component that is created on the server side runs through a few steps before it is rendered on the client side:

1. [Element](./src/deephaven/ui/elements/Element.py) - The basis for all UI components. Generally a [FunctionElement](./src/deephaven/ui/elements/FunctionElement.py) created by a script using the [@ui.component](./src/deephaven/ui/components/make_component.py) decorator, and does not run the function until it is rendered. The result can change depending on the context that it is rendered in (e.g. what "state" is set).
2. [ElementMessageStream](./src/deephaven/ui/object_types/ElementMessageStream.py) - The `ElementMessageStream` is responsible for rendering one instance of an element in a specific rendering context and handling the server-client communication. The element is rendered to create a [RenderedNode](./src/deephaven/ui/renderer/RenderedNode.py), which is an immutable representation of a rendered document. The `RenderedNode` is then encoded into JSON using [NodeEncoder](./src/deephaven/ui/renderer/NodeEncoder.py), which pulls out all the non-serializable objects (such as Tables) and maps them to exported objects, and all the callables to be mapped to commands that can be accepted by JSON-RPC. This is the final representation of the document that is sent to the client, and ultimately handled by the `WidgetHandler`.
3. [DashboardPlugin](./src/js/src/DashboardPlugin.tsx) - Client side `DashboardPlugin` that listens for when a widget of type `Element` is opened, and manage the `WidgetHandler` instances that are created for each widget.
4. [WidgetHandler](./src/js/src/WidgetHandler.tsx) - Uses JSON-RPC communication with an `ElementMessageStream` instance to load the initial rendered document and associated exported objects. Listens for any changes and updates the document accordingly.
5. [DocumentHandler](./src/js/src/DocumentHandler.tsx) - Handles the root of a rendered document, laying out the appropriate panels or dashboard specified.

#### Other Decisions

While mocking this up, there are a few decisions regarding the syntax we should be thinking about/address prior to getting too far along with implementation.

##### Module name

The above examples use `deephaven.ui` for the module name. Another option would be `deephaven.layout`, but I thought this might get confusing with Golden Layout already existing.

##### Structuring imports

In the above example, there is one simple import, `import deephaven.ui as ui`. From there you just call `ui.component`, `ui.use_state`, etc.

Another option would be importing items directly, e.g. `from deephaven.ui import component, use_state, range_slider`, etc.

Or we could have some sort of hybrid:

```python
# Use `ui` import for components/elements
import deephaven.ui as ui

# Import hooks `use_` directly from `deephaven.ui`
from deephaven.ui import use_state, use_memo

# ... or even have a separate import for all hooks
# import * from deephaven.ui.hooks
```

##### Decorators vs. Render function

In React, it uses the `renderWithHooks` function internally to build a context. That's triggered by the `React.createElement` method, or more commonly via JSX when rendering the elements. Pushing/popping the context is crucial for maintaining the proper state and enabling hooks to work reliably.

In Python, we do not have JSX available (or any such equivalent). The above examples use the `@ui.component` decorator for wrapping a function component:

```python
# Just using one source table, and allowing it to be filtered using two different filter inputs
@ui.component
def double_filter_table(source: Table, column: str):
    return ui.flex(
        [text_filter_table(source, column), text_filter_table(source, column)],
        direction="row",
    )


dft = double_filter_table(source, "Sym")
```

Another option would be to require calling an explicit render function, e.g.:

```python
# Just using one source table, and allowing it to be filtered using two different filter inputs
def double_filter_table(source: Table, column: str):
    return ui.flex(
        [
            ui.render(text_filter_table(source, column)),
            ui.render(text_filter_table(source, column)),
        ],
        direction="row",
    )


dft = ui.render(double_filter_table(source, "Sym"))
```

I think the decorator syntax is less verbose and more clear about how to use; especially when rendering/building a component composed of many other components. Calling `ui.render` to render all the children component seems problematic. Marking every possible component as just `@ui.component` is pretty straightforward, and should allow for easily embedding widgets.

Note there was an interesting project for using [React Hooks in Python](https://github.com/amitassaraf/python-hooks). However, it is not recommended for production code and likely has some performance issues. It [inspects the call stack](https://github.com/amitassaraf/python-hooks/blob/main/src/hooks/frame_utils.py#L86) to manage hook state, which is kind of neat in that you don't need to wrap your functions; however that would come at performance costs, and also more difficult to be strict (e.g. requiring functions that use hooks to be wrapped in `@ui.component` - maybe there's other dev related things we want to do in there).

##### Panel Titles/Tooltips

- How do we preserve the behaviour of panel/tab tooltips for components?
- How do we have components save their state?

## Scheduling

Breaking down the project schedule to be roughly:

- **Phase 1 "Definition" (August)**: Distribute API syntax for discussion, gather feedback
  - Bender gets a document together with examples mocking out the proposed syntax
  - Solicit feedback from interested stakeholders on the proposed syntax and get agreement
  - Rough Proof of Concept prototype built
- **Phase 2 "Alpha" (September 4 - October 13, 6 weeks)**: Define custom components
  - Create building blocks for defining custom components
  - Python side (Joe):
    - Create `deephaven.ui` module, testing
    - Create render context/lifecycle
      - Render into virtual object model (e.g. Virtual DOM)
    - Create `@ui.component`, `use_state`, `use_memo` hooks, `ui.flex`, `ui.text_input`, `ui.slider` components
    - Define/create messaging to send updates to client
      - First send entire virtual DOM.
      - Send updates for just the elements that are changed/updated (can start with just re-sending the whole document, but will need to break it down into just element updates afterwards).
  - JavaScript side (Matt):
    - Create `@deephaven/js-plugin-ui` JS plugin, wired up with testing
    - Create `DashboardPlugin` to open up components created by `@ui.component`
      - Render into one panel for now; multi-panel/dashboard layout comes in the next phase
    - `ObjectPlugin` (`WidgetPlugin`? `ElementPlugin`? whatever the name) for plugins to wire up just displaying an object as an element (rather than all the panel wiring)
      - `@deephaven/js-plugin-ui` needs to be able to render elements as defined in other `ObjectPlugin`s that are loaded.
      - `ObjectPlugin`s that match `ui.flex`, `ui.text_input`, `ui.slider` elements
    - Handle updates sent from the server
    - Update Linker to allow setting links between components (instead of just panels)
    - Handle dehydrating/rehydrating of components
    - Release "Alpha"
- **Phase 3 "Beta" (October 16 - November 17, 5 weeks):** Define layouts/dashboards
  - Python side (Joe):
    - Create `@ui.panel`, `@ui.dashboard` components?
  - JavaScript side (Matt):
    - Handle opening up `@ui.panel` in a dashboard?
  - Gather feedback from actual usage
    - Fix any critical bugs
    - Incorporate feedback when possible, or record for later implementation in Phase 4 and beyond
  - Release "Beta"
- **Phase 4 (November 20 - December 22, 5 weeks):** Polish
  - Fix any bugs that are identified
  - Lots of testing
  - Add any additional components that are requested based on feedback from previous phases
  - Release "Production"

## Using a list and keys

We can add hooks for retrieving a snapshot or list of data from a table and using it within code. For example, if we wanted to display a list of users:

```python
@ui.component
def user_list():
    # Get the user table using a hook
    user_table = use_table("Company", "Users")

    # Use a snapshot of the table to get a list of users
    users = use_snapshot(user_table, ["Name", "Email", "ID"])

    return ui.flex(
        [
            # Use a list of users to render a list of user components
            # The `_key` kwarg is used to uniquely identify each component in the list.
            # This can save on re-renders when the list is updated, even if items change order.
            map(
                lambda user: ui.text(
                    f"{user['Name']}: {user['Email']}", _key=user["ID"]
                ),
                users,
            )
        ]
    )


ul = user_list()
```

## Converting a Parameterized Query

Taking the [example Parameterized Query from our docs](https://deephaven.io/enterprise/docs/development/parameterized-queries/):

```groovy
import io.deephaven.query.parameterized.ParameterizedQuery
import io.deephaven.query.parameterized.Parameter

myQuery = ParameterizedQuery.create()
    .with(Parameter.ofLong("intParam").inRange(0,100))
    .with(Parameter.ofString("stringParam"))
    .with(Parameter.ofDouble("doubleParam").inRange(-1.0, 1.0).optional())
    .willDo({scope ->
        def intParam = scope.getInteger("intParam")
        def stringParam = scope.getString("stringParam")

        // Get the authenticated or effective ('run as') user names of the person or
        // process executing this query.
        def authenticatedUser = scope.getAuthenticatedUser()
        def effectiveUser = scope.getEffectiveUser()

        // Get the groups of the effective user.
        def groups = scope.getPermissionFilterProvider().getGroupsForUser(scope.getUserContext())

                // Using db.i() or db.t() will return results in the context of the query's owner, not the executor.
        // You may want to perform this fetch with the owner's elevated permissions, for example, to produce
        // summaries that can be more broadly shared. The query writer is responsible for ensuring that they
        // are not returning sensitive data to viewers.
        def tableResultAsOwner = db.i("SomeNamespace", "SomeTable")

        // Using the fetchTableIntraday() or fetchTableHistorical() from the scope will return results in the
        // context of the query's executor, which will apply the permissions for that user. You can then safely
        // display the resulting table to that user.
        def tableResult = scope.fetchTableIntraday("SomeNamespace", "SomeTable")

        def tableResult = tableResult.where("Date=currentDateNy()", "StringCol=`$stringParam`")
            .updateView("OffsetInt = IntCol + $intParam", "Scaled = (double)OffsetInt")

        if (scope.isPresent("doubleParam")) {
            def maybeDoubleParam = scope.getDouble("doubleParam")
            tableResult = tableResult.updateView("Scaled = OffsetInt * $maybeDoubleParam")
        }

        plotResult = plot("Stuff", tableResult, "Timestamp", "Scaled").show()

        scope.setResult("tableResult", tableResult)
        scope.setResult("plotResult", plotResult)
    }).build()
```

Building the same thing using `deephaven.ui`:

```python
import deephaven.ui as ui
from deephaven.ui.hooks import *
import deephaven.plot.express as dx


@ui.component
def my_query_component():
    # Store the state for our parameters
    int_param, set_int_param = use_state(0)
    string_param, set_string_param = use_state("")
    double_param, set_double_param = use_state(0.0)
    is_double_used, set_is_double_used = use_state(False)

    # Hooks for getting the authenticated/effective user names and groups
    authenticated_user = use_authenticated_user()
    effective_user = use_effective_user()
    groups = use_groups()

    # Hooks for getting tables. Pass in an optional `as_owner` to fetch as query owner
    table_result_as_owner = use_intraday_table(
        "SomeNamespace", "SomeTable", as_owner=True
    )
    table_result = use_intraday_table("SomeNamespace", "SomeTable")

    # Apply the parameters
    table_result = table_result.where(
        f"Date=currentDateNy()", f"StringCol=`{string_param}`"
    ).update_view(f"OffsetInt = IntCol + {int_param}", "Scaled = (double)OffsetInt")

    # Apply the double_param if it is used
    if is_double_used:
        table_result = table_result.update_view(f"Scaled = OffsetInt * {double_param}")

    plot_result = dx.line(table=table_result, x="Timestamp", y="Scaled")

    return [
        # One panel for all the inputs
        ui.panel(
            [
                # For each kind of input, we can specify the control we want to use (e.g. slider, text input, checkbox)
                ui.slider(value=my_int, on_change=on_int_change, min=0, max=100),
                ui.text_input(value=my_str, on_change=on_str_change),
                ui.checkbox(
                    "Use double?", value=is_double_used, on_change=set_is_double_used
                ),
                ui.slider(
                    value=double_param,
                    on_change=set_double_param,
                    min=-1.0,
                    max=1.0,
                    disabled=not is_double_used,
                ),
            ]
        ),
        # One panel for the table
        ui.panel(table_result),
        # One panel for the plot
        ui.panel(plot("Stuff", table_result, "Timestamp", "Scaled").show()),
    ]


my_query = my_query_component()
```

## Glossary

- **Programmatic Layouts**: The concept of being able to programmatically define how output from a command will appear in the UI.
- **Callbacks**: Programmatically defined functions that will execute when an action is taken in the UI (e.g. inputting text, selecting a row in a table)
- **Widget**: Custom objects defined on the server. Defined by `LiveWidget`, only implemented by our native `Figure` object right now.
- **ObjectType Plugin**: A plugin defined for serializing custom objects between server/client.
- **deephaven.ui**: Proposed name of the module containing the programmatic layout/callback functionality
- **Component**: Denoted by `@ui.component` decorator, a Functional Component programmatically defined with a similar rendering lifecycle as a [React Functional Component](https://react.dev/learn#components). (Note: Might be more proper to name it `Element` and denote with `@ui.element`)<|MERGE_RESOLUTION|>--- conflicted
+++ resolved
@@ -1277,21 +1277,11 @@
 ```py
 import deephaven.ui as ui
 ui.list_view(
-<<<<<<< HEAD
     *children: Item | Table | ItemTableSource,
     selection_mode: SelectionMode | None = 'MULTIPLE',
-=======
-    *children: Item | Table,
-    key_column: ColumnName | None = None,
-    label_column: ColumnName | None = None,
     density: Density | None = "COMPACT",
-    description_column: ColumnName | None = None,
-    icon_column: ColumnName | None = None,
-    actions: ListActionGroupElement | ListActionMenuElement | None = None,
->>>>>>> ff7f7694
     default_selected_keys: Selection | None = None,
     selected_keys: Selection | None = None,
-    selection_mode: SelectionMode | None = "MULTIPLE",
     render_empty_state: Element | None = None,
     on_selection_change: Callable[[Selection], None] | None = None,
     on_change: Callable[[Selection], None] | None = None,
