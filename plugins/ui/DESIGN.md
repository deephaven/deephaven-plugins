--- conflicted
+++ resolved
@@ -1478,19 +1478,11 @@
 
 ###### Parameters
 
-<<<<<<< HEAD
 | Parameter          | Type                                                                      | Description                                                                                                                                                                                                                             |
 |--------------------|---------------------------------------------------------------------------|-----------------------------------------------------------------------------------------------------------------------------------------------------------------------------------------------------------------------------------------|
 | `table`            | `Table`                                                                   | The table to retrieve data from.                                                                                                                                                                                                        |
 | `sentinel`         | `Sentinel`                                                                | A sentinel value to return if the viewport is still loading. Default `None`.                                                                                                                                                            |
 | `transform`        | `Callable[[pd.DataFrame \| Sentinel, bool], TransformedData \| Sentinel]` | A function to transform the data from a pandas Dataframe to a custom object. The function takes a pandas dataframe or `Sentinel` as the first value and as a second value `bool` that is `True` if the the first value is the sentinel. |
-
-=======
-| Parameter  | Type       | Description                                                                  |
-| ---------- | ---------- | ---------------------------------------------------------------------------- |
-| `table`    | `Table`    | The table to retrieve data from.                                             |
-| `sentinel` | `Sentinel` | A sentinel value to return if the viewport is still loading. Default `None`. |
->>>>>>> 05bbd595
 
 ##### use_column_data
 
