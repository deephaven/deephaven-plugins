--- conflicted
+++ resolved
@@ -1354,7 +1354,135 @@
 )
 ```
 
-<<<<<<< HEAD
+###### ui.date_picker
+A date picker that can be used to select a date. 
+
+There are three types that can be passed in to the props that control the date format:
+1. `LocalDate`: A LocalDate is a date without a time zone in the ISO-8601 system, such as "2007-12-03" or "2057-01-28".
+This will create a date picker with a granularity of days.
+2. `Instant`: An Instant represents an unambiguous specific point on the timeline, such as 2021-04-12T14:13:07 UTC.
+This will create a date picker with a granularity of seconds in UTC.
+3. `ZonedDateTime`: A ZonedDateTime represents an unambiguous specific point on the timeline with an associated time zone, such as 2021-04-12T14:13:07 America/New_York.
+This will create a date picker with a granularity of seconds in the specified time zone.
+
+The format of the date picker and the type of the value passed to the `on_change` handler 
+is determined by the type of the following props in order of precedence:
+1. `value` 
+2. `default_value`
+3. `placeholder_value`
+
+If none of these are provided, the `on_change` handler will be passed an `Instant`.
+
+```py
+import deephaven.ui as ui
+ui.date_picker(
+    placeholder_value: Date | None = None,
+    value: Date | None = None,
+    default_value: Date | None = None,
+    min_value: Date | None = None,
+    max_value: Date | None = None,
+    unavailable_values: Sequence[Date] | None = None,
+    granularity: Granularity | None = None,
+    on_change: Callable[[Date], None] | None = None,
+    **props: Any
+) -> ListViewElement
+```
+
+###### Parameters
+| Parameter            | Type                             | Description                                                                                                                                                                               |
+|----------------------|----------------------------------|-------------------------------------------------------------------------------------------------------------------------------------------------------------------------------------------|
+| `placeholder_value`  | `Date \| None`                   | A placeholder date that influences the format of the placeholder shown when no value is selected. Defaults to today at midnight in the user's timezone.                                   |
+| `value`              | `Date \| None`                   | The current value (controlled).                                                                                                                                                           |
+| `default_value`      | `Date \| None`                   | The default value (uncontrolled).                                                                                                                                                         |
+| `min_value`          | `Date \| None`                   | The minimum allowed date that a user may select.                                                                                                                                          |
+| `max_value`          | `Date \| None`                   | The maximum allowed date that a user may select.                                                                                                                                          |
+| `unavailable_values` | `Sequence[Date] \| None`         | A list of dates that cannot be selected.                                                                                                                                                  |
+| `granularity`        | `Granularity \| None`            | Determines the smallest unit that is displayed in the date picker. By default, this is `"DAY"` for `LocalDate`, and `"SECOND"` otherwise.                                                 |
+| `on_change`          | `Callable[[Date], None] \| None` | Handler that is called when the value changes. The exact `Date` type will be the same as the type passed to `value`, `default_value` or `placeholder_value`, in that order of precedence. |
+| `**props`            | `Any`                            | Any other [DatePicker](https://react-spectrum.adobe.com/react-spectrum/DatePicker.html) prop, with the exception of `isDateUnavailable`, `validate`, and `errorMessage` (as a callback)   |
+
+```py
+
+import deephaven.ui as ui
+from deephaven.time import to_j_local_date, dh_today, to_j_instant, to_j_zdt
+
+zoned_date_time = to_j_zdt("1995-03-22T11:11:11.23142 UTC")
+instant = to_j_instant("2022-01-01T00:00:00 ET")
+local_date = to_j_local_date(dh_today())
+
+# simple date picker that takes ui.items and is uncontrolled
+# this creates a date picker with a granularity of days with a default value of today
+date_picker1 = ui.date_picker(
+    default_value=local_date
+)
+
+# simple date picker that takes list view items directly and is controlled
+# this creates a date picker with a granularity of seconds in UTC
+# the on_change handler is passed an instant
+date, set_date = ui.use_state(instant)
+
+date_picker2 = ui.date_picker(
+    value=date,
+    on_change=set_date
+)
+
+# this creates a date picker with a granularity of seconds in the specified time zone
+# the on_change handler is passed a zoned date time
+date, set_date = ui.use_state(None)
+
+date_picker3 = ui.date_picker(
+    placeholder_value=zoned_date_time,
+    on_change=set_date
+)
+
+# this creates a date picker with a granularity of seconds in UTC
+# the on_change handler is passed an instant
+date, set_date = ui.use_state(None)
+
+date_picker4 = ui.date_picker(
+    placeholder_value=instant,
+    on_change=set_date
+)
+
+# this creates a date picker with a granularity of days
+# the on_change handler is passed a local date
+date, set_date = ui.use_state(None)
+
+date_picker5 = ui.date_picker(
+    placeholder_value=local_date,
+    on_change=set_date
+)
+
+# this creates a date picker with a granularity of days, but the on_change handler is still passed an instant
+date, set_date = ui.use_state(None)
+
+date_picker6 = ui.date_picker(
+    placeholder_value=instant,
+    granularity="day",
+    on_change=set_date
+)
+
+# this creates a date picker with a granularity of seconds and the on_change handler is passed an instant
+date, set_date = ui.use_state(None)
+
+date_picker7 = ui.date_picker(
+    on_change=set_date
+)
+
+# this create a date picker with a granularity of days, a min and max value, and unavailable dates
+min_value = to_j_local_date("2022-01-01")
+max_value = to_j_local_date("2022-12-31")
+unavailable_dates = [to_j_local_date("2022-03-15"), to_j_local_date("2022-03-17")]
+date, set_date = ui.use_state(to_j_local_date("2022-03-16"))
+date_picker8 = ui.date_picker(
+    value=date,
+    min_value=min_value,
+    max_value=max_value,
+    unavailable_values=unavailable_dates,
+    on_change=set_date
+)
+```
+
 ##### ui.combo_box
 
 A combo_box that can be used to search or select from a list.
@@ -1534,135 +1662,6 @@
 filtered_items = ui.use_memo(lambda: filter(lambda item: item.startswith(filter_value), items), [filter_value, items])
 
 combo_box11 = ui.combo_box(*filtered_items, on_input_change=set_filter_value)
-=======
-###### ui.date_picker
-A date picker that can be used to select a date. 
-
-There are three types that can be passed in to the props that control the date format:
-1. `LocalDate`: A LocalDate is a date without a time zone in the ISO-8601 system, such as "2007-12-03" or "2057-01-28".
-This will create a date picker with a granularity of days.
-2. `Instant`: An Instant represents an unambiguous specific point on the timeline, such as 2021-04-12T14:13:07 UTC.
-This will create a date picker with a granularity of seconds in UTC.
-3. `ZonedDateTime`: A ZonedDateTime represents an unambiguous specific point on the timeline with an associated time zone, such as 2021-04-12T14:13:07 America/New_York.
-This will create a date picker with a granularity of seconds in the specified time zone.
-
-The format of the date picker and the type of the value passed to the `on_change` handler 
-is determined by the type of the following props in order of precedence:
-1. `value` 
-2. `default_value`
-3. `placeholder_value`
-
-If none of these are provided, the `on_change` handler will be passed an `Instant`.
-
-```py
-import deephaven.ui as ui
-ui.date_picker(
-    placeholder_value: Date | None = None,
-    value: Date | None = None,
-    default_value: Date | None = None,
-    min_value: Date | None = None,
-    max_value: Date | None = None,
-    unavailable_values: Sequence[Date] | None = None,
-    granularity: Granularity | None = None,
-    on_change: Callable[[Date], None] | None = None,
-    **props: Any
-) -> ListViewElement
-```
-
-###### Parameters
-| Parameter            | Type                             | Description                                                                                                                                                                               |
-|----------------------|----------------------------------|-------------------------------------------------------------------------------------------------------------------------------------------------------------------------------------------|
-| `placeholder_value`  | `Date \| None`                   | A placeholder date that influences the format of the placeholder shown when no value is selected. Defaults to today at midnight in the user's timezone.                                   |
-| `value`              | `Date \| None`                   | The current value (controlled).                                                                                                                                                           |
-| `default_value`      | `Date \| None`                   | The default value (uncontrolled).                                                                                                                                                         |
-| `min_value`          | `Date \| None`                   | The minimum allowed date that a user may select.                                                                                                                                          |
-| `max_value`          | `Date \| None`                   | The maximum allowed date that a user may select.                                                                                                                                          |
-| `unavailable_values` | `Sequence[Date] \| None`         | A list of dates that cannot be selected.                                                                                                                                                  |
-| `granularity`        | `Granularity \| None`            | Determines the smallest unit that is displayed in the date picker. By default, this is `"DAY"` for `LocalDate`, and `"SECOND"` otherwise.                                                 |
-| `on_change`          | `Callable[[Date], None] \| None` | Handler that is called when the value changes. The exact `Date` type will be the same as the type passed to `value`, `default_value` or `placeholder_value`, in that order of precedence. |
-| `**props`            | `Any`                            | Any other [DatePicker](https://react-spectrum.adobe.com/react-spectrum/DatePicker.html) prop, with the exception of `isDateUnavailable`, `validate`, and `errorMessage` (as a callback)   |
-
-```py
-
-import deephaven.ui as ui
-from deephaven.time import to_j_local_date, dh_today, to_j_instant, to_j_zdt
-
-zoned_date_time = to_j_zdt("1995-03-22T11:11:11.23142 UTC")
-instant = to_j_instant("2022-01-01T00:00:00 ET")
-local_date = to_j_local_date(dh_today())
-
-# simple date picker that takes ui.items and is uncontrolled
-# this creates a date picker with a granularity of days with a default value of today
-date_picker1 = ui.date_picker(
-    default_value=local_date
-)
-
-# simple date picker that takes list view items directly and is controlled
-# this creates a date picker with a granularity of seconds in UTC
-# the on_change handler is passed an instant
-date, set_date = ui.use_state(instant)
-
-date_picker2 = ui.date_picker(
-    value=date,
-    on_change=set_date
-)
-
-# this creates a date picker with a granularity of seconds in the specified time zone
-# the on_change handler is passed a zoned date time
-date, set_date = ui.use_state(None)
-
-date_picker3 = ui.date_picker(
-    placeholder_value=zoned_date_time,
-    on_change=set_date
-)
-
-# this creates a date picker with a granularity of seconds in UTC
-# the on_change handler is passed an instant
-date, set_date = ui.use_state(None)
-
-date_picker4 = ui.date_picker(
-    placeholder_value=instant,
-    on_change=set_date
-)
-
-# this creates a date picker with a granularity of days
-# the on_change handler is passed a local date
-date, set_date = ui.use_state(None)
-
-date_picker5 = ui.date_picker(
-    placeholder_value=local_date,
-    on_change=set_date
-)
-
-# this creates a date picker with a granularity of days, but the on_change handler is still passed an instant
-date, set_date = ui.use_state(None)
-
-date_picker6 = ui.date_picker(
-    placeholder_value=instant,
-    granularity="day",
-    on_change=set_date
-)
-
-# this creates a date picker with a granularity of seconds and the on_change handler is passed an instant
-date, set_date = ui.use_state(None)
-
-date_picker7 = ui.date_picker(
-    on_change=set_date
-)
-
-# this create a date picker with a granularity of days, a min and max value, and unavailable dates
-min_value = to_j_local_date("2022-01-01")
-max_value = to_j_local_date("2022-12-31")
-unavailable_dates = [to_j_local_date("2022-03-15"), to_j_local_date("2022-03-17")]
-date, set_date = ui.use_state(to_j_local_date("2022-03-16"))
-date_picker8 = ui.date_picker(
-    value=date,
-    min_value=min_value,
-    max_value=max_value,
-    unavailable_values=unavailable_dates,
-    on_change=set_date
-)
->>>>>>> e1a135dc
 ```
 
 #### ui.table
@@ -2183,16 +2182,13 @@
 Key = Stringable
 ActionKey = Key
 Selection = Sequence[Key]
-<<<<<<< HEAD
-MenuTriggerAction = Literal["FOCUS", "INPUT", "MANUAL"]
-=======
 ListViewItem = Stringable | ItemElement
 LocalDateConvertible = Union[None, LocalDate, str, datetime.date, datetime.datetime, numpy.datetime64, pandas.Timestamp]
 InstantConvertible = Union[None, Instant, int, str, datetime.datetime, numpy.datetime64, pandas.Timestamp]
 ZonedDateTimeConvertible = Union[None, ZonedDateTime, str, datetime.datetime, numpy.datetime64, pandas.Timestamp]
 Date = Instant | LocalDate | ZonedDateTime | LocalDateConvertible | InstantConvertible | ZonedDateTimeConvertible 
 Granularity = Literal["DAY", "HOUR", "MINUTE", "SECOND"]
->>>>>>> e1a135dc
+MenuTriggerAction = Literal["FOCUS", "INPUT", "MANUAL"]
 
 T = TypeVar("T")
 Combination: TypeAlias = T | set[T] | Sequence[T]
