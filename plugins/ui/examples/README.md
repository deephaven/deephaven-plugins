# ⚠️This plugin is a work in progress and is subject to change. Use at your own risk.⚠️

# Introduction

deephaven.ui is a plugin for Deephaven that allows for programmatic layouts and callbacks. It uses a React-like approach to building components and rendering them in the UI, allowing for creating reactive components that can be re-used and composed together, as well as reacting to user input from the UI.

Below are some examples to demonstrate some of the functionality you can do so far with deephaven.ui. At this point it is only showcasing the subset of the planned functionality that has been implemented, but should give an idea of what is possible. Most notably, all examples will only appear within one panel in the UI, the `ui.table` functionality (allowing interactivity and customization of displayed tables), and ability to use other plugins (such as deephaven.plot.express) is not yet implemented.

You can run the example Docker container with the following command:

```
docker run --rm --name deephaven-ui -p 10000:10000 --pull=always ghcr.io/deephaven/server-ui:edge
```

You'll need to find the link to open the UI in the Docker logs:
![docker](assets/docker.png)

# Basic `use_state` Examples

deephaven.ui uses functional components with "hooks" to create components. The most useful and basic hook is the `use_state` hook, which allows you to create a stateful component. The `use_state` hook returns a tuple of the current value of the state and a function to update the state. The function returned by `use_state` can be called with a new value to update the state, and the component will re-render with the new value. People familiar with React will be familiar with this paradigm.

The below examples show a simple usage of the `use_state` hook, building some of the basic examples on the [React useState docs](https://react.dev/reference/react/useState#examples-basic).

## Counter (number)

A simple example to demonstrate how state can be used using the `use_state` hook. `count` holds the value of the counter, and pressing the button increments the number.

We define our `counter` component as a function using the `@ui.component` decorator. This decorator allows the component to be rendered in the UI, when we assign the result of it to a value with the `c = counter()` line. The `counter` function returns a `ui.action_button` component, which is a [button that can be pressed](https://react-spectrum.adobe.com/react-spectrum/ActionButton.html). The `on_press` argument is a callback that is called when the button is pressed. In this case, we call the `set_count` function returned by `use_state` to update the value of `count`.

```python
import deephaven.ui as ui
from deephaven.ui import use_state


@ui.component
def counter():
    count, set_count = use_state(0)
    return ui.action_button(
        f"You pressed me {count} times", on_press=lambda: set_count(count + 1)
    )


c = counter()
```

![Counter](assets/counter.png)

## Text field (string)

You can create a [TextField](https://react-spectrum.adobe.com/react-spectrum/TextField.html) that takes input from the user. You can also use a [Flex](https://react-spectrum.adobe.com/react-spectrum/Flex.html) component to display multiple components in a row (or column, depending on the `direction` argument).

```python
import deephaven.ui as ui
from deephaven.ui import use_state


@ui.component
def my_input():
    text, set_text = use_state("hello")

    return ui.flex(
        ui.text_field(value=text, on_change=set_text),
        ui.text(f"You typed {text}"),
        direction="column",
    )


mi = my_input()
```

![Text Field](assets/text_field.png)

## Checkbox (boolean)

You can use a [checkbox](https://react-spectrum.adobe.com/react-spectrum/Checkbox.html) to get a boolean value from the user.

```python
import deephaven.ui as ui
from deephaven.ui import use_state


@ui.component
def checkbox_example():
    liked, set_liked = use_state(True)
    return ui.flex(
        ui.checkbox("I liked this", is_selected=liked, on_change=set_liked),
        ui.text("You liked this" if liked else "You didn't like this"),
        direction="column",
    )


ce = checkbox_example()
```

![Checkbox](assets/checkbox.png)

## Form (two variables)

You can have state with multiple different variables in one component. In this example, we have a [text field](https://react-spectrum.adobe.com/react-spectrum/TextField.html) and a [slider](https://react-spectrum.adobe.com/react-spectrum/Slider.html), and we display the values of both of them.

```python
import deephaven.ui as ui
from deephaven.ui import use_state


@ui.component
def form_example():
    name, set_name = use_state("Homer")
    age, set_age = use_state(36)

    return ui.flex(
        ui.text_field(value=name, on_change=set_name),
        ui.slider(value=age, on_change=set_age),
        ui.text(f"Hello {name}, you are {age} years old"),
        direction="column",
    )


fe = form_example()
```

## Form with Submit

You can also create a form that user can click Submit on and react to that on a callback you specify. In this example, we create a [Form](https://react-spectrum.adobe.com/react-spectrum/forms.html) that takes a name and age, and when the user clicks Submit, the values entered in the form are sent to the user on the forms `on_submit` callback.

```python
from deephaven import ui


@ui.component
def form_submit_example():
    def handle_submit(data):
        print(f"Hello {data['name']}, you are {data['age']} years old")

    return ui.form(
        ui.text_field(default_value="Douglas", name="name"),
        ui.number_field(default_value=42, name="age"),
        ui.button("Submit", type="submit"),
        on_submit=handle_submit,
    )


fs = form_submit_example()
```

# Data Examples

Many of the examples below use the stocks table provided by `deephaven.plot.express` package:

```python
import deephaven.plot.express as dx

stocks = dx.data.stocks()
```

## Table with input filter

You can take input from a user to filter a table using the `where` method. In this example, we have a [text field](https://react-spectrum.adobe.com/react-spectrum/TextField.html) that takes input from the user, and we filter the table based on the input. By simply returning the table `t` from the component, it will be displayed in the UI (as if we had set it to a variable name).

```python
import deephaven.ui as ui
from deephaven.ui import use_state


@ui.component
def text_filter_table(source, column):
    value, set_value = use_state("FISH")
    t = source.where(f"{column}=`{value}`")
    return ui.flex(
        ui.text_field(value=value, on_change=set_value),
        t,
        direction="column",
        flex_grow=1,
    )


pp = text_filter_table(stocks, "sym")
```

![Text Filter Table](assets/text_filter_table.png)

## Table with range filter

You can also filter a table based on a range. In this example, we have a [range slider](https://react-spectrum.adobe.com/react-spectrum/RangeSlider.html) that takes input from the user, and we filter the table by price based on the input. By simply returning the table `t` from the component, it will be displayed in the UI (as if we had set it to a variable name).

```python
import deephaven.ui as ui
from deephaven.ui import use_state


@ui.component
def range_table(source, column):
    range, set_range = use_state({"start": 1000, "end": 10000})
    t = source.where(f"{column} >= {range['start']} && {column} <= {range['end']}")
    return ui.flex(
        ui.range_slider(
            value=range, on_change=set_range, label=column, min_value=0, max_value=50000
        ),
        t,
        direction="column",
        flex_grow=1,
    )


srt = range_table(stocks, "size")
```

## Table with required filters

In the previous example, we took a users input. But we didn't display anything if the user didn't enter any text. We can display a different message prompting the user for input if they haven't entered anything. We use a few new components in this example:

- [IllustratedMessage](https://react-spectrum.adobe.com/react-spectrum/IllustratedMessage.html) (ui.illustrated_message): A component that displays an icon, heading, and content. In this case, we display a warning icon, a heading, and some content.
- [Icon](https://react-spectrum.adobe.com/react-spectrum/Icon.html) (ui.icon): A component that displays an icon. In this case, we display the warning icon, and set the font size to 48px so it appears large in the UI.
- [Flex](https://react-spectrum.adobe.com/react-spectrum/Flex.html) (ui.flex): A component that displays its children in a row. In this case, we display the input text fields beside eachother in a row.

```python
import deephaven.ui as ui
from deephaven.ui import use_state


@ui.component
def stock_widget_table(source, default_sym="", default_exchange=""):
    sym, set_sym = use_state(default_sym)
    exchange, set_exchange = use_state(default_exchange)

    ti1 = ui.text_field(
        label="Sym", label_position="side", value=sym, on_change=set_sym
    )
    ti2 = ui.text_field(
        label="Exchange", label_position="side", value=exchange, on_change=set_exchange
    )
    error_message = ui.illustrated_message(
        ui.icon("vsWarning", style={"fontSize": "48px"}),
        ui.heading("Invalid Input"),
        ui.content("Please enter 'Sym' and 'Exchange' above"),
    )
    t1 = (
        source.where([f"sym=`{sym.upper()}`", f"exchange=`{exchange.upper()}`"])
        if sym and exchange
        else error_message
    )

    return ui.flex(ui.flex(ti1, ti2), t1, direction="column", flex_grow=1)


swt = stock_widget_table(stocks, "", "")
```

![Stock Widget Table Invalid Input](assets/stock_widget_table_invalid.png)

![Stock Widget Table Valid Input](assets/stock_widget_table_valid.png)

## Plot with filters

You can also do plots as you would expect.

```python
import deephaven.ui as ui
from deephaven.ui import use_state
from deephaven.plot.figure import Figure


@ui.component
def stock_widget_plot(source, default_sym="", default_exchange=""):
    sym, set_sym = use_state(default_sym)
    exchange, set_exchange = use_state(default_exchange)

    ti1 = ui.text_field(
        label="Sym", label_position="side", value=sym, on_change=set_sym
    )
    ti2 = ui.text_field(
        label="Exchange", label_position="side", value=exchange, on_change=set_exchange
    )
    t1 = source.where([f"sym=`{sym.upper()}`", f"exchange=`{exchange}`"])
    p = (
        Figure()
        .plot_xy(series_name=f"{sym}-{exchange}", t=t1, x="timestamp", y="price")
        .show()
    )

    return ui.flex(ui.flex(ti1, ti2), t1, p, direction="column", flex_grow=1)


swp = stock_widget_plot(stocks, "CAT", "TPET")
```

![Stock Widget Plot](assets/stock_widget_plot.png)

# Other Examples

## Memoization

We can use the `use_memo` hook to memoize a value. This is useful if you have a value that is expensive to compute, and you only want to compute it when the inputs change. In this example, we create a time table with a new column `y_sin` that is a sine wave. We use `use_memo` to memoize the time table, so that it is only re-computed when the inputs to the `use_memo` function change (in this case, the function is a lambda that takes no arguments, so it will only re-compute when the dependencies change, which is never). We then use the `update` method to update the table with the new column, based on the values inputted on the sliders.

```python
import deephaven.ui as ui
from deephaven.ui import use_memo, use_state
from deephaven import time_table


@ui.component
def waves():
    amplitude, set_amplitude = use_state(1)
    frequency, set_frequency = use_state(1)
    phase, set_phase = use_state(1)

    tt = use_memo(lambda: time_table("PT1s").update("x=i"), [])
    t = tt.update_view([f"y_sin={amplitude}*Math.sin({frequency}*x+{phase})"])

    return ui.flex(
        ui.flex(
            ui.slider(
                label="Amplitude",
                default_value=amplitude,
                min_value=-100,
                max_value=100,
                on_change=set_amplitude,
            ),
            ui.slider(
                label="Frequency",
                default_value=frequency,
                min_value=-100,
                max_value=100,
                on_change=set_frequency,
            ),
            ui.slider(
                label="Phase",
                default_value=phase,
                min_value=-100,
                max_value=100,
                on_change=set_phase,
            ),
            direction="column",
        ),
        t,
        flex_grow=1,
    )


w = waves()
```

![Waves](assets/waves.png)

## Custom hook

We can write custom hooks that can be re-used. In this example, we create a custom hook that creates an input panel that controls the amplitude, frequency, and phase for a wave. We then use this custom hook in our `waves` component.

```python
import deephaven.ui as ui
from deephaven.ui import use_memo, use_state
from deephaven import time_table


def use_wave_input():
    """
    Demonstrating a custom hook.
    Creates an input panel that controls the amplitude, frequency, and phase for a wave
    """
    amplitude, set_amplitude = use_state(1.0)
    frequency, set_frequency = use_state(1.0)
    phase, set_phase = use_state(1.0)

    input_panel = ui.flex(
        ui.slider(
            label="Amplitude",
            default_value=amplitude,
            min_value=-100.0,
            max_value=100.0,
            on_change=set_amplitude,
            step=0.1,
        ),
        ui.slider(
            label="Frequency",
            default_value=frequency,
            min_value=-100.0,
            max_value=100.0,
            on_change=set_frequency,
            step=0.1,
        ),
        ui.slider(
            label="Phase",
            default_value=phase,
            min_value=-100.0,
            max_value=100.0,
            on_change=set_phase,
            step=0.1,
        ),
        direction="column",
    )

    return amplitude, frequency, phase, input_panel


@ui.component
def waves():
    amplitude, frequency, phase, wave_input = use_wave_input()

    tt = use_memo(lambda: time_table("PT1s").update("x=i"), [])
    t = tt.update([f"y_sin={amplitude}*Math.sin({frequency}*x+{phase})"])

    return ui.flex(wave_input, t, flex_grow=1)


w = waves()
```

![Wave Input](assets/wave_input.png)

We can then re-use that hook to make a component that displays a plot as well:

```python
import deephaven.ui as ui
from deephaven.ui import use_memo
from deephaven.plot.figure import Figure


@ui.component
def waves_with_plot():
    amplitude, frequency, phase, wave_input = use_wave_input()

    tt = use_memo(lambda: time_table("PT1s").update("x=i"), [])
    t = use_memo(
        lambda: tt.update(
            [
                f"y_sin={amplitude}*Math.sin({frequency}*x+{phase})",
            ]
        ),
        [amplitude, frequency, phase],
    )
    p = use_memo(
        lambda: Figure().plot_xy(series_name="Sine", t=t, x="x", y="y_sin").show(), [t]
    )

    return ui.flex(wave_input, ui.flex(t, max_width=200), p, flex_grow=1)


wp = waves_with_plot()
```

![Waves with plot](assets/waves_with_plot.png)

## Using Panels

When you return an array of elements, they automatically get created as individual panels. You can use the `ui.panel` component to name the panel.

```python
from deephaven import ui
from deephaven.ui import use_state
from deephaven.plot.figure import Figure


@ui.component
def multiwave():
    amplitude, frequency, phase, wave_input = use_wave_input()

    tt = use_memo(lambda: time_table("PT1s").update("x=i"), [])
    t = use_memo(
        lambda: tt.update(
            [
                f"y_sin={amplitude}*Math.sin({frequency}*x+{phase})",
                f"y_cos={amplitude}*Math.cos({frequency}*x+{phase})",
                f"y_tan={amplitude}*Math.tan({frequency}*x+{phase})",
            ]
        ),
        [amplitude, frequency, phase],
    )
    p_sin = use_memo(
        lambda: Figure().plot_xy(series_name="Sine", t=t, x="x", y="y_sin").show(), [t]
    )
    p_cos = use_memo(
        lambda: Figure().plot_xy(series_name="Cosine", t=t, x="x", y="y_cos").show(),
        [t],
    )
    p_tan = use_memo(
        lambda: Figure().plot_xy(series_name="Tangent", t=t, x="x", y="y_tan").show(),
        [t],
    )

    return [
        ui.panel(wave_input, title="Wave Input"),
        ui.panel(t, title="Wave Table"),
        ui.panel(p_sin, title="Sine"),
        ui.panel(p_cos, title="Cosine"),
        ui.panel(p_tan, title="Tangent"),
    ]


mw = multiwave()
```

## Using ui.table

You can use `ui.table` to add interactivity to a table, or give other instructions to the UI. Here's an example that will create two tables and a plot. The first table `t1` is an unfiltered view of the stocks table, with a row double-press listener so if you double-click on a row, it will filter the second table `t2` to only show that row and the plot to show that selected sym and exchange.

```py
import deephaven.ui as ui
from deephaven.ui import use_state
from deephaven.plot.figure import Figure
import deephaven.plot.express as dx

stocks = dx.data.stocks()


@ui.component
def stock_table_input(source, default_sym="", default_exchange=""):
    sym, set_sym = use_state(default_sym)
    exchange, set_exchange = use_state(default_exchange)

    t1 = source
    t2 = source.where([f"sym=`{sym.upper()}`", f"exchange=`{exchange}`"])
    p = (
        Figure()
        .plot_xy(series_name=f"{sym}-{exchange}", t=t2, x="timestamp", y="price")
        .show()
    )

    def handle_row_double_press(row, data):
        set_sym(data["sym"]["value"])
        set_exchange(data["exchange"]["value"])

    return [
        ui.panel(
            ui.table(t1).on_row_double_press(handle_row_double_press),
            title="Stock Table Input",
        ),
        ui.panel(t2, title="Stock Filtered Table"),
        ui.panel(p, title="Stock Plot"),
    ]


sti = stock_table_input(stocks, "CAT", "TPET")
```

## Re-using components

In a previous example, we created a text_filter_table component. We can re-use that component, and display two tables with an input filter side-by-side:

```python
import deephaven.ui as ui
from deephaven.ui import use_state


@ui.component
def text_filter_table(source, column, default_value=""):
    value, set_value = use_state(default_value)
    return ui.flex(
        ui.text_field(
            label=column, label_position="side", value=value, on_change=set_value
        ),
        source.where(f"{column}=`{value}`"),
        direction="column",
        flex_grow=1,
    )


@ui.component
def double_table(source):
    return ui.flex(
        text_filter_table(source, "sym", "FISH"),
        text_filter_table(source, "exchange", "PETX"),
        flex_grow=1,
    )


dt = double_table(stocks)
```

![Double Table](assets/double_table.png)

## Stock rollup

You can use the `rollup` method to create a rollup table. In this example, we create a rollup table that shows the average price of each stock and/or exchange. You can toggle the rollup by clicking on the [ToggleButton](https://react-spectrum.adobe.com/react-spectrum/ToggleButton.html). You can also highlight a specific stock by entering the symbol in the text field, but only when a rollup option isn't selected. We wrap the highlight input field with a `ui.fragment` that is conditionally used so that it doesn't appear when the rollup is selected. We also use the `ui.contextual_help` component to display a help message when you hover over the help icon.

```python
import deephaven.ui as ui
from deephaven.ui import use_memo, use_state
from deephaven import agg
import deephaven.plot.express as dx

stocks = dx.data.stocks()


def get_by_filter(**byargs):
    """
    Gets a by filter where the arguments are all args passed in where the value is true.
    e.g.
    get_by_filter(sym=True, exchange=False) == ["sym"]
    get_by_filter(exchange=False) == []
    get_by_filter(sym=True, exchange=True) == ["sym", "exchange"]

    """
    return [k for k in byargs if byargs[k]]


@ui.component
def stock_table(source):
    is_sym, set_is_sym = use_state(False)
    is_exchange, set_is_exchange = use_state(False)
    highlight, set_highlight = use_state("")
    aggs, set_aggs = use_state(agg.avg(cols=["size", "price", "dollars"]))

    by = get_by_filter(sym=is_sym, exchange=is_exchange)

    formatted_table = use_memo(
        lambda: source.format_row_where(f"sym=`{highlight}`", "LEMONCHIFFON"),
        [source, highlight],
    )
    rolled_table = use_memo(
        lambda: t if len(by) == 0 else t.rollup(aggs=aggs, by=by), [t, aggs, by]
    )

    return ui.flex(
        ui.flex(
            ui.toggle_button(ui.icon("vsSymbolMisc"), "By Sym", on_change=set_is_sym),
            ui.toggle_button(
                ui.icon("vsBell"), "By Exchange", on_change=set_is_exchange
            ),
            ui.fragment(
                ui.text_field(
                    label="Highlight Sym",
                    label_position="side",
                    value=highlight,
                    on_change=set_highlight,
                ),
                ui.contextual_help(
                    ui.heading("Highlight Sym"),
                    ui.content("Enter a sym you would like highlighted."),
                ),
            )
            if not is_sym and not is_exchange
            else None,
            align_items="center",
            gap="size-100",
            margin="size-100",
            margin_bottom="0",
        ),
        rolled_table,
        direction="column",
        flex_grow=1,
    )


st = stock_table(stocks)
```

![Stock Rollup](assets/stock_rollup.png)

## Listening to Table Updates

You can use the `use_table_listener` hook to listen to changes to a table. In this example, we use the `use_table_listener` hook to listen to changes to the table then display the last changes.

```python
import deephaven.ui as ui
from deephaven.table import Table
from deephaven import time_table, empty_table, merge
from deephaven import pandas as dhpd
import pandas as pd


def to_table(update):
    return dhpd.to_table(pd.DataFrame.from_dict(update))


def add_as_op(ls, t, op):
    t = t.update(f"type=`{op}`")
    ls.append(t)


@ui.component
def monitor_changed_data(source: Table):

    changed, set_changed = ui.use_state(empty_table(0))

    show_added, set_show_added = ui.use_state(True)
    show_removed, set_show_removed = ui.use_state(True)

    def listener(update, is_replay):

        to_merge = []

        if (added_dict := update.added()) and show_added:
            added = to_table(added_dict)
            add_as_op(to_merge, added, "added")

        if (removed_dict := update.removed()) and show_removed:
            removed = to_table(removed_dict)
            add_as_op(to_merge, removed, "removed")

        if to_merge:
            set_changed(merge(to_merge))
        else:
            set_changed(empty_table(0))

    ui.use_table_listener(source, listener)

    added_check = ui.checkbox(
        "Show Added", isSelected=show_added, on_change=set_show_added
    )

    removed_check = ui.checkbox(
        "Show Removed", isSelected=show_removed, on_change=set_show_removed
    )

    return [added_check, removed_check, changed]


t = time_table("PT1S").update(formulas=["X=i"]).tail(5)

monitor = monitor_changed_data(t)
```

<<<<<<< HEAD
![Change Monitor](assets/change_monitor.png)

## Using Table Data Hooks

There are five different hooks that can be used to get data from a table:
1. `use_table_data`: Returns a dictionary of rows and columns from the table. 
2. `use_row_data`: Returns a single row from the table as a dictionary
3. `use_row_list`: Returns a single row from the table as a list
4. `use_column_data`: Returns a single column from the table as a list
5. `use_cell_data`: Returns a single cell from the table

In this example, the hooks are used to display various pieces of information about LIZARD trades.

```python
import deephaven.ui as ui
from deephaven.table import Table
from deephaven import time_table, agg
import deephaven.plot.express as dx
=======
![Stock Rollup](assets/change_monitor.png)

## Tabs

You can add [Tabs](https://react-spectrum.adobe.com/react-spectrum/Tabs.html) within a panel by using the `ui.tabs` method. In this example, we create a tabbed panel with multiple tabs:

- Unfiltered table
- Table filtered on sym `CAT`. We also include an icon in the tab header.
- Table filtered on sym `DOG`

```python
from deephaven import ui
from deephaven.plot import express as dx
>>>>>>> 05bbd595

stocks = dx.data.stocks()


@ui.component
<<<<<<< HEAD
def watch_lizards(source: Table):

    sold_lizards = source.where(["side in `sell`", "sym in `LIZARD`"])
    exchange_count_table = sold_lizards.view(["exchange"]).count_by(
        "count", by=["exchange"]
    )
    last_sell_table = sold_lizards.tail(1)
    max_size_and_price_table = sold_lizards.agg_by([agg.max_(cols=["size", "price"])])
    last_ten_sizes_table = sold_lizards.view("size").tail(10)
    average_sell_table = (
        sold_lizards.view(["size", "dollars"])
        .tail(100)
        .sum_by()
        .view("average = dollars/size")
    )

    exchange_count = ui.use_table_data(exchange_count_table)
    last_sell = ui.use_row_data(last_sell_table)
    max_size_and_price = ui.use_row_list(max_size_and_price_table)
    last_ten_sizes = ui.use_column_data(last_ten_sizes_table)
    average_sell = ui.use_cell_data(average_sell_table)

    exchange_count_view = ui.view(f"Exchange counts {exchange_count}")
    last_sell_view = ui.view(f"Last Sold LIZARD: {last_sell}")
    max_size_and_price_view = ui.view(f"Max size and max price: {max_size_and_price}")
    last_ten_sizes_view = ui.view(f"Last Ten Sizes: {last_ten_sizes}")
    average_sell_view = ui.view(f"Average LIZARD price: {average_sell}")

    return ui.flex(
        exchange_count_view,
        last_sell_view,
        max_size_and_price_view,
        last_ten_sizes_view,
        average_sell_view,
        margin=10,
        gap=10,
        direction="column",
    )


watch = watch_lizards(stocks)
```

![Table Hooks](assets/table_hooks.png)
=======
def table_tabs(source):
    return ui.tabs(
        ui.tab_list(
            ui.item("Unfiltered", key="Unfiltered"),
            ui.item(ui.icon("vsGithubAlt"), "CAT", key="CAT"),
            ui.item("DOG", key="DOG"),
        ),
        ui.tab_panels(
            ui.item(source, key="Unfiltered"),
            ui.item(source.where("sym=`CAT`"), key="CAT"),
            ui.item(source.where("sym=`DOG`"), key="DOG"),
        ),
        flex_grow=1,
    )


tt = table_tabs(stocks)
```
>>>>>>> 05bbd595
<|MERGE_RESOLUTION|>--- conflicted
+++ resolved
@@ -710,8 +710,42 @@
 monitor = monitor_changed_data(t)
 ```
 
-<<<<<<< HEAD
 ![Change Monitor](assets/change_monitor.png)
+
+## Tabs
+
+You can add [Tabs](https://react-spectrum.adobe.com/react-spectrum/Tabs.html) within a panel by using the `ui.tabs` method. In this example, we create a tabbed panel with multiple tabs:
+
+- Unfiltered table
+- Table filtered on sym `CAT`. We also include an icon in the tab header.
+- Table filtered on sym `DOG`
+
+```python
+from deephaven import ui
+from deephaven.plot import express as dx
+
+stocks = dx.data.stocks()
+
+
+@ui.component
+def table_tabs(source):
+    return ui.tabs(
+        ui.tab_list(
+            ui.item("Unfiltered", key="Unfiltered"),
+            ui.item(ui.icon("vsGithubAlt"), "CAT", key="CAT"),
+            ui.item("DOG", key="DOG"),
+        ),
+        ui.tab_panels(
+            ui.item(source, key="Unfiltered"),
+            ui.item(source.where("sym=`CAT`"), key="CAT"),
+            ui.item(source.where("sym=`DOG`"), key="DOG"),
+        ),
+        flex_grow=1,
+    )
+
+
+tt = table_tabs(stocks)
+```
 
 ## Using Table Data Hooks
 
@@ -729,27 +763,11 @@
 from deephaven.table import Table
 from deephaven import time_table, agg
 import deephaven.plot.express as dx
-=======
-![Stock Rollup](assets/change_monitor.png)
-
-## Tabs
-
-You can add [Tabs](https://react-spectrum.adobe.com/react-spectrum/Tabs.html) within a panel by using the `ui.tabs` method. In this example, we create a tabbed panel with multiple tabs:
-
-- Unfiltered table
-- Table filtered on sym `CAT`. We also include an icon in the tab header.
-- Table filtered on sym `DOG`
-
-```python
-from deephaven import ui
-from deephaven.plot import express as dx
->>>>>>> 05bbd595
 
 stocks = dx.data.stocks()
 
 
 @ui.component
-<<<<<<< HEAD
 def watch_lizards(source: Table):
 
     sold_lizards = source.where(["side in `sell`", "sym in `LIZARD`"])
@@ -794,23 +812,3 @@
 ```
 
 ![Table Hooks](assets/table_hooks.png)
-=======
-def table_tabs(source):
-    return ui.tabs(
-        ui.tab_list(
-            ui.item("Unfiltered", key="Unfiltered"),
-            ui.item(ui.icon("vsGithubAlt"), "CAT", key="CAT"),
-            ui.item("DOG", key="DOG"),
-        ),
-        ui.tab_panels(
-            ui.item(source, key="Unfiltered"),
-            ui.item(source.where("sym=`CAT`"), key="CAT"),
-            ui.item(source.where("sym=`DOG`"), key="DOG"),
-        ),
-        flex_grow=1,
-    )
-
-
-tt = table_tabs(stocks)
-```
->>>>>>> 05bbd595
