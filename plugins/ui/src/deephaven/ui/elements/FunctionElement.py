from __future__ import annotations
import logging
from typing import Callable, Optional
from .Element import Element, PropsType
from .._internal import RenderContext, get_context, set_context, NoContextException

logger = logging.getLogger(__name__)


class FunctionElement(Element):
    def __init__(self, name: str, render: Callable[[], list[Element]]):
        """
        Create an element that takes a function to render.

        Args:
            name: Name of the component. Typically, the module joined with the name of the function.
            render: The render function to call when the component needs to be rendered.
        """
        self._name = name
        self._render = render

    @property
    def name(self):
        return self._name

<<<<<<< HEAD
    def render(self, context: RenderContext) -> dict[str, list[Element]]:
=======
    def render(self, context: RenderContext) -> PropsType:
>>>>>>> 63945e76
        """
        Render the component. Should only be called when actually rendering the component, e.g. exporting it to the client.

        Args:
            context: Context to render the component in

        Returns:
            The props of this element.
        """
        old_context: Optional[RenderContext] = None
        try:
            old_context = get_context()
        except NoContextException:
            pass
        logger.debug("old context is %s and new context is %s", old_context, context)

        set_context(context)

        with context:
            children = self._render()

        logger.debug("Resetting to old context %s", old_context)
        set_context(old_context)

        return {"children": children}<|MERGE_RESOLUTION|>--- conflicted
+++ resolved
@@ -23,11 +23,7 @@
     def name(self):
         return self._name
 
-<<<<<<< HEAD
-    def render(self, context: RenderContext) -> dict[str, list[Element]]:
-=======
     def render(self, context: RenderContext) -> PropsType:
->>>>>>> 63945e76
         """
         Render the component. Should only be called when actually rendering the component, e.g. exporting it to the client.
 
