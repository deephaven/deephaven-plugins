from __future__ import annotations

import threading
import logging
<<<<<<< HEAD
from typing import Any, Callable, Optional, TypeVar, Union, Generator
=======
from functools import partial
from typing import Any, Callable, Optional, TypeVar, Union, Generic
from deephaven import DHError
>>>>>>> 9fd38d83
from deephaven.liveness_scope import LivenessScope
from contextlib import AbstractContextManager, contextmanager
from dataclasses import dataclass

logger = logging.getLogger(__name__)

StateUpdateCallable = Callable[[], None]
"""
A callable that updates the state. Used to queue up state changes.
"""

OnChangeCallable = Callable[[StateUpdateCallable], None]
"""
Callable that is called when there is a change in the context (setting the state).
"""


StateKey = int
"""
The key for a state value. Should be the hook index.
"""

T = TypeVar("T")
InitializerFunction = Callable[[], T]
"""
A function that returns the initial value for a state.
"""

UpdaterFunction = Callable[[T], T]
"""
A function that takes the old value and returns the new value for a state.
"""

ContextKey = Union[str, int]
"""
The key for a child context.
"""


@dataclass
class ValueWithLiveness(Generic[T]):
    """A value with an associated liveness scope, if any."""

    value: T
    liveness_scope: Union[LivenessScope, None]


def _value_or_call(value: T | None | Callable[[], T | None]) -> ValueWithLiveness[T]:
    """
    Creates a wrapper around the value, or invokes a callable to hold the value and the liveness scope
    creates while obtaining that value.

    Args:
        value: a value, or callable that will produce a value

    Returns:
        The resulting value, plus a liveness scope, if any.
    """
    if callable(value):
        scope = LivenessScope()
        with scope.open():
            value = value()
        return ValueWithLiveness(value=value, liveness_scope=scope)
    return ValueWithLiveness(value=value, liveness_scope=None)


_local_data = threading.local()


class NoContextException(Exception):
    pass


def get_context() -> RenderContext:
    """
    Gets the currently active context, or throws NoContextException if none is set.

    Returns:
        The active RenderContext, or throws if none is present.
    """
    try:
        return _local_data.context
    except AttributeError:
        raise NoContextException("No context set")


def _set_context(context: Optional[RenderContext]):
    """
    Set the current context for the thread. Can be set to None to unset the context for a thread.
    """
    if context is None:
        del _local_data.context
    else:
        _local_data.context = context


_READY_TO_OPEN: int = -2
_OPENED_AND_UNUSED: int = -1


class RenderContext:
    """
    Context for rendering a component. Keeps track of state and child contexts.
    Used by hooks to get and set state.
    """

    _hook_index: int
    """
    The index of the current hook for this render. Should only be set while rendering.
    """

    _hook_count: int
    """
    Count of hooks used in the render. Should only be set after initial render.
    """

    _state: dict[StateKey, ValueWithLiveness[Any]]
    """
    The state for this context.
    """

    _children_context: dict[ContextKey, "RenderContext"]
    """
    The child contexts for this context. 
    """

    _on_change: OnChangeCallable
    """
    The on_change callback to call when the context changes.
    """

    _top_level_scope: LivenessScope | None
    """
    Liveness scope that captures objects directly created in the FunctionElement. Will only be non-None when the context manager is open.
    """

    _collected_scopes: set[LivenessScope]
    """
    Liveness scopes currently owned by this RenderContext. If currently open and rendering, this will be a fresh set,
    representing the new rendered state.
    """

    def __init__(self, on_change: OnChangeCallable, on_queue_render: OnChangeCallable):
        """
        Create a new render context.

        Args:
            on_change: The callback to call when the state in the context has changes.
            on_queue_render: The callback to call when work is being requested for the render loop.
        """

        self._hook_index = _READY_TO_OPEN
        self._hook_count = -1
        self._state = {}
        self._children_context = {}
        self._on_change = on_change
        self._on_queue_render = on_queue_render
        self._collected_scopes = set()
        self._top_level_scope = None

    def __del__(self):
        for scope in self._collected_scopes:
            scope.release()

    @contextmanager
    def open(self) -> Generator[RenderContext, None, None]:
        """
        Opens this context to track hook creation, sets this context as active on
        this thread, and opens the liveness scope for user-created objects.

        This is not reentrant and not safe across threads, ensure it is only opened
        once at a time. After it has been closed, it is safe to be opened again.

        Returns:
            A context manager to manage RenderContext resources.
        """
        if self._hook_index != _READY_TO_OPEN or self._top_level_scope is not None:
            raise RuntimeError(
                "RenderContext.open() was already called, and is not reentrant"
            )
        self._hook_index = _OPENED_AND_UNUSED

        old_context: Optional[RenderContext] = None
        try:
            old_context = get_context()
        except NoContextException:
            pass
        logger.debug("old context is %s and new context is %s", old_context, self)
        _set_context(self)

        # Keep a reference to old liveness scopes, and make a collection to track our new ones
        old_liveness_scopes = self._collected_scopes
        self._top_level_scope = LivenessScope()
        self._collected_scopes = {self._top_level_scope}
        try:
            with self._top_level_scope.open():
                yield self

            # Following the "yield" so we don't do this if there was an error, remove all scopes we're still using.
            # Then, release all leftover scopes that are no longer referenced - we always release after creating new
            # ones, so that each reused object's refcount goes from 1 -> 2 -> 1, instead of 1 -> 0 -> 1 which would
            # release the object prematurely.
            old_liveness_scopes -= self._collected_scopes
            for scope in old_liveness_scopes:
                scope.release()

            # If this is the first time (and successful), record the hook count
            hook_count = self._hook_index + 1
            if self._hook_count < 0:
                self._hook_count = hook_count
        except Exception as e:
            # An error occurred at some point when executing the FunctionElement - we don't know what parts of the
            # function were successful, so also keep around old liveness scopes, they'll be cleared after the next
            # successful render.
            self._collected_scopes |= old_liveness_scopes

            # re-raise the exception
            raise e
        finally:
            # Do this even if there was an error, old context must be restored
            logger.debug("Resetting to old context %s", old_context)
            _set_context(old_context)

            # Reset count for next use to safeguard double-opening
            self._hook_index = _READY_TO_OPEN
            # Clear the top level scope to ensure nothing tries to use it until opened again
            self._top_level_scope = None

        if self._hook_count != hook_count:
            # It isn't ideal to throw this anywhere - but this speaks to a malformed component, and there is no
            # good way to recover from that. We don't want to prevent liveness wiring above from working, so we
            # throw here at the end of the method instead.
            raise Exception(
                "Expected to use {} hooks, but used {}".format(
                    self._hook_count, hook_count
                )
            )

    def has_state(self, key: StateKey) -> bool:
        """
        Check if the given key is in the state.
        """
        return key in self._state

    def get_state(self, key: StateKey) -> Any:
        """
        Get the state for the given key.
        """
        wrapper = self._state[key]

        # This value (and any objects created when this value was created) must be retained by the current context,
        # and will be released when no longer used.
        if wrapper.liveness_scope:
            self.manage(wrapper.liveness_scope)
        else:
            try:
                self._top_level_scope.manage(wrapper.value)
            except DHError:
                # Ignore, we just won't manage this instance
                pass

        return wrapper.value

    def init_state(self, key: StateKey, value: T | InitializerFunction[T]) -> None:
        """
        Set the initial state for the given key. Will throw if the key has already been set.
        """
        if key in self._state:
            raise KeyError(f"Key {key} is already initialized")

        # Just set the key value, we don't need to trigger an on_change or anything special on initialization
        self._state[key] = _value_or_call(value)

    def set_state(self, key: StateKey, value: T | UpdaterFunction[T]) -> None:
        """
        Update the state for the given key. If the key is not initialized via `init_state` yet, throw.

        Args:
            key: The key to set the state for.
            value: The value to set the state to. Can be a callable that takes the old value and returns the new value.
        """

        if key not in self._state:
            raise KeyError(f"Key {key} not initialized")

        # We queue up the state change in a callable that will get called from the render loop
        def update_state():
            if callable(value):
                old_value = self._state[key].value
                new_value = _value_or_call(partial(value, old_value))
            else:
                new_value = _value_or_call(value)
            self._state[key] = new_value

        # This is not the initial state, queue up the state change on the render loop
        self._on_change(update_state)

    def get_child_context(self, key: ContextKey) -> "RenderContext":
        """
        Get the child context for the given key.
        """
        logger.debug("Getting child context for key %s", key)
        if key not in self._children_context:
            logger.debug("Creating new child context for key %s", key)
            child_context = RenderContext(self._on_change, self._on_queue_render)
            self._children_context[key] = child_context
        return self._children_context[key]

    def next_hook_index(self) -> int:
        """
        Increment the hook index.
        """
        self._hook_index += 1
        return self._hook_index

    def queue_render(self, update: Callable[[], None]) -> None:
        """
        Queue up a state update. Needed in multi-threading scenarios.

        Args:
            update: The update to queue up.
        """
        self._on_queue_render(update)

    def manage(self, liveness_scope: LivenessScope) -> None:
        """
        Indicates that the given LivenessScope must live until the end of the next
        successful open() call. This RenderContext must be open to call this method.
        Args:
            liveness_scope: the new LivenessScope to track
        """
        assert self is get_context()
        self._collected_scopes.add(liveness_scope.j_scope)<|MERGE_RESOLUTION|>--- conflicted
+++ resolved
@@ -2,15 +2,21 @@
 
 import threading
 import logging
-<<<<<<< HEAD
-from typing import Any, Callable, Optional, TypeVar, Union, Generator
-=======
+from typing import (
+    Any,
+    Callable,
+    Optional,
+    TypeVar,
+    Union,
+    Generator,
+    Generic,
+    cast,
+    Set,
+)
 from functools import partial
-from typing import Any, Callable, Optional, TypeVar, Union, Generic
 from deephaven import DHError
->>>>>>> 9fd38d83
 from deephaven.liveness_scope import LivenessScope
-from contextlib import AbstractContextManager, contextmanager
+from contextlib import contextmanager
 from dataclasses import dataclass
 
 logger = logging.getLogger(__name__)
@@ -56,7 +62,9 @@
     liveness_scope: Union[LivenessScope, None]
 
 
-def _value_or_call(value: T | None | Callable[[], T | None]) -> ValueWithLiveness[T]:
+def _value_or_call(
+    value: T | None | Callable[[], T | None]
+) -> ValueWithLiveness[T | None]:
     """
     Creates a wrapper around the value, or invokes a callable to hold the value and the liveness scope
     creates while obtaining that value.
@@ -265,7 +273,7 @@
             self.manage(wrapper.liveness_scope)
         else:
             try:
-                self._top_level_scope.manage(wrapper.value)
+                cast(LivenessScope, self._top_level_scope).manage(wrapper.value)
             except DHError:
                 # Ignore, we just won't manage this instance
                 pass
@@ -341,4 +349,4 @@
             liveness_scope: the new LivenessScope to track
         """
         assert self is get_context()
-        self._collected_scopes.add(liveness_scope.j_scope)+        cast(Set, self._collected_scopes).add(liveness_scope.j_scope)