--- conflicted
+++ resolved
@@ -2,17 +2,11 @@
 
 import threading
 import logging
-<<<<<<< HEAD
 from functools import partial
 from typing import Any, Callable, Optional, TypeVar, Union, Generic
 from deephaven.liveness_scope import LivenessScope
 from contextlib import AbstractContextManager, contextmanager
 from dataclasses import dataclass
-=======
-from typing import Any, Callable, Optional, TypeVar, Union
-from deephaven.liveness_scope import LivenessScope
-from contextlib import AbstractContextManager, contextmanager
->>>>>>> 0d5c3ce5
 
 logger = logging.getLogger(__name__)
 
@@ -49,7 +43,6 @@
 """
 
 
-<<<<<<< HEAD
 @dataclass
 class ValueWithLiveness(Generic[T]):
     """A value with an associated liveness scope, if any."""
@@ -67,8 +60,6 @@
     return ValueWithLiveness(value=value, liveness_scope=None)
 
 
-=======
->>>>>>> 0d5c3ce5
 _local_data = threading.local()
 
 
@@ -159,7 +150,6 @@
         self._children_context = {}
         self._on_change = on_change
         self._on_queue_render = on_queue_render
-<<<<<<< HEAD
         self._collected_scopes = set()
 
     def __del__(self):
@@ -172,16 +162,6 @@
         Opens this context to track hook creation, sets this context as active on
         this thread, and opens the liveness scope for user-created objects.
 
-=======
-        self._liveness_scope = LivenessScope()
-
-    @contextmanager
-    def open(self) -> AbstractContextManager:
-        """
-        Opens this context to track hook creation, sets this context as active on
-        this thread, and opens the liveness scope for user-created objects.
-
->>>>>>> 0d5c3ce5
         This is not reentrant and not safe across threads, ensure it is only opened
         once at a time. After it has been closed, it is safe to be opened again.
 
@@ -202,7 +182,6 @@
         logger.debug("old context is %s and new context is %s", old_context, self)
         _set_context(self)
 
-<<<<<<< HEAD
         # Keep a reference to old liveness scopes, and make a collection to track our new ones
         old_liveness_scopes = self._collected_scopes
         new_top_level_scope = LivenessScope()
@@ -226,18 +205,6 @@
 
             # re-raise the exception
             raise e
-=======
-        try:
-            new_liveness_scope = LivenessScope()
-            with new_liveness_scope.open():
-                yield self
-
-            # Following the "yield" so we don't do this if there was an error, we want to keep the old scope and kill
-            # the new one. We always release after creating the new one, so that each table/etc has its ref count go
-            # from 1 -> 2 -> 1, instead of 1 -> 0 -> 1 which would release the table prematurely
-            self._liveness_scope.release()
-            self._liveness_scope = new_liveness_scope
->>>>>>> 0d5c3ce5
         finally:
             # Do this even if there was an error, old context must be restored
             logger.debug("Resetting to old context %s", old_context)
