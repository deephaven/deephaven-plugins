from __future__ import annotations

from typing import Any, Callable, Set, cast
from inspect import signature
import sys
from functools import partial

_UNSAFE_PREFIX = "UNSAFE_"
_ARIA_PREFIX = "aria_"
_ARIA_PREFIX_REPLACEMENT = "aria-"


def get_component_name(component: Any) -> str:
    """
    Get the name of the component

    Args:
        component: The component to get the name of.

    Returns:
        The name of the component.
    """
    try:
        return component.__module__ + "." + component.__name__
    except Exception:
        return component.__class__.__module__ + "." + component.__class__.__name__


def get_component_qualname(component: Any) -> str:
    """
    Get the name of the component

    Args:
        component: The component to get the name of.

    Returns:
        The name of the component.
    """
    try:
        return component.__module__ + "." + component.__qualname__
    except Exception:
        return component.__class__.__module__ + "." + component.__class__.__qualname__


def to_camel_case(snake_case_text: str) -> str:
    """
    Convert a snake_case string to camelCase.

    Args:
        snake_case_text: The snake_case string to convert.

    Returns:
        The camelCase string.
    """
    components = snake_case_text.split("_")
    return components[0] + "".join((x[0].upper() + x[1:]) for x in components[1:])


def to_react_prop_case(snake_case_text: str) -> str:
    """
    Convert a snake_case string to camelCase, with exceptions for special props like `UNSAFE_` or `aria_` props.

    Args:
        snake_case_text: The snake_case string to convert.

    Returns:
        The camelCase string with the `UNSAFE_` prefix intact if present, or `aria_` converted to `aria-`.
    """
    if snake_case_text.startswith(_UNSAFE_PREFIX):
        return _UNSAFE_PREFIX + to_camel_case(snake_case_text[len(_UNSAFE_PREFIX) :])
    if snake_case_text.startswith(_ARIA_PREFIX):
        return _ARIA_PREFIX_REPLACEMENT + to_camel_case(
            snake_case_text[len(_ARIA_PREFIX) :]
        )
    return to_camel_case(snake_case_text)


def dict_to_camel_case(
    snake_case_dict: dict[str, Any],
    omit_none: bool = True,
    convert_key: Callable[[str], str] = to_react_prop_case,
) -> dict[str, Any]:
    """
    Convert a dict with snake_case keys to a dict with camelCase keys.

    Args:
        snake_case_dict: The snake_case dict to convert.
        omit_none: Whether to omit keys with a value of None.
        convert_key: The function to convert the keys. Can be used to customize the conversion behaviour

    Returns:
        The camelCase dict.
    """
    camel_case_dict: dict[str, Any] = {}
    for key, value in snake_case_dict.items():
        if omit_none and value is None:
            continue
        camel_case_dict[convert_key(key)] = value
    return camel_case_dict


def remove_empty_keys(dict: dict[str, Any]) -> dict[str, Any]:
    """
    Remove keys from a dict that have a value of None.

    Args:
        dict: The dict to remove keys from.

    Returns:
        The dict with keys removed.
    """
    return {k: v for k, v in dict.items() if v is not None}


def _wrapped_callable(
    max_args: int | None,
    kwargs_set: set[str] | None,
    func: Callable,
    *args: Any,
    **kwargs: Any,
) -> None:
    """
    Filter the args and kwargs and call the specified function with the filtered args and kwargs.

    Args:
        max_args: The maximum number of positional arguments to pass to the function.
          If None, all args are passed.
        kwargs_set: The set of keyword arguments to pass to the function.
          If None, all kwargs are passed.
        func: The function to call
        *args: args, used by the dispatcher
        **kwargs: kwargs, used by the dispatcher
    """
    args = args if max_args is None else args[:max_args]
    kwargs = (
        kwargs
        if kwargs_set is None
        else {k: v for k, v in kwargs.items() if k in kwargs_set}
    )
    func(*args, **kwargs)


def wrap_callable(func: Callable) -> Callable:
    """
    Wrap the function so args are dropped if they are not in the signature.

    Args:
        func: The callable to wrap

    Returns:
        The wrapped callable
    """
<<<<<<< HEAD
    if sys.version_info.major == 3 and sys.version_info.minor >= 10:
        sig = signature(func, eval_str=True)  # type: ignore
    else:
        sig = signature(func)

    max_args: int | None = 0
    kwargs_set: Set | None = set()

    for param in sig.parameters.values():
        if param.kind == param.POSITIONAL_ONLY:
            max_args = cast(int, max_args)
            max_args += 1
        elif param.kind == param.POSITIONAL_OR_KEYWORD:
            # Don't know until runtime whether this will be passed as a positional or keyword arg
            max_args = cast(int, max_args)
            kwargs_set = cast(Set, kwargs_set)
            max_args += 1
            kwargs_set.add(param.name)
        elif param.kind == param.VAR_POSITIONAL:
            max_args = None
        elif param.kind == param.KEYWORD_ONLY:
            kwargs_set = cast(Set, kwargs_set)
            kwargs_set.add(param.name)
        elif param.kind == param.VAR_KEYWORD:
            kwargs_set = None

    return partial(_wrapped_callable, max_args, kwargs_set, func)
=======
    try:
        if sys.version_info.major == 3 and sys.version_info.minor >= 10:
            sig = signature(func, eval_str=True)
        else:
            sig = signature(func)

        max_args = 0
        kwargs_set = set()

        for param in sig.parameters.values():
            if param.kind == param.POSITIONAL_ONLY:
                max_args += 1
            elif param.kind == param.POSITIONAL_OR_KEYWORD:
                # Don't know until runtime whether this will be passed as a positional or keyword arg
                max_args += 1
                kwargs_set.add(param.name)
            elif param.kind == param.VAR_POSITIONAL:
                # There are no positional args after this so max can be safely set to None
                max_args = None
            elif param.kind == param.KEYWORD_ONLY:
                kwargs_set.add(param.name)
            elif param.kind == param.VAR_KEYWORD:
                kwargs_set = None

        return partial(_wrapped_callable, max_args, kwargs_set, func)
    except ValueError or TypeError:
        # This function has no signature, so we can't wrap it
        # Return the original function should be okay
        return func
>>>>>>> 5334e4db
<|MERGE_RESOLUTION|>--- conflicted
+++ resolved
@@ -150,55 +150,29 @@
     Returns:
         The wrapped callable
     """
-<<<<<<< HEAD
-    if sys.version_info.major == 3 and sys.version_info.minor >= 10:
-        sig = signature(func, eval_str=True)  # type: ignore
-    else:
-        sig = signature(func)
-
-    max_args: int | None = 0
-    kwargs_set: Set | None = set()
-
-    for param in sig.parameters.values():
-        if param.kind == param.POSITIONAL_ONLY:
-            max_args = cast(int, max_args)
-            max_args += 1
-        elif param.kind == param.POSITIONAL_OR_KEYWORD:
-            # Don't know until runtime whether this will be passed as a positional or keyword arg
-            max_args = cast(int, max_args)
-            kwargs_set = cast(Set, kwargs_set)
-            max_args += 1
-            kwargs_set.add(param.name)
-        elif param.kind == param.VAR_POSITIONAL:
-            max_args = None
-        elif param.kind == param.KEYWORD_ONLY:
-            kwargs_set = cast(Set, kwargs_set)
-            kwargs_set.add(param.name)
-        elif param.kind == param.VAR_KEYWORD:
-            kwargs_set = None
-
-    return partial(_wrapped_callable, max_args, kwargs_set, func)
-=======
     try:
         if sys.version_info.major == 3 and sys.version_info.minor >= 10:
-            sig = signature(func, eval_str=True)
+            sig = signature(func, eval_str=True)  # type: ignore
         else:
             sig = signature(func)
 
-        max_args = 0
-        kwargs_set = set()
+        max_args: int | None = 0
+        kwargs_set: Set | None = set()
 
         for param in sig.parameters.values():
             if param.kind == param.POSITIONAL_ONLY:
+                max_args = cast(int, max_args)
                 max_args += 1
             elif param.kind == param.POSITIONAL_OR_KEYWORD:
                 # Don't know until runtime whether this will be passed as a positional or keyword arg
+                max_args = cast(int, max_args)
+                kwargs_set = cast(Set, kwargs_set)
                 max_args += 1
                 kwargs_set.add(param.name)
             elif param.kind == param.VAR_POSITIONAL:
-                # There are no positional args after this so max can be safely set to None
                 max_args = None
             elif param.kind == param.KEYWORD_ONLY:
+                kwargs_set = cast(Set, kwargs_set)
                 kwargs_set.add(param.name)
             elif param.kind == param.VAR_KEYWORD:
                 kwargs_set = None
@@ -207,5 +181,4 @@
     except ValueError or TypeError:
         # This function has no signature, so we can't wrap it
         # Return the original function should be okay
-        return func
->>>>>>> 5334e4db
+        return func