--- conflicted
+++ resolved
@@ -1,11 +1,7 @@
 from typing import Any
 
 
-<<<<<<< HEAD
-def get_component_name(component):
-=======
 def get_component_name(component: Any) -> str:
->>>>>>> 52de5353
     """
     Get the name of the component
 
@@ -51,10 +47,7 @@
     return components[0] + "".join(x.title() for x in components[1:])
 
 
-<<<<<<< HEAD
 # TODO: Take an exclusion regex? function? for keys we do not want to convert
-=======
->>>>>>> 52de5353
 def dict_to_camel_case(snake_case_dict: dict[str, Any]) -> dict[str, Any]:
     """
     Convert a dict with snake_case keys to a dict with camelCase keys.
