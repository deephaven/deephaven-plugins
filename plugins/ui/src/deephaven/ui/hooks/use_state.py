from __future__ import annotations
import logging
from typing import Any, Callable, TypeVar, overload
from .._internal.shared import get_context
from .._internal.RenderContext import InitializerFunction, UpdaterFunction

logger = logging.getLogger(__name__)

T = TypeVar("T")


# TODO (#208): We can improve the typing in Python 3.12 when we have type parameter syntax for functions
# For not just allow `None`
@overload
<<<<<<< HEAD
def use_state(initial_value: T) -> tuple[T, Callable[[T], None]]:
    ...


def use_state(initial_value: T | None = None) -> tuple[T | None, Callable[[T], None]]:
=======
def use_state() -> tuple[Any, Callable[[Any | UpdaterFunction[Any]], None]]:
    ...


@overload
def use_state(
    initial_state: T | InitializerFunction[T],
) -> tuple[T, Callable[[T | UpdaterFunction[T]], None]]:
    ...


def use_state(
    initial_state: T | InitializerFunction[T] = None,
) -> tuple[T, Callable[[T | UpdaterFunction[T]], None]]:
    """
    Hook to add a state variable to your component. The state will persist across renders.

    Args:
        initial_state: The initial value for the state.
            It can be any type, but passing a function will treat it as an initializer function.
            An initializer function is called with no parameters once on the first render to get the initial value.
            After the initial render the argument is ignored.
            If an initial value is provided, only types matching that initial value will be valid when calling the returned set state function.
            If no initial value is provided, any type can be passed to the set state function.

    Returns:
        A tuple containing the current value of the state and a function to set the state.
        The set state function can take a new value or an updater function.
        - If the set state function is called with a new value, the state will be set to that value.
        - If the set state function is called with an updater function, the updater function will be called with the current state value and the new state will be set to the return value of the updater function.
    """
>>>>>>> 63945e76
    context = get_context()
    hook_index = context.next_hook_index()

    if not context.has_state(hook_index):
        # This is the first render, initialize the value
        context.init_state(hook_index, initial_state)

    value: T = context.get_state(hook_index)

    def set_value(new_value: T | UpdaterFunction[T]):
        # Set the value in the context state and trigger a re-render
        logger.debug("use_state set_value called with %s", new_value)
        context.set_state(hook_index, new_value)

    return value, set_value<|MERGE_RESOLUTION|>--- conflicted
+++ resolved
@@ -12,13 +12,6 @@
 # TODO (#208): We can improve the typing in Python 3.12 when we have type parameter syntax for functions
 # For not just allow `None`
 @overload
-<<<<<<< HEAD
-def use_state(initial_value: T) -> tuple[T, Callable[[T], None]]:
-    ...
-
-
-def use_state(initial_value: T | None = None) -> tuple[T | None, Callable[[T], None]]:
-=======
 def use_state() -> tuple[Any, Callable[[Any | UpdaterFunction[Any]], None]]:
     ...
 
@@ -50,7 +43,6 @@
         - If the set state function is called with a new value, the state will be set to that value.
         - If the set state function is called with an updater function, the updater function will be called with the current state value and the new state will be set to the return value of the updater function.
     """
->>>>>>> 63945e76
     context = get_context()
     hook_index = context.next_hook_index()
 
