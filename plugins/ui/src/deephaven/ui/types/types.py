--- conflicted
+++ resolved
@@ -557,7 +557,6 @@
     end: Date
     """
     End value for the date range.
-<<<<<<< HEAD
     """
 
 
@@ -638,7 +637,4 @@
         return "Undefined"
 
 
-UNDEFINED = Undefined()
-=======
-    """
->>>>>>> 55e8ce2f
+UNDEFINED = Undefined()