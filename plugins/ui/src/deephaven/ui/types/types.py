--- conflicted
+++ resolved
@@ -507,8 +507,6 @@
 Dependencies = Union[Tuple[Any], List[Any]]
 Selection = Sequence[Key]
 
-<<<<<<< HEAD
-
 class DateRange(TypedDict):
     """
     Range of date values for a date range picker.
@@ -524,9 +522,6 @@
     End value for the date range.
     """
 
-
-=======
->>>>>>> ada20a35
 DataBarAxis = Literal["PROPORTIONAL", "MIDDLE", "DIRECTIONAL"]
 DataBarDirection = Literal["LTR", "RTL"]
 DataBarValuePlacement = Literal["BESIDE", "OVERLAP", "HIDE"]
