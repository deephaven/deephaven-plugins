--- conflicted
+++ resolved
@@ -45,12 +45,8 @@
 SelectionMode = Literal["CELL", "ROW", "COLUMN"]
 Sentinel = Any
 TransformedData = Any
-<<<<<<< HEAD
-TableSortDirection = Union[Literal["ASC", "DESC"], SortDirection]
+StringSortDirection = Literal["ASC", "DESC"]
+TableSortDirection = Union[StringSortDirection, SortDirection]
 # Stringable is a type that is naturally convertible to a string
 Stringable = Union[str, int, float, bool]
-Key = Any
-=======
-StringSortDirection = Literal["ASC", "DESC"]
-TableSortDirection = Union[StringSortDirection, SortDirection]
->>>>>>> d5d003d7
+Key = Any