--- conflicted
+++ resolved
@@ -572,7 +572,9 @@
     """
 
 
-<<<<<<< HEAD
+ToastVariant = Literal["positive", "negative", "neutral", "info"]
+
+
 _DISABLE_NULLISH_CONSTRUCTORS = False
 
 
@@ -599,7 +601,4 @@
 
 
 Undefined = UndefinedType()
-_DISABLE_NULLISH_CONSTRUCTORS = True
-=======
-ToastVariant = Literal["positive", "negative", "neutral", "info"]
->>>>>>> 2738a1d3
+_DISABLE_NULLISH_CONSTRUCTORS = True