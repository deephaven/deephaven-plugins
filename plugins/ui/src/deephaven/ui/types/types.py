import sys
from typing import (
    Any,
    Dict,
    Iterable,
    Literal,
    Union,
    List,
    Tuple,
    Callable,
    Sequence,
)

if sys.version_info < (3, 11):
    from typing_extensions import TypedDict, NotRequired
else:
    from typing import TypedDict, NotRequired

import datetime
import pandas
import numpy

from deephaven import SortDirection
from deephaven.dtypes import DType


class CellData(TypedDict):
    """
    Data for one cell. Returned with click handlers.
    """

    type: str
    """
    Type of the cell data
    """

    text: str
    """
    Text of the cell data
    """

    value: Any
    """
    Raw value of the cell data
    """


class RowDataValue(CellData):
    """
    Data for value of one column in a row. Returned with row press handlers.
    """

    isExpandable: bool
    """
    Whether this row is expandable.
    """

    isGrouped: bool
    """
    Whether this row is grouped.
    """


<<<<<<< HEAD
class ContextMenuActionParams(TypedDict):
    """
    Parameters given to a context menu action
    """

    value: Any
    """
    Value of the cell.
    """

    text_value: str
    """
    Rendered text for the cell.
    """

    row_index: int | None
    """
    Index of the row. None if the context menu was opened on a column header.
    """

    column_index: int | None
    """
    Index of the column. None if the context menu was opened on a row header.
    """

    column_name: str
    """
    Name of the column.
    """

    is_column_header: bool
    """
    Whether the context menu was opened on a column header.
    """

    is_row_header: bool
    """
    Whether the context menu was opened on a row header.
    """


ContextMenuAction = Callable[[ContextMenuActionParams], None]
"""
The action to execute when the context menu item is clicked.
"""


class ContextMenuItemBase(TypedDict):
    """
    Base props that context menu items and submenu items share.
    """

    title: str
    """
    Title to display for the action.
    """

    description: NotRequired[str]
    """
    Description for the action. Will be used as a tooltip for the action.
    """


class ContextMenuActionItem(ContextMenuItemBase):
    """
    An item that appears in a context menu and performs an action when clicked.
    """

    action: ContextMenuAction
    """
    Action to run when the menu item is clicked.
    """


class ContextMenuSubmenuItem(ContextMenuItemBase):
    """
    An item that contains a submenu for a context menu.
    """

    actions: List[Union[ContextMenuActionItem, "ContextMenuSubmenuItem"]]
    """
    A list of actions that will form the submenu for the item.
    """


ContextMenuItem = Union[ContextMenuActionItem, ContextMenuSubmenuItem]
"""
An item that can appear in a context menu.
May contain an action item or a submenu item.
"""
=======
class SliderChange(TypedDict):
    """
    Data for a range slider change event.
    """

    start: float
    """
    Minimum value of the range slider.
    """

    end: float
    """
    Maximum value of the range slider.
    """


SliderChangeCallable = Callable[[SliderChange], None]

>>>>>>> 932a5500

ColumnIndex = int
"""
Index of a column in a table.
"""

RowIndex = int
"""
Index of a row in a table.
"""

CellIndex = Tuple[ColumnIndex, RowIndex]
"""
Index of a cell in a table.
"""

GridIndex = Tuple[Union[ColumnIndex, None], Union[RowIndex, None]]
"""
Index of a spot on the grid. A value of None indicates a header row or column.
"""


ColumnName = str
RowDataMap = Dict[str, Any]
RowPressCallback = Callable[[RowIndex, RowDataMap], None]
CellPressCallback = Callable[[CellIndex, CellData], None]
ColumnPressCallback = Callable[[ColumnName], None]
AggregationOperation = Literal[
    "COUNT",
    "COUNT_DISTINCT",
    "DISTINCT",
    "MIN",
    "MAX",
    "SUM",
    "ABS_SUM",
    "VAR",
    "AVG",
    "STD",
    "FIRST",
    "LAST",
    "UNIQUE",
    "SKIP",
]
DeephavenColor = Literal["salmon", "lemonchiffon"]
HexColor = str
Color = Union[DeephavenColor, HexColor]
ContextMenuModeOption = Literal["CELL", "ROW_HEADER", "COLUMN_HEADER"]
ContextMenuMode = Union[ContextMenuModeOption, List[ContextMenuModeOption], None]
DataBarAxis = Literal["PROPORTIONAL", "MIDDLE", "DIRECTIONAL"]
DataBarDirection = Literal["LTR", "RTL"]
DataBarValuePlacement = Literal["BESIDE", "OVERLAP", "HIDE"]
# TODO: Fill in the list of Deephaven Colors we allow
LockType = Literal["shared", "exclusive"]
QuickFilterExpression = str
RowData = Dict[ColumnName, Any]
ColumnData = List[Any]
TableData = Dict[ColumnName, ColumnData]
SelectionArea = Literal["CELL", "ROW", "COLUMN"]
SelectionMode = Literal["SINGLE", "MULTIPLE"]
Sentinel = Any
TransformedData = Any
ActionMenuDirection = Literal["bottom", "top", "left", "right", "start", "end"]
StringSortDirection = Literal["ASC", "DESC"]
TableSortDirection = Union[StringSortDirection, SortDirection]
# Stringable is a type that is naturally convertible to a string
Stringable = Union[str, int, float, bool]
Key = Stringable
ActionKey = Key
SelectedKeys = Literal["all"]
LocalDate = DType
Instant = DType
ZonedDateTime = DType
JavaDate = Union[LocalDate, Instant, ZonedDateTime]
LocalDateConvertible = Union[
    None,
    LocalDate,
    str,
    datetime.date,
    datetime.datetime,
    numpy.datetime64,
    pandas.Timestamp,
]
InstantConvertible = Union[
    None, Instant, int, str, datetime.datetime, numpy.datetime64, pandas.Timestamp  # type: ignore
]
ZonedDateTimeConvertible = Union[
    None, ZonedDateTime, str, datetime.datetime, numpy.datetime64, pandas.Timestamp  # type: ignore
]
Date = Union[
    Instant,
    LocalDate,
    ZonedDateTime,
    LocalDateConvertible,
    InstantConvertible,
    ZonedDateTimeConvertible,
]
Granularity = Literal["DAY", "HOUR", "MINUTE", "SECOND"]
ListViewDensity = Literal["COMPACT", "NORMAL", "SPACIOUS"]
ActionGroupDensity = Literal["compact", "regular"]
Dependencies = Union[Tuple[Any], List[Any]]
Selection = Sequence[Key]<|MERGE_RESOLUTION|>--- conflicted
+++ resolved
@@ -61,7 +61,6 @@
     """
 
 
-<<<<<<< HEAD
 class ContextMenuActionParams(TypedDict):
     """
     Parameters given to a context menu action
@@ -152,7 +151,8 @@
 An item that can appear in a context menu.
 May contain an action item or a submenu item.
 """
-=======
+
+
 class SliderChange(TypedDict):
     """
     Data for a range slider change event.
@@ -171,7 +171,6 @@
 
 SliderChangeCallable = Callable[[SliderChange], None]
 
->>>>>>> 932a5500
 
 ColumnIndex = int
 """
