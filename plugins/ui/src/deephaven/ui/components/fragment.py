from __future__ import annotations

from typing import Any
from .basic import component_element
<<<<<<< HEAD
from ..types import Undefined, UNDEFINED


def fragment(*children: Any, key: str | Undefined = UNDEFINED):
=======
from ..elements import Element


def fragment(*children: Any, key: str | None = None) -> Element:
>>>>>>> 55e8ce2f
    """
    A React.Fragment: https://react.dev/reference/react/Fragment.
    Used to group elements together without a wrapper node.

    Args:
        *children: The children in the fragment.
        key: A unique identifier used by React to render elements in a list.

    Returns:
        The rendered fragment element.
    """
    return component_element("Fragment", children=children, key=key)<|MERGE_RESOLUTION|>--- conflicted
+++ resolved
@@ -2,17 +2,11 @@
 
 from typing import Any
 from .basic import component_element
-<<<<<<< HEAD
+from ..elements import Element
 from ..types import Undefined, UNDEFINED
 
 
-def fragment(*children: Any, key: str | Undefined = UNDEFINED):
-=======
-from ..elements import Element
-
-
-def fragment(*children: Any, key: str | None = None) -> Element:
->>>>>>> 55e8ce2f
+def fragment(*children: Any, key: str | Undefined = UNDEFINED) -> Element:
     """
     A React.Fragment: https://react.dev/reference/react/Fragment.
     Used to group elements together without a wrapper node.
