from __future__ import annotations
from typing import Any, Callable
from .types import (
    # Accessibility
    AriaHasPopup,
    AriaAutoComplete,
    # Events
    FocusEventCallable,
    KeyboardEventCallable,
    # Layout
    AlignSelf,
    CSSProperties,
    DimensionValue,
    JustifySelf,
    LayoutFlex,
    Position,
    LabelPosition,
    Align,
    # Validation
    TextFieldInputMode,
    TextFieldValidationState,
    NecessityIndicator,
)

<<<<<<< HEAD
from ..types import Icon
=======
>>>>>>> ef4bb291
from .types import IconTypes
from .basic import component_element
from ..elements import Element

from .icon import icon as icon_component


def text_area(
    icon: Element | IconTypes | None = None,
    is_quiet: bool | None = None,
    is_disabled: bool | None = None,
    is_read_only: bool | None = None,
    is_required: bool | None = None,
    description: Any | None = None,
    error_message: Any | None = None,
    auto_focus: bool | None = None,
    value: str | None = None,
    default_value: str | None = None,
    label: Any | None = None,
    auto_complete: str | None = None,
    max_length: int | None = None,
    min_length: int | None = None,
    input_mode: TextFieldInputMode | None = None,
    name: str | None = None,
    validation_state: TextFieldValidationState | None = None,
    label_position: LabelPosition = "top",
    label_align: Align = "start",
    necessity_indicator: NecessityIndicator = "icon",
    contextual_help: Any | None = None,
    on_focus: FocusEventCallable | None = None,
    on_blur: FocusEventCallable | None = None,
    on_focus_change: Callable[[bool], None] | None = None,
    on_key_down: KeyboardEventCallable | None = None,
    on_key_up: KeyboardEventCallable | None = None,
    on_change: Callable[[str], None] | None = None,
    flex: LayoutFlex | None = None,
    flex_grow: float | None = None,
    flex_shrink: float | None = None,
    flex_basis: DimensionValue | None = None,
    align_self: AlignSelf | None = None,
    justify_self: JustifySelf | None = None,
    order: int | None = None,
    grid_area: str | None = None,
    grid_row: str | None = None,
    grid_row_start: str | None = None,
    grid_row_end: str | None = None,
    grid_column: str | None = None,
    grid_column_start: str | None = None,
    grid_column_end: str | None = None,
    margin: DimensionValue | None = None,
    margin_top: DimensionValue | None = None,
    margin_bottom: DimensionValue | None = None,
    margin_start: DimensionValue | None = None,
    margin_end: DimensionValue | None = None,
    margin_x: DimensionValue | None = None,
    margin_y: DimensionValue | None = None,
    width: DimensionValue | None = None,
    height: DimensionValue | None = None,
    min_width: DimensionValue | None = None,
    min_height: DimensionValue | None = None,
    max_width: DimensionValue | None = None,
    max_height: DimensionValue | None = None,
    position: Position | None = None,
    top: DimensionValue | None = None,
    bottom: DimensionValue | None = None,
    start: DimensionValue | None = None,
    end: DimensionValue | None = None,
    left: DimensionValue | None = None,
    right: DimensionValue | None = None,
    z_index: int | None = None,
    is_hidden: bool | None = None,
    id: str | None = None,
    exclude_from_tab_order: bool | None = None,
    aria_active_descendant: str | None = None,
    aria_auto_complete: AriaAutoComplete | None = None,
    aria_haspopup: AriaHasPopup | None = None,
    aria_label: str | None = None,
    aria_labelledby: str | None = None,
    aria_describedby: str | None = None,
    aria_details: str | None = None,
    aria_errormessage: str | None = None,
    UNSAFE_class_name: str | None = None,
    UNSAFE_style: CSSProperties | None = None,
    # missing properties that are clipboard or composition events
) -> Element:
    """
    TextAreas are multiline text inputs, useful for cases where users have a sizable amount of text to enter. They allow for all customizations that are available to text fields.

    Args:
        icon: An icon to display at the start of the input
        is_quiet: Whether the input should be displayed with a quiet style
        is_disabled: Whether the input should be disabled
        is_read_only: Whether the input scan be selected but not changed by the user
        is_required: Whether the input is required before form submission
        description: A description for the area. Provides a hint such as specific requirements for what to choose.
        error_message: An error message to display when the area is invalid
        auto_focus: Whether the input should be focused on page load
        value: The current value of the input
        default_value: The default value of the input
        label: The label for the input
        auto_complete: Describes the type of autocomplete functionality the input should provide
        max_length: The maximum number of characters the input can accept
        min_length: The minimum number of characters the input can accept
        input_mode: Hints at the tpye of data that might be entered by the user while editing the element or its contents
        name: The name of the input, used when submitting an HTML form
        validation_state: Whether the input should display its "valid" or "invalid" state
        label_position: The position of the label relative to the input
        label_align: The alignment of the label relative to the input
        necessity_indicator: Whether the required state should be shown as an icon or text
        contextual_help: A ContentualHelp element to place next to the label
        on_focus: Function called when the button receives focus.
        on_blur: Function called when the button loses focus.
        on_focus_change: Function called when the focus state changes.
        on_key_down: Function called when a key is pressed.
        on_key_up: Function called when a key is released.
        on_change: Function called when the input value changes
        flex: When used in a flex layout, specifies how the element will grow or shrink to fit the space available.
        flex_grow: When used in a flex layout, specifies how the element will grow to fit the space available.
        flex_shrink: When used in a flex layout, specifies how the element will shrink to fit the space available.
        flex_basis: When used in a flex layout, specifies the initial main size of the element.
        align_self: Overrides the alignItems property of a flex or grid container.
        justify_self: Species how the element is justified inside a flex or grid container.
        order: The layout order for the element within a flex or grid container.
        grid_area: When used in a grid layout specifies, specifies the named grid area that the element should be placed in within the grid.
        grid_row: When used in a grid layout, specifies the row the element should be placed in within the grid.
        grid_column: When used in a grid layout, specifies the column the element should be placed in within the grid.
        grid_row_start: When used in a grid layout, specifies the starting row to span within the grid.
        grid_row_end: When used in a grid layout, specifies the ending row to span within the grid.
        grid_column_start: When used in a grid layout, specifies the starting column to span within the grid.
        grid_column_end: When used in a grid layout, specifies the ending column to span within the grid.
        margin: The margin for all four sides of the element.
        margin_top: The margin for the top side of the element.
        margin_bottom: The margin for the bottom side of the element.
        margin_start: The margin for the logical start side of the element, depending on layout direction.
        margin_end: The margin for the logical end side of the element, depending on layout direction.
        margin_x: The margin for the left and right sides of the element.
        margin_y: The margin for the top and bottom sides of the element.
        width: The width of the element.
        min_width: The minimum width of the element.
        max_width: The maximum width of the element.
        height: The height of the element.
        min_height: The minimum height of the element.
        max_height: The maximum height of the element.
        position: The position of the element.
        top: The distance from the top of the containing element.
        bottom: The distance from the bottom of the containing element.
        left: The distance from the left of the containing element.
        right: The distance from the right of the containing element.
        start: The distance from the start of the containing element, depending on layout direction.
        end: The distance from the end of the containing element, depending on layout direction.
        z_index: The stack order of the element.
        is_hidden: Whether the element is hidden.
        id: The unique identifier of the element.
        exclude_from_tab_order: Whether the element should be excluded from the tab order.
        aria_active_descendant: Identifies the currently active element when DOM focus is on a composite widget, textbox, group, or application.
        aria_auto_complete: Indicates whether inputting text could trigger display of one or more predictions of the user's intended value for an input and specifies how predictions would be presented if they are made.
        aria_haspopup: Indicates the availability and type of interactive popup element, such as menu or dialog, that can be triggered by an element.
        aria_label: The label for the element.
        aria_labelledby: The id of the element that labels the current element.
        aria_describedby: The id of the element that describes the current element.
        aria_details: The id of the element that provides additional information about the current element.
        aria_errormessage: The id of the element that provides an error message for the current element.
        UNSAFE_class_name: A CSS class to apply to the element.
        UNSAFE_style: A CSS style to apply to the element.

    Returns:
        The element representing the text area
    """

    return component_element(
        "TextArea",
        icon=icon_component(name=icon) if type(icon) == str else icon,
        is_quiet=is_quiet,
        is_disabled=is_disabled,
        is_read_only=is_read_only,
        is_required=is_required,
        description=description,
        error_message=error_message,
        auto_focus=auto_focus,
        value=value,
        default_value=default_value,
        label=label,
        auto_complete=auto_complete,
        max_length=max_length,
        min_length=min_length,
        input_mode=input_mode,
        name=name,
        validation_state=validation_state,
        label_position=label_position,
        label_align=label_align,
        necessity_indicator=necessity_indicator,
        contextual_help=contextual_help,
        on_focus=on_focus,
        on_blur=on_blur,
        on_focus_change=on_focus_change,
        on_key_down=on_key_down,
        on_key_up=on_key_up,
        on_change=on_change,
        flex=flex,
        flex_grow=flex_grow,
        flex_shrink=flex_shrink,
        flex_basis=flex_basis,
        align_self=align_self,
        justify_self=justify_self,
        order=order,
        grid_area=grid_area,
        grid_row=grid_row,
        grid_row_start=grid_row_start,
        grid_row_end=grid_row_end,
        grid_column=grid_column,
        grid_column_start=grid_column_start,
        grid_column_end=grid_column_end,
        margin=margin,
        margin_top=margin_top,
        margin_bottom=margin_bottom,
        margin_start=margin_start,
        margin_end=margin_end,
        margin_x=margin_x,
        margin_y=margin_y,
        width=width,
        height=height,
        min_width=min_width,
        min_height=min_height,
        max_width=max_width,
        max_height=max_height,
        position=position,
        top=top,
        bottom=bottom,
        start=start,
        end=end,
        left=left,
        right=right,
        z_index=z_index,
        is_hidden=is_hidden,
        id=id,
        exclude_from_tab_order=exclude_from_tab_order,
        aria_active_descendant=aria_active_descendant,
        aria_auto_complete=aria_auto_complete,
        aria_haspopup=aria_haspopup,
        aria_label=aria_label,
        aria_labelledby=aria_labelledby,
        aria_describedby=aria_describedby,
        aria_details=aria_details,
        aria_errormessage=aria_errormessage,
        UNSAFE_class_name=UNSAFE_class_name,
        UNSAFE_style=UNSAFE_style,
    )<|MERGE_RESOLUTION|>--- conflicted
+++ resolved
@@ -22,10 +22,6 @@
     NecessityIndicator,
 )
 
-<<<<<<< HEAD
-from ..types import Icon
-=======
->>>>>>> ef4bb291
 from .types import IconTypes
 from .basic import component_element
 from ..elements import Element
