--- conflicted
+++ resolved
@@ -14,16 +14,11 @@
     CSSProperties,
 )
 from ..elements import Element
-<<<<<<< HEAD
-from ..types import Undefined, UNDEFINED
-=======
-from ..types import Color
->>>>>>> 55e8ce2f
+from ..types import Color, Undefined, UNDEFINED
 
 
 def panel(
     *children: Any,
-<<<<<<< HEAD
     title: str | Undefined = UNDEFINED,
     direction: Direction | Undefined = "column",
     wrap: Wrap | Undefined = UNDEFINED,
@@ -41,31 +36,11 @@
     padding_end: DimensionValue | Undefined = UNDEFINED,
     padding_x: DimensionValue | Undefined = UNDEFINED,
     padding_y: DimensionValue | Undefined = UNDEFINED,
+    background_color: Color | Undefined = UNDEFINED,
+    UNSAFE_class_name: str | Undefined = UNDEFINED,
+    UNSAFE_style: CSSProperties | Undefined = UNDEFINED,
     key: str | Undefined = UNDEFINED,
     **props: Any,
-=======
-    title: str | None = None,
-    direction: Direction | None = "column",
-    wrap: Wrap | None = None,
-    justify_content: JustifyContent | None = None,
-    align_content: AlignContent | None = None,
-    align_items: AlignItems | None = "start",
-    gap: DimensionValue | None = "size-100",
-    column_gap: DimensionValue | None = None,
-    row_gap: DimensionValue | None = None,
-    overflow: Overflow | None = "auto",
-    padding: DimensionValue | None = "size-100",
-    padding_top: DimensionValue | None = None,
-    padding_bottom: DimensionValue | None = None,
-    padding_start: DimensionValue | None = None,
-    padding_end: DimensionValue | None = None,
-    padding_x: DimensionValue | None = None,
-    padding_y: DimensionValue | None = None,
-    background_color: Color | None = None,
-    UNSAFE_class_name: str | None = None,
-    UNSAFE_style: CSSProperties | None = None,
-    key: str | None = None,
->>>>>>> 55e8ce2f
 ) -> Element:
     """
     A panel is a container that can be used to group elements.
