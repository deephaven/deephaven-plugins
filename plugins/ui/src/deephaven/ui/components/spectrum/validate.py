--- conflicted
+++ resolved
@@ -8,10 +8,6 @@
     "none", "text", "decimal", "numeric", "tel", "search", "email", "url"
 ]
 TextFieldValidationState = Literal["valid", "invalid"]
-<<<<<<< HEAD
 NecessityIndicator = Literal["icon", "label"]
-=======
-TextFieldNecessityIndicator = Literal["icon", "label"]
 
-ContextualHelperVariant = Literal["help", "info"]
->>>>>>> f2675721
+ContextualHelperVariant = Literal["help", "info"]