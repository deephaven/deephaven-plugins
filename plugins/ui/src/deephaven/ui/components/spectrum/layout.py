--- conflicted
+++ resolved
@@ -104,11 +104,9 @@
     "stretch",
 ]
 
-<<<<<<< HEAD
 OverflowMode = Literal["wrap", "collapse"]
-=======
+
 Alignment = Literal["start", "end"]
->>>>>>> df587a8c
 
 Number = Union[int, float]
 
