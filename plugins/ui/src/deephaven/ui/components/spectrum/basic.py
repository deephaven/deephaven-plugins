from __future__ import annotations
from typing import Any
from ...elements import BaseElement


def spectrum_element(name: str, /, *children: Any, **props: Any) -> BaseElement:
    """
    Base class for UI elements that are part of the Spectrum design system.
    All names are automatically prefixed with "deephaven.ui.spectrum.", and all props are automatically camelCased.
    """
    return BaseElement(f"deephaven.ui.spectrum.{name}", *children, **props)


def checkbox(*children, **props):
    """
    Python implementation for the Adobe React Spectrum Checkbox component.
    https://react-spectrum.adobe.com/react-spectrum/Checkbox.html
    """
    return spectrum_element("Checkbox", *children, **props)


def content(*children, **props):
    """
    Python implementation for the Adobe React Spectrum Content component.
    https://react-spectrum.adobe.com/react-spectrum/Content.html
    """
    return spectrum_element("Content", *children, **props)


def contextual_help(*children, **props):
    """
    Python implementation for the Adobe React Spectrum ContextualHelp component.
    https://react-spectrum.adobe.com/react-spectrum/ContextualHelp.html
    """
    return spectrum_element("ContextualHelp", *children, **props)


def grid(*children, **props):
    """
    Python implementation for the Adobe React Spectrum Grid component.
    https://react-spectrum.adobe.com/react-spectrum/Grid.html
    """
    return spectrum_element("Grid", *children, **props)


def heading(*children, **props):
    """
    Python implementation for the Adobe React Spectrum Heading component.
    https://react-spectrum.adobe.com/react-spectrum/Heading.html
    """
    return spectrum_element("Heading", *children, **props)


def icon_wrapper(*children, **props):
    """
    Python implementation for the Adobe React Spectrum Icon component.
    Named icon_wrapper so as not to conflict with the Deephaven icon component.
    TODO: This doesn't seem to work correctly. It throws an error saying `Cannot read properties of undefined (reading 'className')`.
    https://react-spectrum.adobe.com/react-spectrum/Icon.html
    """
    return spectrum_element("Icon", *children, **props)


def illustrated_message(*children, **props):
    """
    Python implementation for the Adobe React Spectrum IllustratedMessage component.
    https://react-spectrum.adobe.com/react-spectrum/IllustratedMessage.html
    """
    return spectrum_element("IllustratedMessage", *children, **props)


def form(*children, **props):
    """
    Python implementation for the Adobe React Spectrum Form component.
    https://react-spectrum.adobe.com/react-spectrum/Form.html
    """
    return spectrum_element("Form", *children, **props)


def number_field(*children, **props):
    """
    Python implementation for the Adobe React Spectrum NumberField component.
    https://react-spectrum.adobe.com/react-spectrum/NumberField.html
    """
    return spectrum_element("NumberField", *children, **props)


def range_slider(*children, **props):
    """
    Python implementation for the Adobe React Spectrum RangeSlider component.
    https://react-spectrum.adobe.com/react-spectrum/RangeSlider.html
    """
    return spectrum_element("RangeSlider", *children, **props)


def slider(*children, **props):
    """
    Python implementation for the Adobe React Spectrum Slider component.
    https://react-spectrum.adobe.com/react-spectrum/Slider.html
    """
    return spectrum_element("Slider", *children, **props)


def switch(*children, **props):
    """
    Python implementation for the Adobe React Spectrum Switch component.
    https://react-spectrum.adobe.com/react-spectrum/Switch.html
    """
    return spectrum_element("Switch", *children, **props)


def tabs(*children, **props):
    """
    Python implementation for the Adobe React Spectrum Tabs component.
    https://react-spectrum.adobe.com/react-spectrum/Tabs.html
    """
    return spectrum_element("Tabs", *children, **props)


def tab_list(*children, **props):
    """
    Python implementation for the Adobe React Spectrum TabList component.
    https://react-spectrum.adobe.com/react-spectrum/Tabs.html
    """
    return spectrum_element("TabList", *children, **props)


def tab_panels(*children, **props):
    """
    Python implementation for the Adobe React Spectrum TabPanels component.
    https://react-spectrum.adobe.com/react-spectrum/Tabs.html
    """
    return spectrum_element("TabPanels", *children, **props)


def text(*children, **props):
    """
    Python implementation for the Adobe React Spectrum Text component.
    https://react-spectrum.adobe.com/react-spectrum/Text.html
    """
    return spectrum_element("Text", *children, **props)


<<<<<<< HEAD
=======
def toggle_button(*children, **props):
    """
    Python implementation for the Adobe React Spectrum ToggleButton component.
    https://react-spectrum.adobe.com/react-spectrum/ToggleButton.html
    """
    return spectrum_element("ToggleButton", *children, **props)


>>>>>>> 98877c56
def view(*children, **props):
    """
    Python implementation for the Adobe React Spectrum View component.
    https://react-spectrum.adobe.com/react-spectrum/View.html
    """
    return spectrum_element("View", *children, **props)<|MERGE_RESOLUTION|>--- conflicted
+++ resolved
@@ -141,17 +141,6 @@
     return spectrum_element("Text", *children, **props)
 
 
-<<<<<<< HEAD
-=======
-def toggle_button(*children, **props):
-    """
-    Python implementation for the Adobe React Spectrum ToggleButton component.
-    https://react-spectrum.adobe.com/react-spectrum/ToggleButton.html
-    """
-    return spectrum_element("ToggleButton", *children, **props)
-
-
->>>>>>> 98877c56
 def view(*children, **props):
     """
     Python implementation for the Adobe React Spectrum View component.
