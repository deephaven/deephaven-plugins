from __future__ import annotations

<<<<<<< HEAD
from typing import Callable, Iterable, Union
=======
from typing import Callable, Iterable
>>>>>>> 32d09e8a


from .basic import component_element
from .item import Item
from ..elements import Element
from ..types import Key, ActionKey, ActionMenuDirection
from .types import (
    # Events
    TriggerType,
    # Layout
    AlignSelf,
    Alignment,
    CSSProperties,
    DimensionValue,
    JustifySelf,
    LayoutFlex,
    Position,
    Number,
)

ListActionMenuElement = Element


def list_action_menu(
    *children: Item,
    on_action: Callable[[ActionKey, Key], None] | None = None,
    on_open_change: Callable[[bool, Key], None] | None = None,
    is_disabled: bool | None = None,
    is_quiet: bool | None = None,
    auto_focus: bool | None = None,
    disabled_keys: Iterable[Key] | None = None,
    align: Alignment | None = "start",
    direction: ActionMenuDirection | None = "bottom",
    should_flip: bool | None = True,
    close_on_select: bool | None = True,
    trigger: TriggerType | None = "press",
    is_open: bool | None = None,
    default_open: bool | None = None,
    flex: LayoutFlex | None = None,
    flex_grow: float | None = None,
    flex_shrink: float | None = None,
    flex_basis: DimensionValue | None = None,
    align_self: AlignSelf | None = None,
    justify_self: JustifySelf | None = None,
    order: int | None = None,
    grid_area: str | None = None,
    grid_row: str | None = None,
    grid_row_start: str | None = None,
    grid_row_end: str | None = None,
    grid_column: str | None = None,
    grid_column_start: str | None = None,
    grid_column_end: str | None = None,
    margin: DimensionValue | None = None,
    margin_top: DimensionValue | None = None,
    margin_bottom: DimensionValue | None = None,
    margin_start: DimensionValue | None = None,
    margin_end: DimensionValue | None = None,
    margin_x: DimensionValue | None = None,
    margin_y: DimensionValue | None = None,
    width: DimensionValue | None = None,
    height: DimensionValue | None = None,
    min_width: DimensionValue | None = None,
    min_height: DimensionValue | None = None,
    max_width: DimensionValue | None = None,
    max_height: DimensionValue | None = None,
    position: Position | None = None,
    top: DimensionValue | None = None,
    bottom: DimensionValue | None = None,
    start: DimensionValue | None = None,
    end: DimensionValue | None = None,
    left: DimensionValue | None = None,
    right: DimensionValue | None = None,
    z_index: int | None = None,
    is_hidden: bool | None = None,
    id: str | None = None,
    aria_label: str | None = None,
    aria_labelledby: str | None = None,
    aria_describedby: str | None = None,
    aria_details: str | None = None,
    UNSAFE_class_name: str | None = None,
    UNSAFE_style: CSSProperties | None = None,
) -> ListActionMenuElement:
    """
    A menu of action buttons that can be used to create a list of actions.
    This component should be used within the actions prop of a `ui.list_view` component.

    Args:
        *children: The options to render within the list_action_menu.
        on_action: Handler that is called when an item is selected.
            The first argument is the key of the action, the second argument is the key of the list_view item.
        on_open_change: Handler that is called when the menu is opened or closed.
            The first argument is a boolean indicating if the menu is open, the second argument is the key of the list_view item.
        is_disabled: Whether the button is disabled.
        is_quiet: Whether the button should be displayed with a quiet style.
        auto_focus: Whether the element should receive focus on render.
        disabled_keys: The item keys that are disabled. These items cannot be selected, focused, or otherwise interacted with.
        align: Alignment of the menu relative to the trigger.
        direction: Where the Menu opens relative to its trigger.
        should_flip: Whether the menu should automatically flip direction when space is limited.
        close_on_select: Whether the Menu closes when a selection is made.
        trigger: How the menu is triggered.
        is_open: Whether the overlay is open by default (controlled).
        default_open: Whether the overlay is open by default (uncontrolled).
        flex: When used in a flex layout, specifies how the element will grow or shrink to fit the space available.
        flex_grow: When used in a flex layout, specifies how the element will grow to fit the space available.
        flex_shrink: When used in a flex layout, specifies how the element will shrink to fit the space available.
        flex_basis: When used in a flex layout, specifies the initial main size of the element.
        align_self: Overrides the alignItems property of a flex or grid container.
        justify_self: Species how the element is justified inside a flex or grid container.
        order: The layout order for the element within a flex or grid container.
        grid_area: When used in a grid layout specifies, specifies the named grid area that the element should be placed in within the grid.
        grid_row: When used in a grid layout, specifies the row the element should be placed in within the grid.
        grid_column: When used in a grid layout, specifies the column the element should be placed in within the grid.
        grid_row_start: When used in a grid layout, specifies the starting row to span within the grid.
        grid_row_end: When used in a grid layout, specifies the ending row to span within the grid.
        grid_column_start: When used in a grid layout, specifies the starting column to span within the grid.
        grid_column_end: When used in a grid layout, specifies the ending column to span within the grid.
        margin: The margin for all four sides of the element.
        margin_top: The margin for the top side of the element.
        margin_bottom: The margin for the bottom side of the element.
        margin_start: The margin for the logical start side of the element, depending on layout direction.
        margin_end: The margin for the logical end side of the element, depending on layout direction.
        margin_x: The margin for the left and right sides of the element.
        margin_y: The margin for the top and bottom sides of the element.
        width: The width of the element.
        height: The height of the element.
        min_width: The minimum width of the element.
        min_height: The minimum height of the element.
        max_width: The maximum width of the element.
        max_height: The maximum height of the element.
        position: Specifies how the element is position.
        top: The top position of the element.
        bottom: The bottom position of the element.
        left: The left position of the element.
        right: The right position of the element.
        start: The logical start position of the element, depending on layout direction.
        end: The logical end position of the element, depending on layout direction.
        z_index: The stacking order for the element
        is_hidden: Hides the element.
        id: The unique identifier of the element.
        aria-label: Defines a string value that labels the current element.
        aria-labelledby: Identifies the element (or elements) that labels the current element.
        aria-describedby: Identifies the element (or elements) that describes the object.
        aria-details: Identifies the element (or elements) that provide a detailed, extended description for the object.
        UNSAFE_class_name: Set the CSS className for the element. Only use as a last resort. Use style props instead.
        UNSAFE_style: Set the inline style for the element. Only use as a last resort. Use style props instead.
    Returns:
        A ListActionMenu that can be used within the actions prop of a `ui.list_view` component.
    """

    return component_element(
        "ListActionMenu",
        *children,
        on_action=on_action,
        on_open_change=on_open_change,
        is_disabled=is_disabled,
        is_quiet=is_quiet,
        auto_focus=auto_focus,
        disabled_keys=disabled_keys,
        align=align,
        direction=direction,
        should_flip=should_flip,
        close_on_select=close_on_select,
        trigger=trigger,
        is_open=is_open,
        default_open=default_open,
        flex=flex,
        flex_grow=flex_grow,
        flex_shrink=flex_shrink,
        flex_basis=flex_basis,
        align_self=align_self,
        justify_self=justify_self,
        order=order,
        grid_area=grid_area,
        grid_row=grid_row,
        grid_row_start=grid_row_start,
        grid_row_end=grid_row_end,
        grid_column=grid_column,
        grid_column_start=grid_column_start,
        grid_column_end=grid_column_end,
        margin=margin,
        margin_top=margin_top,
        margin_bottom=margin_bottom,
        margin_start=margin_start,
        margin_end=margin_end,
        margin_x=margin_x,
        margin_y=margin_y,
        width=width,
        height=height,
        min_width=min_width,
        min_height=min_height,
        max_width=max_width,
        max_height=max_height,
        position=position,
        top=top,
        bottom=bottom,
        start=start,
        end=end,
        left=left,
        right=right,
        z_index=z_index,
        is_hidden=is_hidden,
        id=id,
        aria_label=aria_label,
        aria_labelledby=aria_labelledby,
        aria_describedby=aria_describedby,
        aria_details=aria_details,
        UNSAFE_class_name=UNSAFE_class_name,
        UNSAFE_style=UNSAFE_style,
    )<|MERGE_RESOLUTION|>--- conflicted
+++ resolved
@@ -1,10 +1,6 @@
 from __future__ import annotations
 
-<<<<<<< HEAD
-from typing import Callable, Iterable, Union
-=======
 from typing import Callable, Iterable
->>>>>>> 32d09e8a
 
 
 from .basic import component_element
@@ -22,7 +18,6 @@
     JustifySelf,
     LayoutFlex,
     Position,
-    Number,
 )
 
 ListActionMenuElement = Element
