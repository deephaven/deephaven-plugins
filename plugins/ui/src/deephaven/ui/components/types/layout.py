from __future__ import annotations
from typing import Any, Dict, Literal, Union

# Layout typings

Direction = Literal["row", "column", "row-reverse", "column-reverse"]
Wrap = Literal["wrap", "nowrap", "wrap-reverse"]

Placement = Literal[
    "bottom",
    "bottom left",
    "bottom right",
    "bottom start",
    "bottom end",
    "top",
    "top left",
    "top right",
    "top start",
    "top end",
    "left",
    "left top",
    "left bottom",
    "start",
    "start top",
    "start bottom",
    "right",
    "right top",
    "right bottom",
    "end",
    "end top",
]

AlignContent = Literal[
    "start",
    "end",
    "center",
    "space-between",
    "space-around",
    "space-evenly",
    "stretch",
    "baseline",
    "first baseline",
    "last baseline",
    "safe center",
    "unsafe center",
]

AlignItems = Literal[
    "start",
    "end",
    "center",
    "stretch",
    "self-start",
    "self-end",
    "baseline",
    "first baseline",
    "last baseline",
    "safe center",
    "unsafe center",
]

AlignSelf = Literal[
    "auto",
    "normal",
    "start",
    "end",
    "center",
    "flex-start",
    "flex-end",
    "self-start",
    "self-end",
    "stretch",
]

JustifyContent = Literal[
    "start",
    "end",
    "center",
    "left",
    "right",
    "space-between",
    "space-around",
    "space-evenly",
    "stretch",
    "baseline",
    "first baseline",
    "last baseline",
    "safe center",
    "unsafe center",
]

JustifySelf = Literal[
    "auto",
    "normal",
    "start",
    "end",
    "flex-start",
    "flex-end",
    "self-start",
    "self-end",
    "center",
    "left",
    "right",
    "stretch",
]

JustifyItems = Literal[
    "auto",
    "normal",
    "start",
    "end",
    "center",
    "left",
    "right",
    "stretch",
    "self-start",
    "self-end",
    "baseline",
    "first baseline",
    "last baseline",
    "safe center",
    "unsafe center",
    "legacy right",
    "legacy left",
    "legacy center",
]

OverflowMode = Literal["wrap", "collapse"]

Alignment = Literal["start", "end"]

LayoutFlex = Union[str, float, bool]
"""
The flex CSS shorthand property sets how a flex item will grow or shrink to fit the space available in its flex container.
"""

DimensionValue = Union[str, float]
"""
A dimension value can be a string providing a unit, such as "10px", or a number, which is assumed to be in pixels.
"""

Position = Literal["static", "relative", "absolute", "fixed", "sticky"]
"""
The position CSS property sets how an element is positioned in a document. The top, right, bottom, and left properties determine the final location of positioned elements.
"""

CSSProperties = Dict[str, Any]
"""
A dictionary of CSS properties.
"""
LabelPosition = Literal["top", "side"]
Align = Literal["start", "end"]

GridFlow = Literal["row", "column", "row dense", "column dense"]
BorderSize = Literal["none", "thin", "thick", "thicker", "thickest"]
BorderRadius = Literal[
    "xsmall",
    "small",
    "regular",
    "medium",
    "large",
]
<<<<<<< HEAD
MenuDirection = Literal["bottom", "top"]
=======
IconSize = Literal["XXS", "XS", "S", "M", "L", "XL", "XXL"]
IconColor = Literal["negative", "notice", "positive", "informative"]
>>>>>>> df6786a4
<|MERGE_RESOLUTION|>--- conflicted
+++ resolved
@@ -160,9 +160,6 @@
     "medium",
     "large",
 ]
-<<<<<<< HEAD
 MenuDirection = Literal["bottom", "top"]
-=======
 IconSize = Literal["XXS", "XS", "S", "M", "L", "XL", "XXL"]
 IconColor = Literal["negative", "notice", "positive", "informative"]
->>>>>>> df6786a4
