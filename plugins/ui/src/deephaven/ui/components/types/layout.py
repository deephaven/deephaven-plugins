from __future__ import annotations
from typing import Any, Dict, Literal, Union

# Layout typings

Direction = Literal["row", "column", "row-reverse", "column-reverse"]
Wrap = Literal["wrap", "nowrap", "wrap-reverse"]

Placement = Literal[
    "bottom",
    "bottom left",
    "bottom right",
    "bottom start",
    "bottom end",
    "top",
    "top left",
    "top right",
    "top start",
    "top end",
    "left",
    "left top",
    "left bottom",
    "start",
    "start top",
    "start bottom",
    "right",
    "right top",
    "right bottom",
    "end",
    "end top",
]

AlignContent = Literal[
    "start",
    "end",
    "center",
    "space-between",
    "space-around",
    "space-evenly",
    "stretch",
    "baseline",
    "first baseline",
    "last baseline",
    "safe center",
    "unsafe center",
]

AlignItems = Literal[
    "start",
    "end",
    "center",
    "stretch",
    "self-start",
    "self-end",
    "baseline",
    "first baseline",
    "last baseline",
    "safe center",
    "unsafe center",
]

AlignSelf = Literal[
    "auto",
    "normal",
    "start",
    "end",
    "center",
    "flex-start",
    "flex-end",
    "self-start",
    "self-end",
    "stretch",
]

JustifyContent = Literal[
    "start",
    "end",
    "center",
    "left",
    "right",
    "space-between",
    "space-around",
    "space-evenly",
    "stretch",
    "baseline",
    "first baseline",
    "last baseline",
    "safe center",
    "unsafe center",
]

JustifySelf = Literal[
    "auto",
    "normal",
    "start",
    "end",
    "flex-start",
    "flex-end",
    "self-start",
    "self-end",
    "center",
    "left",
    "right",
    "stretch",
]

JustifyItems = Literal[
    "auto",
    "normal",
    "start",
    "end",
    "center",
    "left",
    "right",
    "stretch",
    "self-start",
    "self-end",
    "baseline",
    "first baseline",
    "last baseline",
    "safe center",
    "unsafe center",
    "legacy right",
    "legacy left",
    "legacy center",
]

OverflowMode = Literal["wrap", "collapse"]

Alignment = Literal["start", "end"]

Number = Union[int, float]

LayoutFlex = Union[str, Number, bool]
"""
The flex CSS shorthand property sets how a flex item will grow or shrink to fit the space available in its flex container.
"""

DimensionValue = Union[str, Number]
"""
A dimension value can be a string providing a unit, such as "10px", or a number, which is assumed to be in pixels.
"""

Position = Literal["static", "relative", "absolute", "fixed", "sticky"]
"""
The position CSS property sets how an element is positioned in a document. The top, right, bottom, and left properties determine the final location of positioned elements.
"""

CSSProperties = Dict[str, Any]
"""
A dictionary of CSS properties.
"""
LabelPosition = Literal["top", "side"]
Align = Literal["start", "end"]

<<<<<<< HEAD
GridFlow = Literal["row", "column", "row dense", "column dense"]
=======
BorderSize = Literal["none", "thin", "thick", "thicker", "thickest"]
BorderRadius = Literal[
    "xsmall",
    "small",
    "regular",
    "medium",
    "large",
]
>>>>>>> 4b4e9db0
<|MERGE_RESOLUTION|>--- conflicted
+++ resolved
@@ -153,9 +153,7 @@
 LabelPosition = Literal["top", "side"]
 Align = Literal["start", "end"]
 
-<<<<<<< HEAD
 GridFlow = Literal["row", "column", "row dense", "column dense"]
-=======
 BorderSize = Literal["none", "thin", "thick", "thicker", "thickest"]
 BorderRadius = Literal[
     "xsmall",
@@ -163,5 +161,4 @@
     "regular",
     "medium",
     "large",
-]
->>>>>>> 4b4e9db0
+]