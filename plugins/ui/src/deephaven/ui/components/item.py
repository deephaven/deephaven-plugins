from __future__ import annotations
from typing import Any, Union, List

from ..elements import BaseElement
from ..types import Stringable
<<<<<<< HEAD
from .._internal.utils import create_props
=======
from .basic import component_element
>>>>>>> 3502f029

ItemElement = BaseElement
Item = Union[Stringable, ItemElement]
ItemList = List[Item]


def item(
    *children: Stringable,
    title: str | None = None,
    text_value: str | None = None,
    aria_label: str | None = None,
    child_items: ItemList | None = None,
    has_child_items: bool | None = None,
    **props: Any,
) -> ItemElement:
    """
    An item that can be added to a menu, such as a picker

    Args:
        children: The options to render within the item.
        title: Rendered contents of the item if `children` contains child items.
        text_value: A string representation of the item's contents, used for features like typeahead.
        aria_label: An accessibility label for this item.
        child_items: A list of child items objects. Used for dynamic collections.
        has_child_items: Whether this item has children, even if not loaded yet.
        **props: Any other Item prop.
    """
<<<<<<< HEAD
    children, props = create_props(locals())
    return BaseElement("deephaven.ui.components.Item", *children, **props)
=======
    return component_element("Item", *children, **props)
>>>>>>> 3502f029
<|MERGE_RESOLUTION|>--- conflicted
+++ resolved
@@ -3,11 +3,8 @@
 
 from ..elements import BaseElement
 from ..types import Stringable
-<<<<<<< HEAD
 from .._internal.utils import create_props
-=======
 from .basic import component_element
->>>>>>> 3502f029
 
 ItemElement = BaseElement
 Item = Union[Stringable, ItemElement]
@@ -35,9 +32,5 @@
         has_child_items: Whether this item has children, even if not loaded yet.
         **props: Any other Item prop.
     """
-<<<<<<< HEAD
     children, props = create_props(locals())
-    return BaseElement("deephaven.ui.components.Item", *children, **props)
-=======
-    return component_element("Item", *children, **props)
->>>>>>> 3502f029
+    return component_element("Item", *children, **props)