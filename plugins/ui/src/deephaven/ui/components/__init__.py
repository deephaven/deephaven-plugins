--- conflicted
+++ resolved
@@ -3,11 +3,6 @@
 from .action_menu import action_menu
 from .basic import (
     component_element,
-<<<<<<< HEAD
-    grid,
-=======
-    heading,
->>>>>>> 5bf53e60
     icon_wrapper,
     illustrated_message,
     form,
@@ -28,11 +23,8 @@
 from .date_picker import date_picker
 from .flex import flex
 from .fragment import fragment
-<<<<<<< HEAD
 from .heading import heading
-=======
 from .grid import grid
->>>>>>> 5bf53e60
 from .icon import icon
 from .item import item
 from .item_table_source import item_table_source
