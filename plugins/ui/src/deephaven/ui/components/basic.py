--- conflicted
+++ resolved
@@ -10,23 +10,6 @@
     all props are automatically camelCased.
     """
     return BaseElement(f"deephaven.ui.components.{name}", *children, **props)
-
-
-<<<<<<< HEAD
-def grid(*children, **props):
-    """
-    Python implementation for the Adobe React Spectrum Grid component.
-    https://react-spectrum.adobe.com/react-spectrum/Grid.html
-    """
-    return component_element("Grid", *children, **props)
-=======
-def heading(*children, **props):
-    """
-    Python implementation for the Adobe React Spectrum Heading component.
-    https://react-spectrum.adobe.com/react-spectrum/Heading.html
-    """
-    return component_element("Heading", *children, **props)
->>>>>>> 5bf53e60
 
 
 def icon_wrapper(*children, **props):
