from __future__ import annotations
from dataclasses import dataclass
from typing import Literal, Any, Optional
import logging
from deephaven.table import Table
<<<<<<< HEAD
from ..elements import Element
=======
from ..elements import UITable
from .types import AlignSelf, DimensionValue, JustifySelf, LayoutFlex, Position
>>>>>>> 46f236e5
from ..types import (
    CellPressCallback,
    ColumnGroup,
    ColumnName,
    ColumnPressCallback,
    QuickFilterExpression,
    RowPressCallback,
    ResolvableContextMenuItem,
)
from .._internal import dict_to_camel_case, RenderContext

logger = logging.getLogger(__name__)


<<<<<<< HEAD
@dataclass()
class TableFormat:
    """
    A formatting rule for a table.

    Args:
        cols: The columns to format. If None, the format will apply to the entire row.
        where: Query string to filter which rows should be formatted.
        color: The font color.
        background_color: The cell background color.
        alignment: The cell text alignment.
        value: Format string for the cell value.
            E.g. "0.00%" to format as a percentage with two decimal places.
        mode: The cell rendering mode.
            Currently only databar is supported as an alternate rendering mode.
    """

    cols: ColumnName | list[ColumnName] | None = None
    where: str | None = None
    color: str | None = None
    background_color: str | None = None
    alignment: Literal["left", "center", "right"] | None = None
    value: str | None = None
    mode: TableDatabar | None = None


@dataclass()
class TableDatabar:
    """
    A databar configuration for a table.

    Args:
        column: Name of the column to display as a databar.
        value_column: Name of the column to use as the value for the databar.
            If not provided, the databar will use the column value.

            This can be useful if you want to display a databar with
            a log scale, but display the actual value in the cell.
            In this case, the value_column would be the log of the actual value.
        min: Minimum value for the databar. Defaults to the minimum value in the column.

            If a column name is provided, the minimum value will be the value in that column.
            If a constant is providded, the minimum value will be that constant.
        max: Maximum value for the databar. Defaults to the maximum value in the column.

            If a column name is provided, the maximum value will be the value in that column.
            If a constant is providded, the maximum value will be that constant.
        axis: Whether the databar 0 value should be proportional to the min and max values,
            in the middle of the cell, or on one side of the databar based on direction.
        direction: The direction of the databar.
        value_placement: Placement of the value relative to the databar.
        color: The color of the databar.
        opacity: The opacity of the databar.
    """

    column: ColumnName
    value_column: ColumnName | None = None
    min: ColumnName | float | None = None
    max: ColumnName | float | None = None
    axis: Literal["proportional", "middle", "directional"] | None = None
    direction: Literal["LTR", "RTL"] | None = None
    value_placement: Literal["beside", "overlap", "hide"] | None = None
    color: str | None = None
    opacity: float | None = None


class table(Element):
=======
def table(
    table: Table,
    *,
    on_row_press: RowPressCallback | None = None,
    on_row_double_press: RowPressCallback | None = None,
    on_cell_press: CellPressCallback | None = None,
    on_cell_double_press: CellPressCallback | None = None,
    on_column_press: ColumnPressCallback | None = None,
    on_column_double_press: ColumnPressCallback | None = None,
    always_fetch_columns: ColumnName | list[ColumnName] | bool | None = None,
    quick_filters: dict[ColumnName, QuickFilterExpression] | None = None,
    show_quick_filters: bool = False,
    show_grouping_column: bool = True,
    show_search: bool = False,
    reverse: bool = False,
    front_columns: list[ColumnName] | None = None,
    back_columns: list[ColumnName] | None = None,
    frozen_columns: list[ColumnName] | None = None,
    hidden_columns: list[ColumnName] | None = None,
    column_groups: list[ColumnGroup] | None = None,
    density: Literal["compact", "regular", "spacious"] | None = None,
    context_menu: (
        ResolvableContextMenuItem | list[ResolvableContextMenuItem] | None
    ) = None,
    context_header_menu: (
        ResolvableContextMenuItem | list[ResolvableContextMenuItem] | None
    ) = None,
    databars: list[DatabarConfig] | None = None,
    key: str | None = None,
    flex: LayoutFlex | None = None,
    flex_grow: float | None = None,
    flex_shrink: float | None = None,
    flex_basis: DimensionValue | None = None,
    align_self: AlignSelf | None = None,
    justify_self: JustifySelf | None = None,
    order: int | None = None,
    grid_area: str | None = None,
    grid_row: str | None = None,
    grid_row_start: str | None = None,
    grid_row_end: str | None = None,
    grid_column: str | None = None,
    grid_column_start: str | None = None,
    grid_column_end: str | None = None,
    margin: DimensionValue | None = None,
    margin_top: DimensionValue | None = None,
    margin_bottom: DimensionValue | None = None,
    margin_start: DimensionValue | None = None,
    margin_end: DimensionValue | None = None,
    margin_x: DimensionValue | None = None,
    margin_y: DimensionValue | None = None,
    width: DimensionValue | None = None,
    height: DimensionValue | None = None,
    min_width: DimensionValue | None = None,
    min_height: DimensionValue | None = None,
    max_width: DimensionValue | None = None,
    max_height: DimensionValue | None = None,
    position: Position | None = None,
    top: DimensionValue | None = None,
    bottom: DimensionValue | None = None,
    start: DimensionValue | None = None,
    end: DimensionValue | None = None,
    left: DimensionValue | None = None,
    right: DimensionValue | None = None,
    z_index: int | None = None,
) -> UITable:
>>>>>>> 46f236e5
    """
    Customization to how a table is displayed, how it behaves, and listen to UI events.

    Args:
        table: The table to wrap
        formatting: A list of formatting rules for the table.
        on_row_press: The callback function to run when a row is clicked.
            The callback is invoked with the visible row data provided in a dictionary where the
            column names are the keys.
        on_row_double_press: The callback function to run when a row is double clicked.
            The callback is invoked with the visible row data provided in a dictionary where the
            column names are the keys.
        on_cell_press: The callback function to run when a cell is clicked.
            The callback is invoked with the cell data.
        on_cell_double_press: The callback function to run when a cell is double clicked.
            The callback is invoked with the cell data.
        on_column_press: The callback function to run when a column is clicked.
            The callback is invoked with the column name.
        on_column_double_press: The callback function to run when a column is double clicked.
            The callback is invoked with the column name.
        always_fetch_columns: The columns to always fetch from the server regardless of if they are in the viewport.
            If True, all columns will always be fetched. This may make tables with many columns slow.
        quick_filters: The quick filters to apply to the table. Dictionary of column name to filter value.
        show_quick_filters: Whether to show the quick filter bar by default.
        show_grouping_column: Whether to show the grouping column by default for rollup tables.
        show_search: Whether to show the search bar by default.
        reverse: Whether to reverse the table rows. Applied after any sorts.
        front_columns: The columns to pin to the front of the table. These will not be movable by the user.
        back_columns: The columns to pin to the back of the table. These will not be movable by the user.
        frozen_columns: The columns to freeze by default at the front of the table.
            These will always be visible regardless of horizontal scrolling.
            The user may unfreeze columns or freeze additional columns.
        hidden_columns: The columns to hide by default. Users may show the columns by expanding them.
        column_groups: Columns to group together by default. The groups will be shown in the table header.
            Group names must be unique within the column and group names.
            Groups may be nested by providing the group name as a child of another group.
        density: The density of the data displayed in the table.
            One of "compact", "regular", or "spacious".
            If not provided, the app default will be used.
        context_menu: The context menu items to show when a cell is right clicked.
            May contain action items or submenu items.
            May also be a function that receives the cell data and returns the context menu items or None.
        context_header_menu: The context menu items to show when a column header is right clicked.
            May contain action items or submenu items.
            May also be a function that receives the column header data and returns the context menu items or None.
        databars: Databars are experimental and will be moved to column_formatting in the future.
        key: A unique identifier used by React to render elements in a list.
<<<<<<< HEAD
    """

    _props: dict[str, Any]
    """
    The props that are passed to the frontend
=======
        flex: When used in a flex layout, specifies how the element will grow or shrink to fit the space available.
        flex_grow: When used in a flex layout, specifies how much the element will grow to fit the space available.
        flex_shrink: When used in a flex layout, specifies how much the element will shrink to fit the space available.
        flex_basis: When used in a flex layout, specifies the initial size of the element.
        align_self: Overrides the align_items property of a flex or grid container.
        justify_self: Specifies how the element is justified inside a flex or grid container.
        order: The layout order for the element within a flex or grid container.
        grid_area: The name of the grid area to place the element in.
        grid_row: The name of the grid row to place the element in.
        grid_row_start: The name of the grid row to start the element in.
        grid_row_end: The name of the grid row to end the element in.
        grid_column: The name of the grid column to place the element in.
        grid_column_start: The name of the grid column to start the element in.
        grid_column_end: The name of the grid column to end the element in.
        margin: The margin to apply around the element.
        margin_top: The margin to apply above the element.
        margin_bottom: The margin to apply below the element.
        margin_start: The margin to apply before the element.
        margin_end: The margin to apply after the element.
        margin_x: The margin to apply to the left and right of the element.
        margin_y: The margin to apply to the top and bottom of the element.
        width: The width of the element.
        height: The height of the element.
        min_width: The minimum width of the element.
        min_height: The minimum height of the element.
        max_width: The maximum width of the element.
        max_height: The maximum height of the element.
        position: Specifies how the element is positioned.
        top: The distance from the top of the containing element.
        bottom: The distance from the bottom of the containing element.
        start: The distance from the start of the containing element.
        end: The distance from the end of the containing element.
        left: The distance from the left of the containing element.
        right: The distance from the right of the containing element.
        z_index: The stack order of the element.
    Returns:
        The rendered Table.
>>>>>>> 46f236e5
    """

    def __init__(
        self,
        table: Table,
        *,
        formatting: list[TableFormat] | None = None,
        on_row_press: RowPressCallback | None = None,
        on_row_double_press: RowPressCallback | None = None,
        on_cell_press: CellPressCallback | None = None,
        on_cell_double_press: CellPressCallback | None = None,
        on_column_press: ColumnPressCallback | None = None,
        on_column_double_press: ColumnPressCallback | None = None,
        always_fetch_columns: ColumnName | list[ColumnName] | bool | None = None,
        quick_filters: dict[ColumnName, QuickFilterExpression] | None = None,
        show_quick_filters: bool = False,
        show_grouping_column: bool = True,
        show_search: bool = False,
        reverse: bool = False,
        front_columns: list[ColumnName] | None = None,
        back_columns: list[ColumnName] | None = None,
        frozen_columns: list[ColumnName] | None = None,
        hidden_columns: list[ColumnName] | None = None,
        column_groups: list[ColumnGroup] | None = None,
        density: Literal["compact", "regular", "spacious"] | None = None,
        context_menu: (
            ResolvableContextMenuItem | list[ResolvableContextMenuItem] | None
        ) = None,
        context_header_menu: (
            ResolvableContextMenuItem | list[ResolvableContextMenuItem] | None
        ) = None,
        databars: list[TableDatabar] | None = None,
        key: str | None = None,
    ):
        props = locals()
        del props["self"]
        self._props = props
        self._key = props.get("key")

    @property
    def name(self):
        return "deephaven.ui.elements.UITable"

    @property
    def key(self) -> str | None:
        return self._key

    def render(self, context: RenderContext) -> dict[str, Any]:
        logger.debug("Returning props %s", self._props)
        return dict_to_camel_case(self._props)<|MERGE_RESOLUTION|>--- conflicted
+++ resolved
@@ -3,12 +3,8 @@
 from typing import Literal, Any, Optional
 import logging
 from deephaven.table import Table
-<<<<<<< HEAD
 from ..elements import Element
-=======
-from ..elements import UITable
 from .types import AlignSelf, DimensionValue, JustifySelf, LayoutFlex, Position
->>>>>>> 46f236e5
 from ..types import (
     CellPressCallback,
     ColumnGroup,
@@ -23,7 +19,6 @@
 logger = logging.getLogger(__name__)
 
 
-<<<<<<< HEAD
 @dataclass()
 class TableFormat:
     """
@@ -91,73 +86,6 @@
 
 
 class table(Element):
-=======
-def table(
-    table: Table,
-    *,
-    on_row_press: RowPressCallback | None = None,
-    on_row_double_press: RowPressCallback | None = None,
-    on_cell_press: CellPressCallback | None = None,
-    on_cell_double_press: CellPressCallback | None = None,
-    on_column_press: ColumnPressCallback | None = None,
-    on_column_double_press: ColumnPressCallback | None = None,
-    always_fetch_columns: ColumnName | list[ColumnName] | bool | None = None,
-    quick_filters: dict[ColumnName, QuickFilterExpression] | None = None,
-    show_quick_filters: bool = False,
-    show_grouping_column: bool = True,
-    show_search: bool = False,
-    reverse: bool = False,
-    front_columns: list[ColumnName] | None = None,
-    back_columns: list[ColumnName] | None = None,
-    frozen_columns: list[ColumnName] | None = None,
-    hidden_columns: list[ColumnName] | None = None,
-    column_groups: list[ColumnGroup] | None = None,
-    density: Literal["compact", "regular", "spacious"] | None = None,
-    context_menu: (
-        ResolvableContextMenuItem | list[ResolvableContextMenuItem] | None
-    ) = None,
-    context_header_menu: (
-        ResolvableContextMenuItem | list[ResolvableContextMenuItem] | None
-    ) = None,
-    databars: list[DatabarConfig] | None = None,
-    key: str | None = None,
-    flex: LayoutFlex | None = None,
-    flex_grow: float | None = None,
-    flex_shrink: float | None = None,
-    flex_basis: DimensionValue | None = None,
-    align_self: AlignSelf | None = None,
-    justify_self: JustifySelf | None = None,
-    order: int | None = None,
-    grid_area: str | None = None,
-    grid_row: str | None = None,
-    grid_row_start: str | None = None,
-    grid_row_end: str | None = None,
-    grid_column: str | None = None,
-    grid_column_start: str | None = None,
-    grid_column_end: str | None = None,
-    margin: DimensionValue | None = None,
-    margin_top: DimensionValue | None = None,
-    margin_bottom: DimensionValue | None = None,
-    margin_start: DimensionValue | None = None,
-    margin_end: DimensionValue | None = None,
-    margin_x: DimensionValue | None = None,
-    margin_y: DimensionValue | None = None,
-    width: DimensionValue | None = None,
-    height: DimensionValue | None = None,
-    min_width: DimensionValue | None = None,
-    min_height: DimensionValue | None = None,
-    max_width: DimensionValue | None = None,
-    max_height: DimensionValue | None = None,
-    position: Position | None = None,
-    top: DimensionValue | None = None,
-    bottom: DimensionValue | None = None,
-    start: DimensionValue | None = None,
-    end: DimensionValue | None = None,
-    left: DimensionValue | None = None,
-    right: DimensionValue | None = None,
-    z_index: int | None = None,
-) -> UITable:
->>>>>>> 46f236e5
     """
     Customization to how a table is displayed, how it behaves, and listen to UI events.
 
@@ -205,13 +133,6 @@
             May also be a function that receives the column header data and returns the context menu items or None.
         databars: Databars are experimental and will be moved to column_formatting in the future.
         key: A unique identifier used by React to render elements in a list.
-<<<<<<< HEAD
-    """
-
-    _props: dict[str, Any]
-    """
-    The props that are passed to the frontend
-=======
         flex: When used in a flex layout, specifies how the element will grow or shrink to fit the space available.
         flex_grow: When used in a flex layout, specifies how much the element will grow to fit the space available.
         flex_shrink: When used in a flex layout, specifies how much the element will shrink to fit the space available.
@@ -249,7 +170,11 @@
         z_index: The stack order of the element.
     Returns:
         The rendered Table.
->>>>>>> 46f236e5
+    """
+
+    _props: dict[str, Any]
+    """
+    The props that are passed to the frontend
     """
 
     def __init__(
@@ -283,6 +208,41 @@
         ) = None,
         databars: list[TableDatabar] | None = None,
         key: str | None = None,
+        flex: LayoutFlex | None = None,
+        flex_grow: float | None = None,
+        flex_shrink: float | None = None,
+        flex_basis: DimensionValue | None = None,
+        align_self: AlignSelf | None = None,
+        justify_self: JustifySelf | None = None,
+        order: int | None = None,
+        grid_area: str | None = None,
+        grid_row: str | None = None,
+        grid_row_start: str | None = None,
+        grid_row_end: str | None = None,
+        grid_column: str | None = None,
+        grid_column_start: str | None = None,
+        grid_column_end: str | None = None,
+        margin: DimensionValue | None = None,
+        margin_top: DimensionValue | None = None,
+        margin_bottom: DimensionValue | None = None,
+        margin_start: DimensionValue | None = None,
+        margin_end: DimensionValue | None = None,
+        margin_x: DimensionValue | None = None,
+        margin_y: DimensionValue | None = None,
+        width: DimensionValue | None = None,
+        height: DimensionValue | None = None,
+        min_width: DimensionValue | None = None,
+        min_height: DimensionValue | None = None,
+        max_width: DimensionValue | None = None,
+        max_height: DimensionValue | None = None,
+        position: Position | None = None,
+        top: DimensionValue | None = None,
+        bottom: DimensionValue | None = None,
+        start: DimensionValue | None = None,
+        end: DimensionValue | None = None,
+        left: DimensionValue | None = None,
+        right: DimensionValue | None = None,
+        z_index: int | None = None,
     ):
         props = locals()
         del props["self"]
