import { type StyleProps } from '@react-types/shared';
import type { dh } from '@deephaven/jsapi-types';
import {
  type ColumnName,
  type DehydratedSort,
  AggregationOperation,
} from '@deephaven/iris-grid';
import {
  ELEMENT_KEY,
  type ElementNode,
  isElementNode,
} from '../utils/ElementUtils';
import { ELEMENT_NAME, type ElementName } from '../model/ElementConstants';
import { type ResolvableUIContextItem } from './UITableContextMenuHandler';

export type CellData = {
  type: string;
  text: string;
  value: unknown;
};

export type RowDataValue = CellData & {
  isExpandable: boolean;
  isGrouped: boolean;
};

export type ColumnIndex = number;

export type RowDataMap = Record<ColumnName, RowDataValue>;

export type ColorGradient = string[];

export type DatabarConfig = {
  column: ColumnName;
  value_column?: ColumnName;
  min?: number | ColumnName;
  max?: number | ColumnName;
  axis?: 'proportional' | 'middle' | 'directional';
  direction?: 'LTR' | 'RTL';
  value_placement?: 'beside' | 'overlap' | 'hide';
  color?:
    | string
    | ColorGradient
    | { positive?: string | ColorGradient; negative?: string | ColorGradient };
  opacity?: number;
  markers?: { value: number | string; color?: string }[];
};

export type FormattingRule = {
  cols?: ColumnName | ColumnName[];
  if_?: string;
  color?: string;
  background_color?: string;
  alignment?: 'left' | 'center' | 'right';
  value?: string;
  mode?: DatabarConfig;
};

type UIAggregation = {
  agg: string;
  cols?: ColumnName | ColumnName[];
  ignore_cols?: ColumnName | ColumnName[];
};

export type UITableProps = StyleProps & {
  table: dh.WidgetExportedObject;
  format_?: FormattingRule | readonly FormattingRule[];
  onCellPress?: (data: CellData) => void;
  onCellDoublePress?: (data: CellData) => void;
  onRowPress?: (rowData: RowDataMap) => void;
  onRowDoublePress?: (rowData: RowDataMap) => void;
  onColumnPress?: (columnName: ColumnName) => void;
  onColumnDoublePress?: (columnName: ColumnName) => void;
  alwaysFetchColumns?: string | string[] | boolean;
  quickFilters?: Record<string, string>;
<<<<<<< HEAD
  sorts?: readonly DehydratedSort[];
=======
  sorts?: DehydratedSort[];
  aggregations?: UIAggregation | UIAggregation[];
  aggregationsPosition?: 'top' | 'bottom';
>>>>>>> 63d6e661
  showSearch: boolean;
  showQuickFilters: boolean;
  showGroupingColumn: boolean;
  reverse: boolean;
  frontColumns?: readonly string[];
  backColumns?: readonly string[];
  frozenColumns?: readonly string[];
  hiddenColumns?: readonly string[];
  columnGroups?: readonly dh.ColumnGroup[];
  columnDisplayNames?: Record<ColumnName, string>;
  density?: 'compact' | 'regular' | 'spacious';
  contextMenu?: ResolvableUIContextItem | readonly ResolvableUIContextItem[];
  contextHeaderMenu?:
    | ResolvableUIContextItem
    | readonly ResolvableUIContextItem[];
  databars?: readonly DatabarConfig[];
  [key: string]: unknown; // Needed because StyleProps is an interface which removes the implicit index signature of the type
};

export type UITableNode = Required<
  ElementNode<ElementName['uiTable'], UITableProps>
>;

export function isUITable(obj: unknown): obj is UITableNode {
  return (
    isElementNode(obj) &&
    (obj as UITableNode)[ELEMENT_KEY] === ELEMENT_NAME.uiTable
  );
}

/**
<<<<<<< HEAD
 * Wrap a value in an array if it is not already an array. Otherwise return the
 * value.
 * TODO: This can be removed once @deephaven/utils is updated to handle readonly arrays with ensureArray.
 *
 * @param value The value to ensure is an array
 * @returns The value as an array
 */
export function ensureArray<T>(value: T | readonly T[]): readonly T[] {
  return Array.isArray(value) ? value : [value as T];
=======
 * Gets the case-sensitive aggregation name for use with the JS API from a case-insensitive name.
 * Also removes undescores when needed.
 * E.g. "sum" -> "Sum" or "COUNT" -> "Count" or "ABS_SUM" -> "AbsSum" or "abssum" -> "AbsSum"
 * @param agg The name of the aggregation operation
 * @returns The case-sensitive aggregation operation enum value
 */
export function getAggregationOperation(agg: string): AggregationOperation {
  const lowerAgg = agg.toLowerCase().replace(/_/g, '');
  const operation = Object.values(AggregationOperation).find(
    op => op.toLowerCase() === lowerAgg
  );

  if (operation == null) {
    throw new Error(
      `Invalid aggregation operation: ${agg}. Valid operations are: ${Object.values(
        AggregationOperation
      ).join(', ')}`
    );
  }

  return operation;
>>>>>>> 63d6e661
}<|MERGE_RESOLUTION|>--- conflicted
+++ resolved
@@ -73,13 +73,9 @@
   onColumnDoublePress?: (columnName: ColumnName) => void;
   alwaysFetchColumns?: string | string[] | boolean;
   quickFilters?: Record<string, string>;
-<<<<<<< HEAD
   sorts?: readonly DehydratedSort[];
-=======
-  sorts?: DehydratedSort[];
   aggregations?: UIAggregation | UIAggregation[];
   aggregationsPosition?: 'top' | 'bottom';
->>>>>>> 63d6e661
   showSearch: boolean;
   showQuickFilters: boolean;
   showGroupingColumn: boolean;
@@ -111,7 +107,6 @@
 }
 
 /**
-<<<<<<< HEAD
  * Wrap a value in an array if it is not already an array. Otherwise return the
  * value.
  * TODO: This can be removed once @deephaven/utils is updated to handle readonly arrays with ensureArray.
@@ -121,7 +116,9 @@
  */
 export function ensureArray<T>(value: T | readonly T[]): readonly T[] {
   return Array.isArray(value) ? value : [value as T];
-=======
+}
+
+/**
  * Gets the case-sensitive aggregation name for use with the JS API from a case-insensitive name.
  * Also removes undescores when needed.
  * E.g. "sum" -> "Sum" or "COUNT" -> "Count" or "ABS_SUM" -> "AbsSum" or "abssum" -> "AbsSum"
@@ -143,5 +140,4 @@
   }
 
   return operation;
->>>>>>> 63d6e661
 }