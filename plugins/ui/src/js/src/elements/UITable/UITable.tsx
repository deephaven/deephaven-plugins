import React, { useCallback, useEffect, useMemo, useState } from 'react';
import { useSelector } from 'react-redux';
import classNames from 'classnames';
import {
  DehydratedQuickFilter,
  IrisGrid,
  type IrisGridType,
  type IrisGridContextMenuData,
  IrisGridProps,
  IrisGridUtils,
} from '@deephaven/iris-grid';
import {
  ColorValues,
  colorValueStyle,
  resolveCssVariablesInRecord,
  useStyleProps,
  useTheme,
  viewStyleProps,
} from '@deephaven/components';
import { useApi } from '@deephaven/jsapi-bootstrap';
import { TableUtils } from '@deephaven/jsapi-utils';
import type { dh as DhType } from '@deephaven/jsapi-types';
import Log from '@deephaven/log';
import { getSettings, RootState } from '@deephaven/redux';
import { GridMouseHandler } from '@deephaven/grid';
<<<<<<< HEAD
import { EMPTY_ARRAY } from '@deephaven/utils';
import {
  DatabarConfig,
  ensureArray,
  FormattingRule,
=======
import { EMPTY_ARRAY, ensureArray } from '@deephaven/utils';
import {
  DatabarConfig,
  FormattingRule,
  getAggregationOperation,
>>>>>>> 63d6e661
  UITableProps,
} from './UITableUtils';
import UITableMouseHandler from './UITableMouseHandler';
import UITableContextMenuHandler, {
  wrapContextActions,
} from './UITableContextMenuHandler';
import UITableModel, { makeUiTableModel } from './UITableModel';
import { UITableLayoutHints } from './JsTableProxy';

const log = Log.module('@deephaven/js-plugin-ui/UITable');

const ALWAYS_FETCH_COLUMN_LIMIT = 500;

const EMPTY_OBJECT = Object.freeze({});

/**
 * Hook to throw an error during a render cycle so it is caught by the error boundary.
 * Useful to throw from async or callbacks that occur outside the render cycle.
 * @returns [throwError, clearError] to throw an error and clear it respectively
 */
function useThrowError(): [
  throwError: (error: unknown) => void,
  clearError: () => void,
] {
  const [error, setError] = useState<unknown>(null);
  const clearError = useCallback(() => {
    setError(null);
  }, []);
  if (error != null) {
    // Re-throw the error so that the error boundary can catch it
    if (typeof error === 'string') {
      throw new Error(error);
    }
    throw error;
  }

  return [setError, clearError];
}

function useUITableModel({
  dh,
  databars,
  exportedTable,
  layoutHints,
  format,
  columnDisplayNames,
}: {
  dh: typeof DhType;
  databars: readonly DatabarConfig[];
  exportedTable: DhType.WidgetExportedObject;
  layoutHints: UITableLayoutHints;
  format: readonly FormattingRule[];
  columnDisplayNames: Record<string, string>;
}): UITableModel | undefined {
  const [model, setModel] = useState<UITableModel>();
  const [throwError, clearError] = useThrowError();

  // Just load the object on mount
  useEffect(() => {
    let isCancelled = false;
    async function loadModel() {
      try {
        const reexportedTable = await exportedTable.reexport();
        const table = (await reexportedTable.fetch()) as DhType.Table;
        const newModel = await makeUiTableModel(
          dh,
          table,
          databars,
          layoutHints,
          format,
          columnDisplayNames
        );
        if (!isCancelled) {
          clearError();
          setModel(newModel);
        } else {
          newModel.close();
        }
      } catch (e) {
        if (!isCancelled) {
          // Errors thrown from an async useEffect are not caught
          // by the component's error boundary
          throwError(e);
        }
      }
    }
    loadModel();
    return () => {
      isCancelled = true;
    };
  }, [
    databars,
    dh,
    exportedTable,
    layoutHints,
    format,
    columnDisplayNames,
    clearError,
    throwError,
  ]);

  // We want to clean up the model when we unmount or get a new model
  useEffect(() => () => model?.close(), [model]);

  return model;
}

export function UITable({
  format_: formatProp = EMPTY_ARRAY,
  onCellPress,
  onCellDoublePress,
  onColumnPress,
  onColumnDoublePress,
  onRowPress,
  onRowDoublePress,
  quickFilters,
  sorts,
  aggregations,
  aggregationsPosition = 'bottom',
  alwaysFetchColumns: alwaysFetchColumnsProp,
  table: exportedTable,
  showSearch: showSearchBar,
  showQuickFilters,
  showGroupingColumn,
  reverse,
  frontColumns,
  backColumns,
  frozenColumns,
  hiddenColumns,
  columnGroups,
  columnDisplayNames = EMPTY_OBJECT,
  density,
  contextMenu = EMPTY_ARRAY,
  contextHeaderMenu,
  // TODO: #981 move databars to format and rewire for databar support
  databars = EMPTY_ARRAY,
  ...userStyleProps
}: UITableProps): JSX.Element | null {
  const [throwError] = useThrowError();

  // Margin looks wrong with ui.table, so we want to map margin to padding instead
  const {
    margin,
    marginTop,
    marginBottom,
    marginStart,
    marginEnd,
    marginX,
    marginY,
    ...restStyleProps
  } = userStyleProps ?? {};
  const { styleProps } = useStyleProps(
    {
      padding: margin,
      paddingTop: marginTop,
      paddingBottom: marginBottom,
      paddingStart: marginStart,
      paddingEnd: marginEnd,
      paddingX: marginX,
      paddingY: marginY,
      ...restStyleProps,
      // Add min and max height if the user set height or width explicitly
      // This fixes issues in flex boxes where one table is auto sized and the other explicit
      // The explicit table will never reach its size because the auto sized table has width/height 100%
      // We don't want to set flex-shrink because it could be the cross-axis value that is explicitly set
      minHeight: restStyleProps.minHeight ?? restStyleProps.height,
      maxHeight: restStyleProps.maxHeight ?? restStyleProps.height,
      minWidth: restStyleProps.minWidth ?? restStyleProps.width,
      maxWidth: restStyleProps.maxWidth ?? restStyleProps.width,
    },
    viewStyleProps // Needed so spectrum applies styles from view instead of base which doesn't have padding
  );

  const dh = useApi();
  const theme = useTheme();
  const [irisGrid, setIrisGrid] = useState<IrisGridType | null>(null);
  const utils = useMemo(() => new IrisGridUtils(dh), [dh]);
  const settings = useSelector(getSettings<RootState>);
  const format = useMemo(() => ensureArray(formatProp), [formatProp]);
  const layoutHints = useMemo(
    () => ({
      frontColumns,
      backColumns,
      frozenColumns,
      hiddenColumns,
      columnGroups,
    }),
    [frontColumns, backColumns, frozenColumns, hiddenColumns, columnGroups]
  );

  const colorMap = useMemo(() => {
    log.debug('Theme changed, updating databar color map', theme);
    const colorSet = new Set<string>();
    databars?.forEach(databar => {
      const { color, markers } = databar;
      if (color != null) {
        if (typeof color === 'string' || Array.isArray(color)) {
          [color].flat().forEach(c => colorSet.add(c));
        } else {
          if (color.positive != null) {
            [color.positive].flat().forEach(c => colorSet.add(c));
          }

          if (color.negative != null) {
            [color.negative].flat().forEach(c => colorSet.add(c));
          }
        }
      }

      markers?.forEach(marker => {
        if (marker.color != null) {
          colorSet.add(marker.color);
        }
      });
    });

    const colorRecord: Record<string, string> = {};
    ColorValues.forEach(c => {
      colorRecord[c] = colorValueStyle(c);
    });
    colorSet.forEach(c => {
      colorRecord[c] = colorValueStyle(c);
    });

    const resolvedColors = resolveCssVariablesInRecord(colorRecord);
    const newColorMap = new Map<string, string>();
    Object.entries(resolvedColors).forEach(([key, value]) => {
      newColorMap.set(key, value);
    });
    return newColorMap;
  }, [theme, databars]);

  const model = useUITableModel({
    dh,
    databars,
    exportedTable,
    layoutHints,
    format,
    columnDisplayNames,
  });
  const columns = model?.columns ?? EMPTY_ARRAY;

  if (model) {
    model.setColorMap(colorMap);
  }

  const hydratedSorts = useMemo(() => {
    if (sorts !== undefined && columns !== undefined) {
      log.debug('Hydrating sorts', sorts);

      return utils.hydrateSort(columns, sorts);
    }
    return undefined;
  }, [columns, utils, sorts]);

  const hydratedQuickFilters = useMemo(() => {
    if (
      quickFilters !== undefined &&
      model !== undefined &&
      columns !== undefined
    ) {
      log.debug('Hydrating filters', quickFilters);

      const dehydratedQuickFilters: DehydratedQuickFilter[] = [];

      Object.entries(quickFilters).forEach(([columnName, filter]) => {
        const columnIndex = model.getColumnIndexByName(columnName);
        if (columnIndex !== undefined) {
          dehydratedQuickFilters.push([columnIndex, { text: filter }]);
        }
      });

      return utils.hydrateQuickFilters(columns, dehydratedQuickFilters);
    }
    return undefined;
  }, [quickFilters, model, columns, utils]);

  // Get any format values that match column names
  // Assume the format value is derived from the column
  const formatColumnSources = useMemo(() => {
    if (columns == null || format.length === 0) {
      return [];
    }
    const columnSet = new Set(columns.map(column => column.name));
    const alwaysFetch: string[] = [];
    format.forEach(rule => {
      Object.entries(rule).forEach(([key, value]) => {
        if (
          key !== 'cols' &&
          key !== 'if_' &&
          typeof value === 'string' &&
          columnSet.has(value)
        ) {
          alwaysFetch.push(value);
        }
      });
    });
    return alwaysFetch;
  }, [format, columns]);

  const alwaysFetchColumnsArray = useMemo(
    () => [...ensureArray(alwaysFetchColumnsProp), ...formatColumnSources],
    [alwaysFetchColumnsProp, formatColumnSources]
  );

  const alwaysFetchColumns = useMemo(() => {
    if (alwaysFetchColumnsArray[0] === true) {
      if (columns.length > ALWAYS_FETCH_COLUMN_LIMIT) {
        throwError(
          `Table has ${columns.length} columns, which is too many to always fetch. ` +
            `If you want to always fetch more than ${ALWAYS_FETCH_COLUMN_LIMIT} columns, pass the full array of column names you want to fetch. ` +
            'This will likely be slow and use a lot of memory. ' +
            'table.column_names contains all columns in a Deephaven table.'
        );
      }
      return columns.map(column => column.name);
    }
    if (alwaysFetchColumnsArray[0] === false) {
      return [];
    }
    return alwaysFetchColumnsArray.filter(
      // This v is string can be removed when we're on a newer TS version. 5.7 infers this properly at least
      (v): v is string => typeof v === 'string'
    );
  }, [alwaysFetchColumnsArray, columns, throwError]);

  const mouseHandlers = useMemo(
    () =>
      model && irisGrid
        ? ([
            new UITableMouseHandler(
              model,
              irisGrid,
              onCellPress,
              onCellDoublePress,
              onColumnPress,
              onColumnDoublePress,
              onRowPress,
              onRowDoublePress
            ),
            new UITableContextMenuHandler(
              dh,
              irisGrid,
              model,
              contextMenu,
              contextHeaderMenu,
              alwaysFetchColumns
            ),
          ] as readonly GridMouseHandler[])
        : undefined,
    [
      model,
      dh,
      irisGrid,
      onCellPress,
      onCellDoublePress,
      onColumnPress,
      onColumnDoublePress,
      onRowPress,
      onRowDoublePress,
      contextMenu,
      contextHeaderMenu,
      alwaysFetchColumns,
    ]
  );

  const onContextMenu = useCallback(
    (data: IrisGridContextMenuData) =>
      wrapContextActions(contextMenu ?? EMPTY_ARRAY, data, alwaysFetchColumns),
    [contextMenu, alwaysFetchColumns]
  );

  const irisGridProps = useMemo(
    () =>
      ({
        mouseHandlers,
        alwaysFetchColumns,
        showSearchBar,
        sorts: hydratedSorts,
        quickFilters: hydratedQuickFilters,
        isFilterBarShown: showQuickFilters,
        reverseType: reverse
          ? TableUtils.REVERSE_TYPE.POST_SORT
          : TableUtils.REVERSE_TYPE.NONE,
        density,
        settings: { ...settings, showExtraGroupColumn: showGroupingColumn },
        onContextMenu,
        aggregationSettings: {
          aggregations:
            aggregations != null
              ? ensureArray(aggregations).map(agg => {
                  if (agg.cols != null && agg.ignore_cols != null) {
                    throw new Error(
                      'Cannot specify both cols and ignore_cols in a UI table aggregation'
                    );
                  }
                  return {
                    operation: getAggregationOperation(agg.agg),
                    selected: ensureArray(agg.cols ?? agg.ignore_cols ?? []),
                    // If agg.cols is set, we don't want to invert
                    // If it is not set, then the only other options are ignore_cols or neither
                    // In both cases, we want to invert since we are either ignoring, or selecting all as [] inverted
                    invert: agg.cols == null,
                  };
                })
              : [],
          showOnTop: aggregationsPosition === 'top',
        },
      }) satisfies Partial<IrisGridProps>,
    [
      mouseHandlers,
      alwaysFetchColumns,
      showSearchBar,
      showQuickFilters,
      hydratedSorts,
      hydratedQuickFilters,
      reverse,
      density,
      settings,
      showGroupingColumn,
      onContextMenu,
      aggregations,
      aggregationsPosition,
    ]
  );

  return model ? (
    <div
      // eslint-disable-next-line react/jsx-props-no-spreading
      {...styleProps}
      className={classNames('ui-table-container', styleProps.className)}
    >
      <IrisGrid
        ref={ref => setIrisGrid(ref)}
        model={model}
        // eslint-disable-next-line react/jsx-props-no-spreading
        {...irisGridProps}
      />
    </div>
  ) : null;
}

UITable.displayName = 'TableElementView';

export default UITable;<|MERGE_RESOLUTION|>--- conflicted
+++ resolved
@@ -23,19 +23,12 @@
 import Log from '@deephaven/log';
 import { getSettings, RootState } from '@deephaven/redux';
 import { GridMouseHandler } from '@deephaven/grid';
-<<<<<<< HEAD
 import { EMPTY_ARRAY } from '@deephaven/utils';
 import {
   DatabarConfig,
   ensureArray,
   FormattingRule,
-=======
-import { EMPTY_ARRAY, ensureArray } from '@deephaven/utils';
-import {
-  DatabarConfig,
-  FormattingRule,
   getAggregationOperation,
->>>>>>> 63d6e661
   UITableProps,
 } from './UITableUtils';
 import UITableMouseHandler from './UITableMouseHandler';
