import React, {
  useCallback,
  useEffect,
  useMemo,
  useRef,
  useState,
} from 'react';
import { useSelector } from 'react-redux';
import classNames from 'classnames';
import {
  DehydratedQuickFilter,
  IrisGrid,
  type IrisGridType,
  type IrisGridContextMenuData,
  IrisGridProps,
  IrisGridUtils,
  IrisGridCacheUtils,
  IrisGridState,
  type DehydratedIrisGridState,
  type DehydratedGridState,
} from '@deephaven/iris-grid';
import {
  ColorValues,
  colorValueStyle,
  LoadingOverlay,
  resolveCssVariablesInRecord,
  useStyleProps,
  useTheme,
  viewStyleProps,
} from '@deephaven/components';
import {
  InputFilterEvent,
  useDashboardColumnFilters,
  useGridLinker,
  useTablePlugin,
} from '@deephaven/dashboard-core-plugins';
import { useLayoutManager, useListener } from '@deephaven/dashboard';
import { type dh as DhType } from '@deephaven/jsapi-types';
import Log from '@deephaven/log';
import { getSettings, RootState } from '@deephaven/redux';
import { GridMouseHandler, GridRange, GridState } from '@deephaven/grid';
import { EMPTY_ARRAY, ensureArray } from '@deephaven/utils';
import { useDebouncedCallback } from '@deephaven/react-hooks';
import { usePersistentState } from '@deephaven/plugin';
import {
  DatabarConfig,
  FormattingRule,
  getAggregationOperation,
  getSelectionDataMap,
  UITableProps,
} from './UITableUtils';
import UITableMouseHandler from './UITableMouseHandler';
import UITableContextMenuHandler, {
  ResolvableUIContextItem,
  wrapContextActions,
} from './UITableContextMenuHandler';
import UITableModel, { makeUiTableModel } from './UITableModel';
import { UITableLayoutHints } from './JsTableProxy';
import { useExportedObject } from '../hooks';
import WidgetErrorView from '../../widget/WidgetErrorView';

const log = Log.module('@deephaven/js-plugin-ui/UITable');

const ALWAYS_FETCH_COLUMN_LIMIT = 500;

const EMPTY_OBJECT = Object.freeze({});

/**
 * Hook to throw an error during a render cycle so it is caught by the error boundary.
 * Useful to throw from async or callbacks that occur outside the render cycle.
 * @returns [throwError, clearError] to throw an error and clear it respectively
 */
function useThrowError(): [
  throwError: (error: unknown) => void,
  clearError: () => void,
] {
  const [error, setError] = useState<unknown>(null);
  const clearError = useCallback(() => {
    setError(null);
  }, []);
  if (error != null) {
    // Re-throw the error so that the error boundary can catch it
    if (typeof error === 'string') {
      throw new Error(error);
    }
    throw error;
  }

  return [setError, clearError];
}

function useUITableModel({
  dh,
  databars,
  table,
  layoutHints,
  format,
  columnDisplayNames,
}: {
  dh: typeof DhType | null;
  databars: DatabarConfig[];
  table: DhType.Table | null;
  layoutHints: UITableLayoutHints;
  format: FormattingRule[];
  columnDisplayNames: Record<string, string>;
}): UITableModel | undefined {
  const [model, setModel] = useState<UITableModel>();
  const [throwError, clearError] = useThrowError();

  // Just load the object on mount
  useEffect(() => {
    let isCancelled = false;
    async function loadModel() {
      if (dh == null || table == null) {
        return;
      }
      try {
        const newModel = await makeUiTableModel(
          dh,
          table,
          databars,
          layoutHints,
          format,
          columnDisplayNames
        );
        if (!isCancelled) {
          clearError();
          setModel(newModel);
        } else {
          newModel.close();
        }
      } catch (e) {
        if (!isCancelled) {
          // Errors thrown from an async useEffect are not caught
          // by the component's error boundary
          throwError(e);
        }
      }
    }
    loadModel();
    return () => {
      isCancelled = true;
    };
  }, [
    databars,
    dh,
    table,
    layoutHints,
    format,
    columnDisplayNames,
    clearError,
    throwError,
  ]);

  // We want to clean up the model when we unmount or get a new model
  useEffect(() => () => model?.close(), [model]);

  return model;
}

export function UITable({
  format_: formatProp = EMPTY_ARRAY as unknown as FormattingRule[],
  onCellPress,
  onCellDoublePress,
  onColumnPress,
  onColumnDoublePress,
  onRowPress,
  onRowDoublePress,
  onSelectionChange,
  quickFilters,
  sorts,
  aggregations,
  aggregationsPosition = 'bottom',
  alwaysFetchColumns: alwaysFetchColumnsProp,
  table: exportedTable,
  showSearch: showSearchBar,
  showQuickFilters,
  showGroupingColumn,
  reverse,
  frontColumns,
  backColumns,
  frozenColumns,
  hiddenColumns,
  columnGroups,
  columnDisplayNames = EMPTY_OBJECT,
  density,
  contextMenu = EMPTY_ARRAY as unknown as ResolvableUIContextItem[],
  contextHeaderMenu,
  // TODO: #981 move databars to format and rewire for databar support
  databars = EMPTY_ARRAY as unknown as DatabarConfig[],
  ...userStyleProps
}: UITableProps): JSX.Element | null {
  const [throwError] = useThrowError();

  // Margin looks wrong with ui.table, so we want to map margin to padding instead
  const {
    margin,
    marginTop,
    marginBottom,
    marginStart,
    marginEnd,
    marginX,
    marginY,
    ...restStyleProps
  } = userStyleProps ?? {};
  const { styleProps } = useStyleProps(
    {
      padding: margin,
      paddingTop: marginTop,
      paddingBottom: marginBottom,
      paddingStart: marginStart,
      paddingEnd: marginEnd,
      paddingX: marginX,
      paddingY: marginY,
      ...restStyleProps,
      // Add min and max height if the user set height or width explicitly
      // This fixes issues in flex boxes where one table is auto sized and the other explicit
      // The explicit table will never reach its size because the auto sized table has width/height 100%
      // We don't want to set flex-shrink because it could be the cross-axis value that is explicitly set
      minHeight: restStyleProps.minHeight ?? restStyleProps.height,
      maxHeight: restStyleProps.maxHeight ?? restStyleProps.height,
      minWidth: restStyleProps.minWidth ?? restStyleProps.width,
      maxWidth: restStyleProps.maxWidth ?? restStyleProps.width,
    },
    viewStyleProps // Needed so spectrum applies styles from view instead of base which doesn't have padding
  );

  const { eventHub } = useLayoutManager();

  const {
    widget: table,
    api: dh,
    isLoading,
    error,
  } = useExportedObject<DhType.Table>(exportedTable);

  const theme = useTheme();
  const [irisGrid, setIrisGrid] = useState<IrisGridType | null>(null);
  const utils = useMemo(
    () => (dh != null ? new IrisGridUtils(dh) : null),
    [dh]
  );
  const settings = useSelector(getSettings<RootState>);
  const format = useMemo(() => ensureArray(formatProp), [formatProp]);
  const layoutHints = useMemo(
    () => ({
      frontColumns,
      backColumns,
      frozenColumns,
      hiddenColumns,
      columnGroups,
    }),
    [frontColumns, backColumns, frozenColumns, hiddenColumns, columnGroups]
  );

  const colorMap = useMemo(() => {
    log.debug('Theme changed, updating databar color map', theme);
    const colorSet = new Set<string>();
    databars?.forEach(databar => {
      const { color, markers } = databar;
      if (color != null) {
        if (typeof color === 'string' || Array.isArray(color)) {
          [color].flat().forEach(c => colorSet.add(c));
        } else {
          if (color.positive != null) {
            [color.positive].flat().forEach(c => colorSet.add(c));
          }

          if (color.negative != null) {
            [color.negative].flat().forEach(c => colorSet.add(c));
          }
        }
      }

      markers?.forEach(marker => {
        if (marker.color != null) {
          colorSet.add(marker.color);
        }
      });
    });

    const colorRecord: Record<string, string> = {};
    ColorValues.forEach(c => {
      colorRecord[c] = colorValueStyle(c);
    });
    colorSet.forEach(c => {
      colorRecord[c] = colorValueStyle(c);
    });

    const resolvedColors = resolveCssVariablesInRecord(colorRecord);
    const newColorMap = new Map<string, string>();
    Object.entries(resolvedColors).forEach(([key, value]) => {
      newColorMap.set(key, value);
    });
    return newColorMap;
  }, [theme, databars]);

  const model = useUITableModel({
    dh,
    databars,
    table,
    layoutHints,
    format,
    columnDisplayNames,
  });
  const columns = model?.columns ?? EMPTY_ARRAY;

  if (model) {
    model.setColorMap(colorMap);
  }

  const {
    alwaysFetchColumns: linkerAlwaysFetchColumns,
    columnSelectionValidator,
    isSelectingColumn,
    onColumnSelected,
    onDataSelected,
  } = useGridLinker(model ?? null, irisGrid);

  // This is used by deprecated table plugin props
  const irisGridRef = useRef<IrisGridType | null>(irisGrid);
  irisGridRef.current = irisGrid;

  const [selection, setSelection] = useState<readonly GridRange[]>([]);

  const {
    Plugin,
    customFilters,
    alwaysFetchColumns: pluginFetchColumns,
    onContextMenu: pluginOnContextMenu,
  } = useTablePlugin({
    model,
    irisGridRef,
    irisGridUtils: utils,
    selectedRanges: selection,
  });

  const [dehydratedState, setDehydratedState] = usePersistentState<
    (DehydratedIrisGridState & DehydratedGridState) | undefined
  >(undefined, { type: 'UITable', version: 1 });
  const initialState = useRef(dehydratedState);

  const memoizedStateFn = useMemo(
    () => IrisGridCacheUtils.makeMemoizedCombinedGridStateDehydrator(),
    []
  );

  const onStateChange = useCallback(
    (irisGridState: IrisGridState, gridState: GridState) => {
      if (model == null) {
        return;
      }
      setDehydratedState(memoizedStateFn(model, irisGridState, gridState));
    },
    [memoizedStateFn, model, setDehydratedState]
  );

  const initialHydratedState = useMemo(() => {
    if (model && utils && initialState.current != null) {
      return {
        ...utils.hydrateIrisGridState(model, initialState.current),
        ...IrisGridUtils.hydrateGridState(model, initialState.current),
      };
    }
  }, [model, utils]);

  const hydratedSorts = useMemo(() => {
    if (utils && sorts !== undefined && columns !== undefined) {
      log.debug('Hydrating sorts', sorts);

      return utils.hydrateSort(columns, sorts);
    }
    return undefined;
  }, [columns, utils, sorts]);

  const hydratedQuickFilters = useMemo(() => {
    if (
      quickFilters !== undefined &&
      utils &&
      model !== undefined &&
      columns !== undefined
    ) {
      log.debug('Hydrating filters', quickFilters);

      const dehydratedQuickFilters: DehydratedQuickFilter[] = [];

      Object.entries(quickFilters).forEach(([columnName, filter]) => {
        const columnIndex = model.getColumnIndexByName(columnName);
        if (columnIndex !== undefined) {
          dehydratedQuickFilters.push([columnIndex, { text: filter }]);
        }
      });

      return utils.hydrateQuickFilters(columns, dehydratedQuickFilters);
    }
    return undefined;
  }, [quickFilters, model, columns, utils]);

  // Get any format values that match column names
  // Assume the format value is derived from the column
  const formatColumnSources = useMemo(() => {
    if (columns == null || format.length === 0) {
      return [];
    }
    const columnSet = new Set(columns.map(column => column.name));
    const alwaysFetch: string[] = [];
    format.forEach(rule => {
      Object.entries(rule).forEach(([key, value]) => {
        if (
          key !== 'cols' &&
          key !== 'if_' &&
          typeof value === 'string' &&
          columnSet.has(value)
        ) {
          alwaysFetch.push(value);
        }
      });
    });
    return alwaysFetch;
  }, [format, columns]);

  const alwaysFetchColumnsPropArray = useMemo(() => {
    if (alwaysFetchColumnsProp === true) {
      if (columns.length > ALWAYS_FETCH_COLUMN_LIMIT) {
        throwError(
          `Table has ${columns.length} columns, which is too many to always fetch. ` +
            `If you want to always fetch more than ${ALWAYS_FETCH_COLUMN_LIMIT} columns, pass the full array of column names you want to fetch. ` +
            'This will likely be slow and use a lot of memory. ' +
            'table.column_names contains all columns in a Deephaven table.'
        );
      }
      return columns.map(column => column.name);
    }
    if (alwaysFetchColumnsProp === false || alwaysFetchColumnsProp == null) {
      return [];
    }
    return [...ensureArray(alwaysFetchColumnsProp)];
  }, [alwaysFetchColumnsProp, columns, throwError]);

  const alwaysFetchColumns = useMemo(
    () => [
      // Deduplicate alwaysFetchColumns
      ...new Set([
        ...alwaysFetchColumnsPropArray,
        ...formatColumnSources,
        ...linkerAlwaysFetchColumns,
        ...pluginFetchColumns,
      ]),
    ],
    [
      alwaysFetchColumnsPropArray,
      formatColumnSources,
      linkerAlwaysFetchColumns,
      pluginFetchColumns,
    ]
  );

  const mouseHandlers = useMemo(
    () =>
      model && dh && irisGrid
        ? ([
            new UITableMouseHandler(
              model,
              irisGrid,
              onCellPress,
              onCellDoublePress,
              onColumnPress,
              onColumnDoublePress,
              onRowPress,
              onRowDoublePress
            ),
            new UITableContextMenuHandler(
              dh,
              irisGrid,
              model,
              contextMenu,
              contextHeaderMenu,
              alwaysFetchColumns
            ),
          ] as readonly GridMouseHandler[])
        : undefined,
    [
      model,
      dh,
      irisGrid,
      onCellPress,
      onCellDoublePress,
      onColumnPress,
      onColumnDoublePress,
      onRowPress,
      onRowDoublePress,
      contextMenu,
      contextHeaderMenu,
      alwaysFetchColumns,
    ]
  );

  const onContextMenu = useCallback(
    (data: IrisGridContextMenuData) => [
      ...wrapContextActions(contextMenu, data, alwaysFetchColumns),
      ...pluginOnContextMenu(data),
    ],
    [contextMenu, alwaysFetchColumns, pluginOnContextMenu]
  );

  const irisGridServerProps = useMemo(() => {
    const props = {
      mouseHandlers,
      alwaysFetchColumns,
      showSearchBar,
      sorts: hydratedSorts,
      quickFilters: hydratedQuickFilters,
      isFilterBarShown: showQuickFilters,
      reverse,
      density,
      settings: { ...settings, showExtraGroupColumn: showGroupingColumn },
      onContextMenu,
      aggregationSettings: {
        aggregations:
          aggregations != null
            ? ensureArray(aggregations).map(agg => {
                if (agg.cols != null && agg.ignore_cols != null) {
                  throw new Error(
                    'Cannot specify both cols and ignore_cols in a UI table aggregation'
                  );
                }
                return {
                  operation: getAggregationOperation(agg.agg),
                  selected: ensureArray(agg.cols ?? agg.ignore_cols ?? []),
                  // If agg.cols is set, we don't want to invert
                  // If it is not set, then the only other options are ignore_cols or neither
                  // In both cases, we want to invert since we are either ignoring, or selecting all as [] inverted
                  invert: agg.cols == null,
                };
              })
            : [],
        showOnTop: aggregationsPosition === 'top',
      },
    } satisfies Partial<IrisGridProps>;

    // Remove any explicit undefined values so we can use client state if available
    (
      Object.entries(props) as [
        keyof typeof props,
        (typeof props)[keyof typeof props],
      ][]
    ).forEach(([key, value]) => {
      if (value === undefined) {
        delete props[key];
      }
    });

    return props;
  }, [
    mouseHandlers,
    alwaysFetchColumns,
    showSearchBar,
    showQuickFilters,
    hydratedSorts,
    hydratedQuickFilters,
    reverse,
    density,
    settings,
    showGroupingColumn,
    onContextMenu,
    aggregations,
    aggregationsPosition,
  ]);

  const initialIrisGridServerProps = useRef(irisGridServerProps);

  const handleSelectionChanged = useCallback(
    async (ranges: readonly GridRange[]) => {
      if (model == null || irisGrid == null || onSelectionChange == null) {
        return;
      }

      const selected = getSelectionDataMap(
        ranges,
        model,
        irisGrid,
        alwaysFetchColumnsPropArray
      );

      setSelection(ranges);
      onSelectionChange(selected);
    },
    [irisGrid, model, onSelectionChange, alwaysFetchColumnsPropArray]
  );

  const debouncedHandleSelectionChanged = useDebouncedCallback(
    handleSelectionChanged,
    250
  );

  /**
   * We want to set the props based on a combination of server state and client state.
   * If the server state is the same as its initial state, then we are rehydrating and
   * the client state should take precedence.
   * Otherwise, we have received changes from the server and we should use those over client state.
   * In the future we may want to do a smarter merge of these.
   */
  const mergedIrisGridProps = useMemo(() => {
    if (initialIrisGridServerProps.current === irisGridServerProps) {
      return {
        ...irisGridServerProps,
        ...initialHydratedState,
      };
    }

    return {
      ...initialHydratedState,
      ...irisGridServerProps,
    };
  }, [irisGridServerProps, initialHydratedState]);

  const inputFilters = useDashboardColumnFilters(
    model?.columns ?? null,
    model?.table
  );

  const handleClearAllFilters = useCallback(() => {
    if (irisGrid == null) {
      return;
    }
    irisGrid.clearAllFilters();
  }, [irisGrid]);

  useListener(
    eventHub,
    InputFilterEvent.CLEAR_ALL_FILTERS,
    handleClearAllFilters
  );

  return (
    <div
      // eslint-disable-next-line react/jsx-props-no-spreading
      {...styleProps}
      className={classNames('ui-table-container', styleProps.className)}
    >
<<<<<<< HEAD
      {error != null && <WidgetErrorView error={error} />}
      {error == null && !model && <LoadingOverlay isLoading={isLoading} />}
      {error == null && model && (
        <IrisGrid
          ref={ref => setIrisGrid(ref)}
          model={model}
          onStateChange={onStateChange}
          onSelectionChanged={debouncedHandleSelectionChanged}
          columnSelectionValidator={columnSelectionValidator}
          isSelectingColumn={isSelectingColumn}
          onColumnSelected={onColumnSelected}
          onDataSelected={onDataSelected}
          // eslint-disable-next-line react/jsx-props-no-spreading
          {...mergedIrisGridProps}
          inputFilters={inputFilters}
        />
      )}
=======
      <IrisGrid
        ref={ref => setIrisGrid(ref)}
        model={model}
        onStateChange={onStateChange}
        onSelectionChanged={debouncedHandleSelectionChanged}
        columnSelectionValidator={columnSelectionValidator}
        isSelectingColumn={isSelectingColumn}
        onColumnSelected={onColumnSelected}
        onDataSelected={onDataSelected}
        customFilters={customFilters}
        // eslint-disable-next-line react/jsx-props-no-spreading
        {...mergedIrisGridProps}
        inputFilters={inputFilters}
      >
        {Plugin}
      </IrisGrid>
>>>>>>> 2084cf5f
    </div>
  );
}

UITable.displayName = 'TableElementView';

export default UITable;<|MERGE_RESOLUTION|>--- conflicted
+++ resolved
@@ -638,7 +638,6 @@
       {...styleProps}
       className={classNames('ui-table-container', styleProps.className)}
     >
-<<<<<<< HEAD
       {error != null && <WidgetErrorView error={error} />}
       {error == null && !model && <LoadingOverlay isLoading={isLoading} />}
       {error == null && model && (
@@ -651,29 +650,14 @@
           isSelectingColumn={isSelectingColumn}
           onColumnSelected={onColumnSelected}
           onDataSelected={onDataSelected}
+          customFilters={customFilters}
           // eslint-disable-next-line react/jsx-props-no-spreading
           {...mergedIrisGridProps}
           inputFilters={inputFilters}
-        />
+        >
+          {Plugin}
+        </IrisGrid>
       )}
-=======
-      <IrisGrid
-        ref={ref => setIrisGrid(ref)}
-        model={model}
-        onStateChange={onStateChange}
-        onSelectionChanged={debouncedHandleSelectionChanged}
-        columnSelectionValidator={columnSelectionValidator}
-        isSelectingColumn={isSelectingColumn}
-        onColumnSelected={onColumnSelected}
-        onDataSelected={onDataSelected}
-        customFilters={customFilters}
-        // eslint-disable-next-line react/jsx-props-no-spreading
-        {...mergedIrisGridProps}
-        inputFilters={inputFilters}
-      >
-        {Plugin}
-      </IrisGrid>
->>>>>>> 2084cf5f
     </div>
   );
 }
