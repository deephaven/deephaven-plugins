import React from 'react';
import type { JSONRPCServerAndClient } from 'json-rpc-2.0';
import { Text } from '@deephaven/components';
<<<<<<< HEAD
import { TestUtils } from '@deephaven/utils';
import { ELEMENT_NAME, ELEMENT_PREFIX } from '../elements/ElementConstants';
import {
  ElementNode,
  ELEMENT_KEY,
  CALLABLE_KEY,
} from '../elements/ElementUtils';
=======
import {
  ELEMENT_NAME,
  ELEMENT_PREFIX,
} from '../elements/model/ElementConstants';
import { ElementNode, ELEMENT_KEY } from '../elements/utils/ElementUtils';
>>>>>>> c8845b60
import HTMLElementView from '../elements/HTMLElementView';
import IconElementView from '../elements/IconElementView';
import {
  elementComponentMap,
  getComponentForElement,
  getComponentTypeForElement,
  getPreservedData,
  wrapCallable,
} from './WidgetUtils';

const mockJsonRequest = jest.fn(() =>
  Promise.resolve(JSON.stringify({ result: 'mock' }))
);

const mockJsonClient = TestUtils.createMockProxy<JSONRPCServerAndClient>({
  request: mockJsonRequest,
});

const mockFinilizationRegistry = TestUtils.createMockProxy<
  FinalizationRegistry<unknown>
>({
  register: jest.fn(),
});

describe('getComponentTypeForElement', () => {
  it.each(
    Object.keys(elementComponentMap) as (keyof typeof elementComponentMap)[]
  )(
    'should return the correct component type for a given key: %s',
    elementKey => {
      const actual = getComponentTypeForElement({ [ELEMENT_KEY]: elementKey });
      expect(actual).toBe(elementComponentMap[elementKey]);
    }
  );
});

describe('getComponentForElement', () => {
  it.each([
    /* eslint-disable react/jsx-key */
    [`${ELEMENT_PREFIX.html}div`, HTMLElementView],
    [`${ELEMENT_PREFIX.icon}vsAdd`, IconElementView],
    /* eslint-enable react/jsx-key */
  ] as [string, ({ element }: { element: unknown }) => JSX.Element][])(
    'should use expected element factory function: %s',
    (elementKey, factory) => {
      const actual = getComponentForElement({ [ELEMENT_KEY]: elementKey });
      expect(actual).toEqual(
        factory({ element: { [ELEMENT_KEY]: elementKey } })
      );
    }
  );

  it.each(
    Object.keys(elementComponentMap) as (keyof typeof elementComponentMap)[]
  )('should spread props for element nodes: %s', elementKey => {
    let element: ElementNode = { [ELEMENT_KEY]: elementKey };

    if (elementKey === ELEMENT_NAME.fragment) {
      element = {
        ...element,
        props: { key: 'mock.key', children: ['Some child'] },
      };
    } else if (elementKey === ELEMENT_NAME.item) {
      element = {
        ...element,
        props: { children: <Text>Some child</Text> },
      };
    }

    const actual = getComponentForElement(element);

    const Expected = elementComponentMap[elementKey] as (
      props: Record<string, unknown>
    ) => JSX.Element;

    expect(actual).toEqual(
      // eslint-disable-next-line react/jsx-props-no-spreading
      <Expected {...(element.props as Parameters<typeof Expected>[0])} />
    );
  });
});

describe('getPreservedData', () => {
  it('should handle undefined widget data', () => {
    const actual = getPreservedData(undefined);
    expect(actual).toEqual({});
  });
  it('should handle empty widget data', () => {
    const actual = getPreservedData({});
    expect(actual).toEqual({});
  });
  it('should return only the panelIds from the widget data', () => {
    const widgetData = {
      panelIds: ['1', '2', '3'],
      state: { foo: 'bar' },
    };

    const actual = getPreservedData(widgetData);
    expect(actual).toEqual({ panelIds: widgetData.panelIds });
  });
});

describe('wrapCallable', () => {
  beforeEach(() => {
    jest.clearAllMocks();
  });

  it('should return a function that sends a request to the client', () => {
    wrapCallable(mockJsonClient, 'testMethod', mockFinilizationRegistry)();
    expect(mockJsonClient.request).toHaveBeenCalledWith('callCallable', [
      'testMethod',
      [],
    ]);
  });

  it('should return a function that sends a request to the client with args', () => {
    wrapCallable(
      mockJsonClient,
      'testMethod',
      mockFinilizationRegistry
    )('a', { b: 'b' });
    expect(mockJsonClient.request).toHaveBeenCalledWith('callCallable', [
      'testMethod',
      ['a', { b: 'b' }],
    ]);
  });

  it('should register the function in the finalization registry', () => {
    const wrapped = wrapCallable(
      mockJsonClient,
      'testMethod',
      mockFinilizationRegistry
    );

    expect(mockFinilizationRegistry.register).toHaveBeenCalledWith(
      wrapped,
      'testMethod',
      wrapped
    );
  });

  it('should wrap returned callables', async () => {
    mockJsonRequest.mockResolvedValueOnce(
      JSON.stringify({
        [CALLABLE_KEY]: 'nestedCb',
      })
    );

    const wrappedResult = await wrapCallable(
      mockJsonClient,
      'testMethod',
      mockFinilizationRegistry
    )();
    expect(wrappedResult).toBeInstanceOf(Function);

    expect(mockFinilizationRegistry.register).toHaveBeenCalledTimes(2);
    expect(mockFinilizationRegistry.register).toHaveBeenLastCalledWith(
      wrappedResult,
      'nestedCb',
      wrappedResult
    );
  });

  it('should wrap nested returned callables', async () => {
    mockJsonRequest.mockResolvedValueOnce(
      JSON.stringify({
        nestedCallable: {
          [CALLABLE_KEY]: 'nestedCb',
        },
        someOtherProp: 'mock',
      })
    );

    const wrappedResult = (await wrapCallable(
      mockJsonClient,
      'testMethod',
      mockFinilizationRegistry
    )()) as { nestedCallable: () => void; someOtherProp: string };

    expect(wrappedResult).toMatchObject({
      nestedCallable: expect.any(Function),
      someOtherProp: 'mock',
    });

    expect(mockFinilizationRegistry.register).toHaveBeenCalledTimes(2);
    expect(mockFinilizationRegistry.register).toHaveBeenLastCalledWith(
      wrappedResult.nestedCallable,
      'nestedCb',
      wrappedResult.nestedCallable
    );
  });

  it('should reject if the result is not parseable', () => {
    mockJsonRequest.mockResolvedValueOnce('not a json string');

    expect(
      wrapCallable(mockJsonClient, 'testMethod', mockFinilizationRegistry)()
    ).rejects.toBeInstanceOf(Error);
  });
});<|MERGE_RESOLUTION|>--- conflicted
+++ resolved
@@ -1,21 +1,16 @@
 import React from 'react';
 import type { JSONRPCServerAndClient } from 'json-rpc-2.0';
 import { Text } from '@deephaven/components';
-<<<<<<< HEAD
 import { TestUtils } from '@deephaven/utils';
-import { ELEMENT_NAME, ELEMENT_PREFIX } from '../elements/ElementConstants';
+import {
+  ELEMENT_NAME,
+  ELEMENT_PREFIX,
+} from '../elements/model/ElementConstants';
 import {
   ElementNode,
   ELEMENT_KEY,
   CALLABLE_KEY,
-} from '../elements/ElementUtils';
-=======
-import {
-  ELEMENT_NAME,
-  ELEMENT_PREFIX,
-} from '../elements/model/ElementConstants';
-import { ElementNode, ELEMENT_KEY } from '../elements/utils/ElementUtils';
->>>>>>> c8845b60
+} from '../elements/utils/ElementUtils';
 import HTMLElementView from '../elements/HTMLElementView';
 import IconElementView from '../elements/IconElementView';
 import {
