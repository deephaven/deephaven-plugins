/* eslint-disable react/jsx-props-no-spreading */
/* eslint-disable import/prefer-default-export */
import React, { ComponentType } from 'react';
import type { JSONRPCServerAndClient } from 'json-rpc-2.0';
// Importing `Item` and `Section` components directly since they should not be
// wrapped due to how Spectrum collection components consume them.
import {
  ActionMenu,
  Avatar,
  Breadcrumbs,
  ButtonGroup,
  SpectrumCheckbox as Checkbox,
  CheckboxGroup,
  Content,
  ContextualHelpTrigger,
  DialogTrigger,
  DisclosureTitle,
  DisclosurePanel,
  Divider,
  Footer,
  Heading,
  Item,
  Link,
  ListActionGroup,
  ListActionMenu,
  MenuTrigger,
  NumberField,
  Section,
  Switch,
  TabList,
  Text,
  SubmenuTrigger,
  View,
} from '@deephaven/components';
import { ValueOf, EMPTY_MAP } from '@deephaven/utils';
import Log from '@deephaven/log';
import type { ElementMap } from '@deephaven/plugin';
import { ReadonlyWidgetData } from './WidgetTypes';
import {
  ElementNode,
  ELEMENT_KEY,
  isElementNode,
  wrapElementChildren,
  isCallableNode,
  CALLABLE_KEY,
  wrapTextChildren,
  isPrimitive,
  getElementKey,
} from '../elements/utils/ElementUtils';
import HTMLElementView from '../elements/HTMLElementView';
import { isHTMLElementNode } from '../elements/utils/HTMLElementUtils';
import { isIconElementNode } from '../elements/utils/IconElementUtils';
import IconElementView from '../elements/IconElementView';
import { ELEMENT_NAME, ElementName } from '../elements/model/ElementConstants';
import ReactPanel from '../layout/ReactPanel';
import Row from '../layout/Row';
import Stack from '../layout/Stack';
import Column from '../layout/Column';
import Dashboard from '../layout/Dashboard';
import {
  Accordion,
  ActionButton,
  ActionGroup,
  Badge,
  Button,
  Calendar,
  ColorEditor,
  ColorPicker,
  ComboBox,
  ContextualHelp,
  DateField,
  DatePicker,
  DateRangePicker,
  Dialog,
  Disclosure,
  Flex,
  Form,
  Grid,
  IllustratedMessage,
  Image,
  LabeledValue,
  InlineAlert,
  ListView,
  LogicButton,
  Markdown,
  Menu,
  Meter,
  Picker,
  ProgressBar,
  ProgressCircle,
  Radio,
  RadioGroup,
  RangeCalendar,
  RangeSlider,
  SearchField,
  Slider,
  TabPanels,
  TagGroup,
  TextField,
  TextArea,
  TimeField,
  ToggleButton,
  UITable,
  Tabs,
} from '../elements';
import UriObjectView from '../elements/UriObjectView';

export const WIDGET_ELEMENT = 'deephaven.ui.Element';
export const DASHBOARD_ELEMENT = 'deephaven.ui.Dashboard';

/**
 * Elements to implicitly wrap primitive children in <Text> components.
 */
const shouldWrapTextChildren = new Set<string>([
  ELEMENT_NAME.column,
  ELEMENT_NAME.flex,
  ELEMENT_NAME.grid,
  ELEMENT_NAME.view,
]);

const log = Log.module('@deephaven/js-plugin-ui/WidgetUtils');

/*
 * Map element node names to their corresponding React components
 */
export const elementComponentMap: Record<ValueOf<ElementName>, unknown> = {
  // Elements
  [ELEMENT_NAME.uiTable]: UITable,
  [ELEMENT_NAME.uri]: UriObjectView,

  // Layout
  [ELEMENT_NAME.column]: Column,
  [ELEMENT_NAME.dashboard]: Dashboard,
  [ELEMENT_NAME.panel]: ReactPanel,
  [ELEMENT_NAME.row]: Row,
  [ELEMENT_NAME.stack]: Stack,

  // Other components
  [ELEMENT_NAME.accordion]: Accordion,
  [ELEMENT_NAME.actionButton]: ActionButton,
  [ELEMENT_NAME.actionGroup]: ActionGroup,
  [ELEMENT_NAME.actionMenu]: ActionMenu,
  [ELEMENT_NAME.avatar]: Avatar,
  [ELEMENT_NAME.badge]: Badge,
  [ELEMENT_NAME.breadcrumbs]: Breadcrumbs,
  [ELEMENT_NAME.button]: Button,
  [ELEMENT_NAME.buttonGroup]: ButtonGroup,
  [ELEMENT_NAME.calendar]: Calendar,
  [ELEMENT_NAME.checkbox]: Checkbox,
  [ELEMENT_NAME.checkboxGroup]: CheckboxGroup,
  [ELEMENT_NAME.colorEditor]: ColorEditor,
  [ELEMENT_NAME.colorPicker]: ColorPicker,
  [ELEMENT_NAME.comboBox]: ComboBox,
  [ELEMENT_NAME.content]: Content,
  [ELEMENT_NAME.contextualHelp]: ContextualHelp,
  [ELEMENT_NAME.contextualHelpTrigger]: ContextualHelpTrigger,
  [ELEMENT_NAME.dateField]: DateField,
  [ELEMENT_NAME.datePicker]: DatePicker,
  [ELEMENT_NAME.dateRangePicker]: DateRangePicker,
  [ELEMENT_NAME.dialog]: Dialog,
  [ELEMENT_NAME.dialogTrigger]: DialogTrigger,
  [ELEMENT_NAME.disclosure]: Disclosure,
  [ELEMENT_NAME.disclosureTitle]: DisclosureTitle,
  [ELEMENT_NAME.disclosurePanel]: DisclosurePanel,
  [ELEMENT_NAME.divider]: Divider,
  [ELEMENT_NAME.flex]: Flex,
  [ELEMENT_NAME.form]: Form,
  [ELEMENT_NAME.footer]: Footer,
  [ELEMENT_NAME.fragment]: React.Fragment,
  [ELEMENT_NAME.grid]: Grid,
  [ELEMENT_NAME.heading]: Heading,
  [ELEMENT_NAME.illustratedMessage]: IllustratedMessage,
  [ELEMENT_NAME.image]: Image,
  [ELEMENT_NAME.inlineAlert]: InlineAlert,
  [ELEMENT_NAME.item]: Item,
  [ELEMENT_NAME.labeledValue]: LabeledValue,
  [ELEMENT_NAME.link]: Link,
  [ELEMENT_NAME.listActionGroup]: ListActionGroup,
  [ELEMENT_NAME.listActionMenu]: ListActionMenu,
  [ELEMENT_NAME.listView]: ListView,
  [ELEMENT_NAME.logicButton]: LogicButton,
  [ELEMENT_NAME.markdown]: Markdown,
  [ELEMENT_NAME.menu]: Menu,
  [ELEMENT_NAME.menuTrigger]: MenuTrigger,
  [ELEMENT_NAME.meter]: Meter,
  [ELEMENT_NAME.numberField]: NumberField,
  [ELEMENT_NAME.picker]: Picker,
  [ELEMENT_NAME.progressBar]: ProgressBar,
  [ELEMENT_NAME.progressCircle]: ProgressCircle,
  [ELEMENT_NAME.radio]: Radio,
  [ELEMENT_NAME.radioGroup]: RadioGroup,
  [ELEMENT_NAME.rangeCalendar]: RangeCalendar,
  [ELEMENT_NAME.rangeSlider]: RangeSlider,
  [ELEMENT_NAME.searchField]: SearchField,
  [ELEMENT_NAME.section]: Section,
  [ELEMENT_NAME.slider]: Slider,
  [ELEMENT_NAME.submenuTrigger]: SubmenuTrigger,
  [ELEMENT_NAME.switch]: Switch,
  [ELEMENT_NAME.tabList]: TabList,
  [ELEMENT_NAME.tabPanels]: TabPanels,
  [ELEMENT_NAME.tab]: Item,
  [ELEMENT_NAME.tabs]: Tabs,
  [ELEMENT_NAME.tagGroup]: TagGroup,
  [ELEMENT_NAME.text]: Text,
  [ELEMENT_NAME.textArea]: TextArea,
  [ELEMENT_NAME.textField]: TextField,
  [ELEMENT_NAME.timeField]: TimeField,
  [ELEMENT_NAME.toggleButton]: ToggleButton,
  [ELEMENT_NAME.view]: View,
} as const satisfies Record<ValueOf<ElementName>, unknown>;

<<<<<<< HEAD
export function getComponentTypeForElement<
  P extends Record<string, unknown> | undefined,
>(element: ElementNode<string, P>): ComponentType<P> | null {
=======
export function getComponentTypeForElement<P extends Record<string, unknown>>(
  element: ElementNode<string, P>,
  elementMap: ElementMap = EMPTY_MAP
): ComponentType<P> | null {
  const key = element[ELEMENT_KEY];
  if (elementMap.has(key)) {
    return elementMap.get(key) as ComponentType<P> | null;
  }
>>>>>>> f06b2cf3
  return (elementComponentMap[
    element[ELEMENT_KEY] as keyof typeof elementComponentMap
  ] ?? null) as ComponentType<P> | null;
}

export function getComponentForElement(
  element: ElementNode,
  elementMap: ElementMap = EMPTY_MAP
): JSX.Element | null {
  const newElement = wrapElementChildren({ ...element });

  if (isHTMLElementNode(newElement)) {
    return HTMLElementView({ element: newElement });
  }
  if (isIconElementNode(newElement)) {
    return IconElementView({ element: newElement });
  }
  if (isElementNode(newElement)) {
    const Component = getComponentTypeForElement(newElement, elementMap);

    if (Component != null) {
      const props = { ...newElement.props };
      if (
        shouldWrapTextChildren.has(newElement[ELEMENT_KEY]) &&
        props?.children != null
      ) {
        props.children = wrapTextChildren(props.children);
      }
      if (props?.contextualHelp != null && isPrimitive(props.contextualHelp)) {
        props.contextualHelp = (
          <ContextualHelp heading={null} content={props.contextualHelp} />
        );
      }
      return <Component {...props} />;
    }
  }

  return newElement.props?.children as JSX.Element | null;
}

/**
 * Deeply transform a given object depth-first and return a new object given a transform function.
 * Useful for iterating through an object and converting values.
 * Also adds __dhId prop to any element nodes to uniquely identify them.
 *
 * @param value The object to transform.
 * @param transform Function to be called for each key-value pair in the object, allowing for the value to be transformed.
 * @param id The dhId of the current object. Used as a unique ID for elements.
 * @param key The key of the current object.
 * @returns A new object with the same keys as the original object, but with the values replaced by the return value of the callback. If there were no changes, returns the same object.
 */
export function transformNode(
  value: unknown,
  transform: (key: string, value: unknown) => unknown,
  id: string,
  key = ''
): unknown {
  // We initialize the result to the same value, but if any of the children values change, we'll shallow copy it
  let result = value;

  let nextId = id;

  // The component names will be added instead of props/children
  if (key === 'children' && id.endsWith('/props')) {
    nextId = nextId.slice(0, -1 * '/props'.length);
  }

  if (isElementNode(result)) {
    // Don't fallback to key if it's children, only fallback should be an array or object index
    const elementKey = getElementKey(result, key === 'children' ? '' : key);
    nextId += `/${result[ELEMENT_KEY]}${elementKey ? `:${elementKey}` : ''}`;
    result = { ...result, props: { ...result.props, __dhId: nextId } };
  } else if (key !== 'children') {
    // We have already removed trailing /props if we are at /props/children, so don't add /children
    // The next item (children) must be either a child element or an array of children
    nextId += `/${key}`;
  }

  // First check if it's an object or an array - if it is then we need to encode the children first
  if (Array.isArray(result)) {
    let arrayResult: unknown[] = result;
    arrayResult.forEach((childValue, i) => {
      const newChildValue = transformNode(
        childValue,
        transform,
        nextId,
        `${i}`
      );
      if (newChildValue !== childValue) {
        if (arrayResult === value) {
          arrayResult = [...arrayResult];
        }
        arrayResult[i] = newChildValue;
      }
    });
    result = arrayResult;
  } else if (typeof result === 'object' && result != null) {
    let objResult = result as Record<string, unknown>;
    Object.entries(result).forEach(([childKey, childValue]) => {
      const newChildValue = transformNode(
        childValue,
        transform,
        nextId,
        childKey
      );
      if (newChildValue !== childValue) {
        if (objResult === value) {
          objResult = { ...objResult };
        }
        objResult[childKey] = newChildValue;
      }
    });
    result = objResult;
  }

  // Finally we encode the object we were passed in
  return transform(key, result);
}

/** Data keys of a widget to preserve across re-opening. */
const PRESERVED_DATA_KEYS: (keyof ReadonlyWidgetData)[] = ['panelIds'];
const PRESERVED_DATA_KEYS_SET = new Set<string>(PRESERVED_DATA_KEYS);

/**
 * Returns an object with only the data preserved that should be preserved when re-opening a widget (e.g. opening it again from console).
 * For example, if you re-open a widget, you want to keep the `panelIds` data because that will re-open the widget to where it was before.
 * However, we do _not_ want to preserve the `state` in this case - we want to widget to start from a fresh state.
 * Similar to how when you re-open a table, it'll open in the same spot, but all UI applied filters/operations will be reset.
 * @param oldData The old data to get the preserved data from
 * @returns The data to preserve
 */
export function getPreservedData(
  oldData: ReadonlyWidgetData = {}
): ReadonlyWidgetData {
  return Object.fromEntries(
    Object.entries(oldData).filter(([key]) => PRESERVED_DATA_KEYS_SET.has(key))
  );
}

/**
 * Wraps a callable returned by the server so any returned callables are also wrapped.
 * The callable will also be added to the finalization registry so it can be cleaned up
 * when there are no more strong references to the callable.
 * @param jsonClient The JSON client to send callable requests to
 * @param callableId The callableId to return a wrapped callable for
 * @param registry The finalization registry to register the callable with.
 * @param shouldRegister Whether to register the callable in the finalization registry
 * @returns A wrapped callable that will automatically wrap any nested callables returned by the server
 */
export function wrapCallable(
  jsonClient: JSONRPCServerAndClient,
  callableId: string,
  registry: FinalizationRegistry<string>,
  shouldRegister = true
): (...args: unknown[]) => Promise<unknown> {
  const callable = async (...args: unknown[]) => {
    log.debug2(`Callable ${callableId} called`, args);
    const resultString = await jsonClient.request('callCallable', [
      callableId,
      args,
    ]);

    log.debug2(`Callable ${callableId} result string`, resultString);

    try {
      // Do NOT add anything that logs result
      // It creates a strong ref to the result object in the console logs
      // As a result, any returned callables will never be GC'd and the finalization registry will never clean them up
      const result = JSON.parse(resultString, (key, value) => {
        if (isCallableNode(value)) {
          const nestedCallable = wrapCallable(
            jsonClient,
            value[CALLABLE_KEY],
            registry
          );
          return nestedCallable;
        }
        return value;
      });

      return result;
    } catch {
      throw new Error(`Error parsing callable result: ${resultString}`);
    }
  };

  if (shouldRegister) {
    registry.register(callable, callableId, callable);
  }

  return callable;
}<|MERGE_RESOLUTION|>--- conflicted
+++ resolved
@@ -209,12 +209,9 @@
   [ELEMENT_NAME.view]: View,
 } as const satisfies Record<ValueOf<ElementName>, unknown>;
 
-<<<<<<< HEAD
 export function getComponentTypeForElement<
   P extends Record<string, unknown> | undefined,
->(element: ElementNode<string, P>): ComponentType<P> | null {
-=======
-export function getComponentTypeForElement<P extends Record<string, unknown>>(
+>(
   element: ElementNode<string, P>,
   elementMap: ElementMap = EMPTY_MAP
 ): ComponentType<P> | null {
@@ -222,7 +219,6 @@
   if (elementMap.has(key)) {
     return elementMap.get(key) as ComponentType<P> | null;
   }
->>>>>>> f06b2cf3
   return (elementComponentMap[
     element[ELEMENT_KEY] as keyof typeof elementComponentMap
   ] ?? null) as ComponentType<P> | null;
