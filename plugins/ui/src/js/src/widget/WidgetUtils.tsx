--- conflicted
+++ resolved
@@ -63,11 +63,8 @@
   Grid,
   IllustratedMessage,
   Image,
-<<<<<<< HEAD
   LabeledValue,
-=======
   InlineAlert,
->>>>>>> cfd64101
   ListView,
   Markdown,
   Picker,
