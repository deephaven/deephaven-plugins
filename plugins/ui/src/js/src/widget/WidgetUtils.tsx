/* eslint-disable react/jsx-props-no-spreading */
/* eslint-disable import/prefer-default-export */
import React, { ComponentType } from 'react';
import type { JSONRPCServerAndClient } from 'json-rpc-2.0';
// Importing `Item` and `Section` compnents directly since they should not be
// wrapped due to how Spectrum collection components consume them.
import {
  ActionMenu,
  ButtonGroup,
  SpectrumCheckbox as Checkbox,
  Content,
  ContextualHelp,
  Flex,
  Grid,
  Heading,
  Item,
  ListActionGroup,
  ListActionMenu,
  NumberField,
  Section,
  Switch,
  TabList,
  Text,
  View,
} from '@deephaven/components';
import { ValueOf } from '@deephaven/utils';
import Log from '@deephaven/log';
import { ReadonlyWidgetData } from './WidgetTypes';
import {
  ElementNode,
  ELEMENT_KEY,
  isElementNode,
  wrapElementChildren,
  isCallableNode,
  CALLABLE_KEY,
  wrapTextChildren,
  isPrimitive,
} from '../elements/utils/ElementUtils';
import HTMLElementView from '../elements/HTMLElementView';
import { isHTMLElementNode } from '../elements/utils/HTMLElementUtils';
import { isIconElementNode } from '../elements/utils/IconElementUtils';
import IconElementView from '../elements/IconElementView';
import { ELEMENT_NAME, ElementName } from '../elements/model/ElementConstants';
import ReactPanel from '../layout/ReactPanel';
import Row from '../layout/Row';
import Stack from '../layout/Stack';
import Column from '../layout/Column';
import Dashboard from '../layout/Dashboard';
import {
  ActionButton,
  ActionGroup,
  Button,
  ComboBox,
  DateField,
  DatePicker,
  DateRangePicker,
  Form,
  IllustratedMessage,
  Image,
  ListView,
  Picker,
  Radio,
  RadioGroup,
  RangeSlider,
  Slider,
  TabPanels,
  TextField,
  TextArea,
<<<<<<< HEAD
  TimeField,
=======
  ToggleButton,
>>>>>>> fff1d6c6
  UITable,
  Tabs,
} from '../elements';

/**
 * Elements to implicitly wrap primitive children in <Text> components.
 */
const shouldWrapTextChildren = new Set<string>([
  ELEMENT_NAME.column,
  ELEMENT_NAME.flex,
  ELEMENT_NAME.grid,
  ELEMENT_NAME.view,
]);

const log = Log.module('@deephaven/js-plugin-ui/WidgetUtils');

/*
 * Map element node names to their corresponding React components
 */
export const elementComponentMap = {
  // Elements
  [ELEMENT_NAME.uiTable]: UITable,

  // Layout
  [ELEMENT_NAME.column]: Column,
  [ELEMENT_NAME.dashboard]: Dashboard,
  [ELEMENT_NAME.panel]: ReactPanel,
  [ELEMENT_NAME.row]: Row,
  [ELEMENT_NAME.stack]: Stack,

  // Other components
  [ELEMENT_NAME.actionButton]: ActionButton,
  [ELEMENT_NAME.actionGroup]: ActionGroup,
  [ELEMENT_NAME.actionMenu]: ActionMenu,
  [ELEMENT_NAME.button]: Button,
  [ELEMENT_NAME.buttonGroup]: ButtonGroup,
  [ELEMENT_NAME.checkbox]: Checkbox,
  [ELEMENT_NAME.comboBox]: ComboBox,
  [ELEMENT_NAME.content]: Content,
  [ELEMENT_NAME.contextualHelp]: ContextualHelp,
  [ELEMENT_NAME.dateField]: DateField,
  [ELEMENT_NAME.datePicker]: DatePicker,
  [ELEMENT_NAME.dateRangePicker]: DateRangePicker,
  [ELEMENT_NAME.flex]: Flex,
  [ELEMENT_NAME.form]: Form,
  [ELEMENT_NAME.fragment]: React.Fragment,
  [ELEMENT_NAME.grid]: Grid,
  [ELEMENT_NAME.heading]: Heading,
  [ELEMENT_NAME.illustratedMessage]: IllustratedMessage,
  [ELEMENT_NAME.image]: Image,
  [ELEMENT_NAME.item]: Item,
  [ELEMENT_NAME.listActionGroup]: ListActionGroup,
  [ELEMENT_NAME.listActionMenu]: ListActionMenu,
  [ELEMENT_NAME.listView]: ListView,
  [ELEMENT_NAME.numberField]: NumberField,
  [ELEMENT_NAME.picker]: Picker,
  [ELEMENT_NAME.radio]: Radio,
  [ELEMENT_NAME.radioGroup]: RadioGroup,
  [ELEMENT_NAME.rangeSlider]: RangeSlider,
  [ELEMENT_NAME.section]: Section,
  [ELEMENT_NAME.slider]: Slider,
  [ELEMENT_NAME.switch]: Switch,
  [ELEMENT_NAME.tabList]: TabList,
  [ELEMENT_NAME.tabPanels]: TabPanels,
  [ELEMENT_NAME.tab]: Item,
  [ELEMENT_NAME.tabs]: Tabs,
  [ELEMENT_NAME.text]: Text,
  [ELEMENT_NAME.textArea]: TextArea,
  [ELEMENT_NAME.textField]: TextField,
  [ELEMENT_NAME.timeField]: TimeField,
  [ELEMENT_NAME.toggleButton]: ToggleButton,
  [ELEMENT_NAME.view]: View,
} as const satisfies Record<ValueOf<ElementName>, unknown>;

export function getComponentTypeForElement<P extends Record<string, unknown>>(
  element: ElementNode<string, P>
): ComponentType<P> | null {
  return (elementComponentMap[
    element[ELEMENT_KEY] as keyof typeof elementComponentMap
  ] ?? null) as ComponentType<P> | null;
}

export function getComponentForElement(element: ElementNode): React.ReactNode {
  const newElement = wrapElementChildren({ ...element });

  if (isHTMLElementNode(newElement)) {
    return HTMLElementView({ element: newElement });
  }
  if (isIconElementNode(newElement)) {
    return IconElementView({ element: newElement });
  }
  if (isElementNode(newElement)) {
    const Component = getComponentTypeForElement(newElement);

    if (Component != null) {
      const props = { ...newElement.props };
      if (
        shouldWrapTextChildren.has(newElement[ELEMENT_KEY]) &&
        props?.children != null
      ) {
        props.children = wrapTextChildren(props.children);
      }
      if (props?.contextualHelp != null && isPrimitive(props.contextualHelp)) {
        props.contextualHelp = (
          <ContextualHelp>
            <Content>{props.contextualHelp}</Content>
          </ContextualHelp>
        );
      }

      return <Component {...props} />;
    }
  }

  return newElement.props?.children;
}

/** Data keys of a widget to preserve across re-opening. */
const PRESERVED_DATA_KEYS: (keyof ReadonlyWidgetData)[] = ['panelIds'];
const PRESERVED_DATA_KEYS_SET = new Set<string>(PRESERVED_DATA_KEYS);

/**
 * Returns an object with only the data preserved that should be preserved when re-opening a widget (e.g. opening it again from console).
 * For example, if you re-open a widget, you want to keep the `panelIds` data because that will re-open the widget to where it was before.
 * However, we do _not_ want to preserve the `state` in this case - we want to widget to start from a fresh state.
 * Similar to how when you re-open a table, it'll open in the same spot, but all UI applied filters/operations will be reset.
 * @param oldData The old data to get the preserved data from
 * @returns The data to preserve
 */
export function getPreservedData(
  oldData: ReadonlyWidgetData = {}
): ReadonlyWidgetData {
  return Object.fromEntries(
    Object.entries(oldData).filter(([key]) => PRESERVED_DATA_KEYS_SET.has(key))
  );
}

/**
 * Wraps a callable returned by the server so any returned callables are also wrapped.
 * The callable will also be added to the finalization registry so it can be cleaned up
 * when there are no more strong references to the callable.
 * @param jsonClient The JSON client to send callable requests to
 * @param callableId The callableId to return a wrapped callable for
 * @param registry The finalization registry to register the callable with.
 * @returns A wrapped callable that will automatically wrap any nested callables returned by the server
 */
export function wrapCallable(
  jsonClient: JSONRPCServerAndClient,
  callableId: string,
  registry: FinalizationRegistry<string>
): (...args: unknown[]) => Promise<unknown> {
  const callable = async (...args: unknown[]) => {
    log.debug2(`Callable ${callableId} called`, args);
    const resultString = await jsonClient.request('callCallable', [
      callableId,
      args,
    ]);

    log.debug2(`Callable ${callableId} result string`, resultString);

    try {
      // Do NOT add anything that logs result
      // It creates a strong ref to the result object in the console logs
      // As a result, any returned callables will never be GC'd and the finalization registry will never clean them up
      const result = JSON.parse(resultString, (key, value) => {
        if (isCallableNode(value)) {
          const nestedCallable = wrapCallable(
            jsonClient,
            value[CALLABLE_KEY],
            registry
          );
          return nestedCallable;
        }
        return value;
      });

      return result;
    } catch {
      throw new Error(`Error parsing callable result: ${resultString}`);
    }
  };

  registry.register(callable, callableId, callable);

  return callable;
}<|MERGE_RESOLUTION|>--- conflicted
+++ resolved
@@ -66,11 +66,8 @@
   TabPanels,
   TextField,
   TextArea,
-<<<<<<< HEAD
   TimeField,
-=======
   ToggleButton,
->>>>>>> fff1d6c6
   UITable,
   Tabs,
 } from '../elements';
