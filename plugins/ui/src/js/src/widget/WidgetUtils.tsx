--- conflicted
+++ resolved
@@ -10,12 +10,8 @@
   SpectrumCheckbox as Checkbox,
   CheckboxGroup,
   Content,
-<<<<<<< HEAD
-  ContextualHelp,
   Dialog,
   DialogTrigger,
-=======
->>>>>>> d7bcc225
   Heading,
   Item,
   ListActionGroup,
