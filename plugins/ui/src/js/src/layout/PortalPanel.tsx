import React, { useEffect, useRef } from 'react';
import { DashboardPanelProps } from '@deephaven/dashboard';
import { CorePanel } from '@deephaven/dashboard-core-plugins';
import { emitPortalClosed, emitPortalOpened } from './PortalPanelEvent';
import PortalPanelTooltip from './PortalPanelTooltip';

/**
 * Adds and tracks a panel to the GoldenLayout.
 * Takes an HTMLElement that can be used as a Portal in another component.
 */
function PortalPanel({
  glContainer,
  glEventHub,
  metadata,
}: DashboardPanelProps): JSX.Element {
  const ref = useRef<HTMLDivElement>(null);

  useEffect(() => {
    const { current } = ref;
    if (current == null) {
      return;
    }
    emitPortalOpened(glEventHub, { container: glContainer, element: current });

    return () => {
      emitPortalClosed(glEventHub, { container: glContainer });
    };
  }, [glContainer, glEventHub]);

  return (
<<<<<<< HEAD
    <Panel
      glContainer={glContainer}
      glEventHub={glEventHub}
      renderTabTooltip={() => (
        <PortalPanelTooltip
          name={glContainer.getConfig().variableName}
          metadata={metadata}
        />
      )}
    >
=======
    <CorePanel glContainer={glContainer} glEventHub={glEventHub}>
>>>>>>> f1904dd3
      <div className="ui-portal-panel" ref={ref} />
    </CorePanel>
  );
}

PortalPanel.displayName = '@deephaven/js-plugin-ui/PortalPanel';

export default PortalPanel;<|MERGE_RESOLUTION|>--- conflicted
+++ resolved
@@ -28,8 +28,7 @@
   }, [glContainer, glEventHub]);
 
   return (
-<<<<<<< HEAD
-    <Panel
+    <CorePanel
       glContainer={glContainer}
       glEventHub={glEventHub}
       renderTabTooltip={() => (
@@ -39,9 +38,6 @@
         />
       )}
     >
-=======
-    <CorePanel glContainer={glContainer} glEventHub={glEventHub}>
->>>>>>> f1904dd3
       <div className="ui-portal-panel" ref={ref} />
     </CorePanel>
   );
