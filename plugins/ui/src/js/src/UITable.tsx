--- conflicted
+++ resolved
@@ -1,14 +1,12 @@
 import React, { useEffect, useMemo, useState } from 'react';
-<<<<<<< HEAD
-import { IrisGridProps, IrisGridUtils } from '@deephaven/iris-grid';
-=======
 import {
+  DehydratedQuickFilter,
   IrisGrid,
   IrisGridModel,
   IrisGridModelFactory,
   IrisGridProps,
+  IrisGridUtils
 } from '@deephaven/iris-grid';
->>>>>>> 05bbd595
 import { useApi } from '@deephaven/jsapi-bootstrap';
 import type { Table } from '@deephaven/jsapi-types';
 import Log from '@deephaven/log';
@@ -16,83 +14,86 @@
 
 const log = Log.module('@deephaven/js-plugin-ui/UITable');
 
-function UITable({ onRowDoublePress, table: exportedTable }: UITableProps) {
+function UITable({
+  onRowDoublePress,
+  canSearch,
+  filters,
+  sorts,
+  alwaysFetchColumns,
+  table: exportedTable,
+}: UITableProps) {
   const dh = useApi();
-<<<<<<< HEAD
-  const [table, setTable] = useState<Table>();
-  const { props: elementProps } = element;
-  const { filters } = elementProps;
+  const [model, setModel] = useState<IrisGridModel>();
+  const [columns, setColumns] = useState<Table['columns']>();
 
   const hydratedSorts = useMemo(() => {
-    const { sorts = null } = elementProps;
-
-    if (sorts !== null && table !== undefined) {
+    if (sorts !== undefined && columns !== undefined) {
       log.debug('Hydrating sorts', sorts);
 
-      const { columns } = table;
       const utils = new IrisGridUtils(dh);
 
       return utils.hydrateSort(columns, sorts);
     }
     return undefined;
-  }, [elementProps, table, dh]);
-=======
-  const [model, setModel] = useState<IrisGridModel>();
->>>>>>> 05bbd595
+  }, [columns, dh, sorts]);
+
+  const hydratedQuickFilters = useMemo(() => {
+    let quickFilters;
+
+    if (filters !== undefined && model !== undefined && columns !== undefined) {
+      log.debug('Hydrating filters', filters);
+
+      const dehydratedQuickFilters: DehydratedQuickFilter[] = [];
+      quickFilters = {};
+      const utils = new IrisGridUtils(dh);
+
+      Object.entries(filters).forEach(([columnName, filter]) => {
+        const columnIndex = model.getColumnIndexByName(columnName);
+        if (columnIndex !== undefined) {
+          dehydratedQuickFilters.push([columnIndex, { text: filter }]);
+        }
+      });
+
+      quickFilters = utils.hydrateQuickFilters(columns, dehydratedQuickFilters);
+    }
+    return quickFilters;
+  }, [filters, model, columns, dh]);
 
   // Just load the object on mount
   useEffect(() => {
     let isCancelled = false;
     async function loadModel() {
-<<<<<<< HEAD
-      log.debug('Loading table from props', element.props);
-      const newTable = (await element.props.table.fetch()) as Table;
-      if (isCancelled) {
-        newTable.close();
-      }
-
-      setTable(newTable);
-=======
-      log.debug('Loading table from props', exportedTable);
       const reexportedTable = await exportedTable.reexport();
       const newTable = (await reexportedTable.fetch()) as Table;
       const newModel = await IrisGridModelFactory.makeModel(dh, newTable);
       if (!isCancelled) {
         setModel(newModel);
+        setColumns(newTable.columns);
       } else {
         newModel.close();
       }
->>>>>>> 05bbd595
     }
     loadModel();
     return () => {
       isCancelled = true;
     };
-<<<<<<< HEAD
-  }, [dh, element, elementProps]);
+  }, [dh, exportedTable]);
 
-  const irisGridProps: Partial<IrisGridProps> = useMemo(() => {
-    const { alwaysFetchColumns, onRowDoublePress, canSearch } = elementProps;
-    return {
+  const irisGridProps: Partial<IrisGridProps> = useMemo(
+    () => ({
       onDataSelected: onRowDoublePress,
       alwaysFetchColumns,
       showSearchBar: canSearch,
       sorts: hydratedSorts,
-    };
-  }, [elementProps, hydratedSorts]);
-
-  return table ? (
-    <TableObject
-      object={table}
-      irisGridProps={irisGridProps}
-      filters={filters}
-    />
-=======
-  }, [dh, exportedTable]);
-
-  const irisGridProps: Partial<IrisGridProps> = useMemo(
-    () => ({ onDataSelected: onRowDoublePress }),
-    [onRowDoublePress]
+      quickFilters: hydratedQuickFilters,
+    }),
+    [
+      onRowDoublePress,
+      alwaysFetchColumns,
+      canSearch,
+      hydratedSorts,
+      hydratedQuickFilters,
+    ]
   );
 
   // We want to clean up the model when we unmount or get a new model
@@ -103,7 +104,6 @@
       {/* eslint-disable-next-line react/jsx-props-no-spreading */}
       <IrisGrid model={model} {...irisGridProps} />
     </div>
->>>>>>> 05bbd595
   ) : null;
 }
 
