import React, { useCallback, useEffect, useMemo, useState } from 'react';
import shortid from 'shortid';
import {
  DashboardPluginComponentProps,
  LayoutManagerContext,
  PanelEvent,
  useListener,
  useDashboardPluginData,
  emitCreateDashboard,
} from '@deephaven/dashboard';
import Log from '@deephaven/log';
<<<<<<< HEAD
import { useConnection } from '@deephaven/jsapi-components';
=======
import { DeferredApiBootstrap } from '@deephaven/jsapi-bootstrap';
>>>>>>> b0e21628
import { Widget } from '@deephaven/jsapi-types';
import type { VariableDefinition } from '@deephaven/jsapi-types';
import styles from './styles.scss?inline';
import { WidgetWrapper } from './WidgetTypes';
import PortalPanel from './PortalPanel';
import WidgetHandler from './WidgetHandler';

const NAME_ELEMENT = 'deephaven.ui.Element';
const DASHBOARD_ELEMENT = 'deephaven.ui.Dashboard';

const log = Log.module('@deephaven/js-plugin-ui.DashboardPlugin');

export function DashboardPlugin({
  id,
  layout,
  registerComponent,
}: DashboardPluginComponentProps): JSX.Element | null {
  const connection = useConnection();
  const [pluginData] = useDashboardPluginData(id, DASHBOARD_ELEMENT);

  // Keep track of the widgets we've got opened.
  const [widgetMap, setWidgetMap] = useState<
    ReadonlyMap<string, WidgetWrapper>
  >(new Map());

  const handleWidgetOpen = useCallback(
    ({
      fetch,
      panelId: widgetId = shortid.generate(),
      widget,
    }: {
      fetch: () => Promise<Widget>;
      panelId?: string;
      widget: VariableDefinition;
    }) => {
<<<<<<< HEAD
      log.info('Opening widget with ID', widgetId);
=======
      const { type } = widget;
      if ((type as string) !== NAME_ELEMENT) {
        // Only want to listen for Element panels trying to be opened
        return;
      }
      log.info('Opening widget with ID', widgetId, metadata);
>>>>>>> b0e21628
      setWidgetMap(prevWidgetMap => {
        const newWidgetMap = new Map<string, WidgetWrapper>(prevWidgetMap);
        // We need to create a new definition object, otherwise the layout will think it's already open
        // Can't use a spread operator because the widget definition uses property accessors
        const definition = {
          type: widget.type,
          title: widget.title,
          id: widget.id,
          name: widget.name,
        };
        newWidgetMap.set(widgetId, {
          definition,
          fetch,
          id: widgetId,
          metadata,
        });
        return newWidgetMap;
      });
    },
    []
  );

  const handleDashboardOpen = useCallback(
    ({ widget }: { widget: VariableDefinition }) => {
      log.debug('Emitting create dashboard event for', widget);
      emitCreateDashboard(layout.eventHub, {
        pluginId: DASHBOARD_ELEMENT,
        title: widget.title,
        data: {
          type: widget.type,
          title: widget.title,
          id: widget.id,
        },
      });
    },
    [layout.eventHub]
  );

  const handlePanelOpen = useCallback(
    ({
      fetch,
      panelId: widgetId = shortid.generate(),
      widget,
    }: {
      fetch: () => Promise<Widget>;
      panelId?: string;
      widget: VariableDefinition;
    }) => {
      const { type } = widget;

      switch (type) {
        case NAME_ELEMENT: {
          handleWidgetOpen({ fetch, panelId: widgetId, widget });
          break;
        }
        case DASHBOARD_ELEMENT: {
          handleDashboardOpen({ widget });
          break;
        }
        default: {
          log.error('Unknown widget type', type);
        }
      }
    },
    [handleDashboardOpen, handleWidgetOpen]
  );

  useEffect(
    function loadDashboard() {
      if (pluginData == null) {
        return;
      }

      log.info('Loading dashboard', pluginData);

      setWidgetMap(prevWidgetMap => {
        const newWidgetMap = new Map<string, WidgetWrapper>(prevWidgetMap);
        // We need to create a new definition object, otherwise the layout will think it's already open
        // Can't use a spread operator because the widget definition uses property accessors

        newWidgetMap.set(id, {
          definition: pluginData,
          fetch: () =>
            connection.getObject(pluginData) as unknown as Promise<Widget>,
          id,
        });
        return newWidgetMap;
      });
    },
    [connection, pluginData, id]
  );

  const handlePanelClose = useCallback((panelId: string) => {
    setWidgetMap(prevWidgetMap => {
      if (!prevWidgetMap.has(panelId)) {
        return prevWidgetMap;
      }
      const newWidgetMap = new Map<string, WidgetWrapper>(prevWidgetMap);
      newWidgetMap.delete(panelId);
      return newWidgetMap;
    });
  }, []);

  const handleWidgetClose = useCallback((widgetId: string) => {
    log.debug('Closing widget', widgetId);
    setWidgetMap(prevWidgetMap => {
      const newWidgetMap = new Map<string, WidgetWrapper>(prevWidgetMap);
      newWidgetMap.delete(widgetId);
      return newWidgetMap;
    });
  }, []);

  useEffect(() => {
    const cleanups = [registerComponent(PortalPanel.displayName, PortalPanel)];

    return () => {
      cleanups.forEach(cleanup => cleanup());
    };
  }, [registerComponent]);

  // TODO: We need to change up the event system for how objects are opened, since in this case it could be opening multiple panels
  useListener(layout.eventHub, PanelEvent.OPEN, handlePanelOpen);
  useListener(layout.eventHub, PanelEvent.CLOSE, handlePanelClose);

  const widgetHandlers = useMemo(
    () =>
      [...widgetMap.entries()].map(([widgetId, widget]) => (
        <DeferredApiBootstrap key={widgetId} options={widget.metadata}>
          <WidgetHandler widget={widget} onClose={handleWidgetClose} />
        </DeferredApiBootstrap>
      )),
    [handleWidgetClose, widgetMap]
  );

  return (
    // We'll need to change up how the layout is provided once we have widgets that can open other dashboards...
    <LayoutManagerContext.Provider value={layout}>
      <style>{styles}</style>
      {widgetHandlers}
    </LayoutManagerContext.Provider>
  );
}

export default DashboardPlugin;<|MERGE_RESOLUTION|>--- conflicted
+++ resolved
@@ -9,11 +9,8 @@
   emitCreateDashboard,
 } from '@deephaven/dashboard';
 import Log from '@deephaven/log';
-<<<<<<< HEAD
 import { useConnection } from '@deephaven/jsapi-components';
-=======
 import { DeferredApiBootstrap } from '@deephaven/jsapi-bootstrap';
->>>>>>> b0e21628
 import { Widget } from '@deephaven/jsapi-types';
 import type { VariableDefinition } from '@deephaven/jsapi-types';
 import styles from './styles.scss?inline';
@@ -26,13 +23,26 @@
 
 const log = Log.module('@deephaven/js-plugin-ui.DashboardPlugin');
 
+/**
+ * The data stored in redux when the user creates a ui.dashboard.
+ */
+interface DashboardPluginData {
+  type: string;
+  title: string;
+  id: string;
+  metadata: Record<string, unknown>;
+}
+
 export function DashboardPlugin({
   id,
   layout,
   registerComponent,
 }: DashboardPluginComponentProps): JSX.Element | null {
   const connection = useConnection();
-  const [pluginData] = useDashboardPluginData(id, DASHBOARD_ELEMENT);
+  const [pluginData] = useDashboardPluginData(
+    id,
+    DASHBOARD_ELEMENT
+  ) as unknown as [DashboardPluginData];
 
   // Keep track of the widgets we've got opened.
   const [widgetMap, setWidgetMap] = useState<
@@ -42,23 +52,16 @@
   const handleWidgetOpen = useCallback(
     ({
       fetch,
+      metadata,
       panelId: widgetId = shortid.generate(),
       widget,
     }: {
       fetch: () => Promise<Widget>;
+      metadata: Record<string, unknown>;
       panelId?: string;
       widget: VariableDefinition;
     }) => {
-<<<<<<< HEAD
-      log.info('Opening widget with ID', widgetId);
-=======
-      const { type } = widget;
-      if ((type as string) !== NAME_ELEMENT) {
-        // Only want to listen for Element panels trying to be opened
-        return;
-      }
       log.info('Opening widget with ID', widgetId, metadata);
->>>>>>> b0e21628
       setWidgetMap(prevWidgetMap => {
         const newWidgetMap = new Map<string, WidgetWrapper>(prevWidgetMap);
         // We need to create a new definition object, otherwise the layout will think it's already open
@@ -82,16 +85,28 @@
   );
 
   const handleDashboardOpen = useCallback(
-    ({ widget }: { widget: VariableDefinition }) => {
+    ({
+      widget,
+      metadata,
+    }: {
+      widget: VariableDefinition;
+      metadata: Record<string, unknown>;
+    }) => {
+      const { id: dashboardId, type, title = 'Untitled' } = widget;
+      if (dashboardId == null) {
+        log.error("Can't open dashboard without an ID", widget);
+        return;
+      }
       log.debug('Emitting create dashboard event for', widget);
       emitCreateDashboard(layout.eventHub, {
         pluginId: DASHBOARD_ELEMENT,
-        title: widget.title,
+        title,
         data: {
-          type: widget.type,
-          title: widget.title,
-          id: widget.id,
-        },
+          type,
+          title,
+          id: dashboardId,
+          metadata,
+        } satisfies DashboardPluginData,
       });
     },
     [layout.eventHub]
@@ -102,20 +117,22 @@
       fetch,
       panelId: widgetId = shortid.generate(),
       widget,
+      metadata = {},
     }: {
       fetch: () => Promise<Widget>;
       panelId?: string;
       widget: VariableDefinition;
+      metadata: Record<string, unknown>;
     }) => {
       const { type } = widget;
 
       switch (type) {
         case NAME_ELEMENT: {
-          handleWidgetOpen({ fetch, panelId: widgetId, widget });
+          handleWidgetOpen({ fetch, panelId: widgetId, widget, metadata });
           break;
         }
         case DASHBOARD_ELEMENT: {
-          handleDashboardOpen({ widget });
+          handleDashboardOpen({ widget, metadata });
           break;
         }
         default: {
@@ -144,6 +161,7 @@
           fetch: () =>
             connection.getObject(pluginData) as unknown as Promise<Widget>,
           id,
+          metadata: {},
         });
         return newWidgetMap;
       });
