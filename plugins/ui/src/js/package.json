--- conflicted
+++ resolved
@@ -62,10 +62,6 @@
     "@fortawesome/react-fontawesome": "^0.2.0",
     "@internationalized/date": "^3.5.5",
     "classnames": "^2.5.1",
-<<<<<<< HEAD
-=======
-    "fast-deep-equal": "^3.1.3",
->>>>>>> 63d6e661
     "fast-json-patch": "^3.1.1",
     "json-rpc-2.0": "^1.6.0",
     "nanoid": "^5.0.7",
