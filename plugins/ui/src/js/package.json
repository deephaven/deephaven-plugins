--- conflicted
+++ resolved
@@ -48,17 +48,10 @@
     "@deephaven/golden-layout": "^1.5.1",
     "@deephaven/grid": "^1.3.0",
     "@deephaven/icons": "^1.2.0",
-<<<<<<< HEAD
     "@deephaven/iris-grid": "^1.5.1",
     "@deephaven/jsapi-bootstrap": "^1.5.1",
     "@deephaven/jsapi-components": "^1.5.1",
-    "@deephaven/jsapi-types": "^1.0.0-dev0.35.0",
-=======
-    "@deephaven/iris-grid": "^1.4.0",
-    "@deephaven/jsapi-bootstrap": "^1.4.0",
-    "@deephaven/jsapi-components": "^1.4.0",
     "@deephaven/jsapi-types": "^1.0.0-dev0.39.6",
->>>>>>> f06b2cf3
     "@deephaven/jsapi-utils": "^1.4.0",
     "@deephaven/log": "^1.1.0",
     "@deephaven/plugin": "^1.5.1",
