from __future__ import annotations

import io
from typing import Any
from deephaven.plugin.object_type import MessageStream, BidirectionalObjectType

from .{{ cookiecutter.__object_file_name }} import {{ cookiecutter.__object_name }}

# Create a custom message stream to send messages to the client


class {{ cookiecutter.__message_stream_name }}(MessageStream):
    """
    A custom MessageStream

    Attributes:
        _client_connection: MessageStream: The connection to the client
    """

    def __init__(self, obj: Any, client_connection: MessageStream):
        super().__init__()
        self._client_connection = client_connection

<<<<<<< HEAD
        # Start the message stream.
        # All we do is send a blank message to start.
        # Client will respond with the initial state.
=======
        # Start the message stream. All we do is send a blank message to start. Client will respond with the initial state.
        # Additional messages can be sent to the client by calling on_data on the client connection at any time after this.
        # These additional messages are processed in {{ cookiecutter.__js_plugin_view_obj }}.tsx
>>>>>>> ae0a54f6
        self._client_connection.on_data(b"", [])

        obj.set_connection(self)

    def send_message(self, message: str) -> None:
        """
        Send a message to the client

        Args:
            message: The message to send
        """
        self._client_connection.on_data(message.encode(), [])

    def on_data(self, payload: bytes, references: list[Any]) -> None:
        """
        Handle a payload from the client.

        Args:
            payload: Payload to execute
            references: References to objects on the server

        Returns:
            The payload to send to the client and the references to send to the client
        """
        # This is where you would process the payload.
        # This is just an acknowledgement that the payload was received,
        # so print.
        payload = io.BytesIO(payload).read().decode()
        print(f"Received payload: {payload}")

    def on_close(self) -> None:
        """
        Close the connection
        """
        pass


# The object type that will be registered with the plugin system.
# The object is bidirectional, meaning it can send messages to and from the client.
# A MessageStream is created for each object that is created. This needs to be saved and tied to the object.
# The value returned by name() should match supportedTypes in {{ cookiecutter.__js_plugin_obj }}.ts
class {{ cookiecutter.__type_name }}(BidirectionalObjectType):
    """
    Defines the Element type for the Deephaven plugin system.
    """

    @property
    def name(self) -> str:
        """
        Get the name of the object type

        Returns:
            str: The name of the object
        """
        # this name should match the supportedTypes in {{ cookiecutter.__js_plugin_obj }}.ts
        return "{{ cookiecutter.__registered_object_name }}"

    def is_type(self, obj: Any) -> bool:
        """
        Check if the object is an instance of the type that this plugin supports

        Args:
            obj: The object to check

        Returns:
            bool: True if the object is an instance of the type that this plugin supports
        """
        # check if the object is an instance of the type that this plugin supports
        # replace this with other objects or add additional checks as needed
        return isinstance(obj, {{ cookiecutter.__object_name }})

    def create_client_connection(
        self, obj: object, connection: MessageStream
    ) -> MessageStream:
        """
        Create a client connection for the object

        Args:
            obj: The object to create the connection for
            connection: The connection to the client

        Returns:
            MessageStream: The connection to the client
        """
        # Create the message stream for the object that can be used to send and receive messages
        # Note that each object will have its own message stream
        message_stream = {{ cookiecutter.__message_stream_name }}(obj, connection)
        return message_stream<|MERGE_RESOLUTION|>--- conflicted
+++ resolved
@@ -21,15 +21,9 @@
         super().__init__()
         self._client_connection = client_connection
 
-<<<<<<< HEAD
-        # Start the message stream.
-        # All we do is send a blank message to start.
-        # Client will respond with the initial state.
-=======
         # Start the message stream. All we do is send a blank message to start. Client will respond with the initial state.
         # Additional messages can be sent to the client by calling on_data on the client connection at any time after this.
         # These additional messages are processed in {{ cookiecutter.__js_plugin_view_obj }}.tsx
->>>>>>> ae0a54f6
         self._client_connection.on_data(b"", [])
 
         obj.set_connection(self)
