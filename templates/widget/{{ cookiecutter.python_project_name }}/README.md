# {{ cookiecutter.python_project_name }}

This is a Python plugin for Deephaven generated from a [deephaven-plugin](https://github.com/deephaven/deephaven-plugins) template.

Specifically, this plugin is a bidirectional widget plugin, which can send and receive messages on both the client and server.  
The plugin works out of the box, demonstrates basic plugin structure, and can be used as a starting point for building more complex plugins.  

## Plugin Structure

The `src` directory contains the Python and JavaScript code for the plugin.  
Within the `src` directory, the {{ cookiecutter.python_project_name }} directory contains the Python code, and the `js` directory contains the JavaScript code.  

<<<<<<< HEAD
The Python files have the following structure:
`{{ cookiecutter.__object_file_name }}.py` defines a simple Python class that can send messages to the client.
`{{ cookiecutter.__type_file_name }}.py` defines the Python type for the plugin (which is used for registration) and a simple message stream.
`register.py` registers the plugin with Deephaven.
=======
The Python files have the following structure:  
`{{ cookiecutter.__object_file_name }}.py` defines a simple Python class that can send messages to the client. This object can be modified to have other plugin functionality or replaced with a different object entirely, depending on the plugin's needs.  
`{{ cookiecutter.__type_file_name }}.py` defines the Python type for the plugin (which is used for registration) and a simple message stream. These can be modified to handle different objects or messages. An initial message is sent from the Python side to the client, then additional messages can be sent back and forth.  
`js_plugin.py` defines the Python class that will be used to setup the JavaScript side of the plugin.  
`register.py` registers the plugin with Deephaven. This file will not need to be modified for most plugins at the initial stages, but will need to be if the package is renamed or JavaScript files are moved.  
>>>>>>> f1bb8b16

The JavaScript files have the following structure:  
`{{ cookiecutter.__js_plugin_obj }}.ts` registers the plugin with Deephaven. This contains the client equivalent of the type in `{{ cookiecutter.__type_file_name }}.py` and these should be kept in sync.  
`{{ cookiecutter.__js_plugin_view_obj }}.tsx` defines the plugin panel and message handling. This is where messages are received when sent from the Python side of the plugin. This file is a good starting point for adding more complex plugin functionality.  

Additionally, the `test` directory contains Python tests for the plugin. This demonstrates how the embedded Deephaven server can be used in tests.  
It's recommended to use `tox` to run the tests, and the `tox.ini` file is included in the project.  

## Using plugin_builder.py
The `plugin_builder.py` script is the recommended way to build the plugin.
See [Building the Plugin](#building-the-plugin) for more information if you want to build the plugin manually instead.

To use `plugin_builder.py`, first set up your Python environment and install the required packages.  
To build the plugin, you will need `npm` and `python` installed, as well as the `build` package for Python.
`nvm` is also strongly recommended, and an `.nvmrc` file is included in the project.
The script uses `watchdog` and `deephaven-server` for `--watch` mode and `--server` mode, respectively.
```sh
cd {{ cookiecutter.python_project_name }}
python -m venv .venv
source .venv/bin/activate
cd src/js
nvm install
npm install
cd ../..
pip install --upgrade -r requirements.txt
pip install deephaven-server watchdog
```

First, run an initial install of the plugin:
This builds and installs the full plugin, including the JavaScript code.
```sh
python plugin_builder.py --install --js
```

After this, more advanced options can be used.
For example, if only iterating on the plugins with no version bumps, use the `--reinstall` flag for faster builds.
This adds `--force-reinstall --no-deps` to the `pip install` command.
```sh
python plugin_builder.py --reinstall --js
```

If only the Python code has changed, the `--js` flag can be omitted.
```sh
python plugin_builder.py --reinstall
```

Additional especially useful flags are `--watch` and `--server`.
`--watch` will watch the Python and JavaScript files for changes and rebuild the plugin when they are modified.
`--server` will start the Deephaven server with the plugin installed.
Taken in combination with `--reinstall` and `--js`, this command will  rebuild and restart the server when changes are made to the plugin.
```sh
python plugin_builder.py --reinstall --js --watch --server
```

If interested in passing args to the server, the `--server-arg` flag can be used as well
Check `deephaven server --help` for more information on the available arguments.
```sh
python plugin_builder.py --reinstall --js --watch --server --server-arg --port=9999
```

See [Using the Plugin](#using-the-plugin) for more information on how to use the plugin.

## Manually Building the Plugin

To build the plugin, you will need `npm` and `python` installed, as well as the `build` package for Python.
`nvm` is also strongly recommended, and an `.nvmrc` file is included in the project.
The python venv can be created and the recommended packages installed with the following commands:
```sh
cd {{ cookiecutter.python_project_name }}
python -m venv .venv
source .venv/bin/activate
pip install --upgrade -r requirements.txt
```

Build the JavaScript plugin from the `src/js` directory:

```sh
cd src/js
nvm install
npm install
npm run build
```

Then, build the Python plugin from the top-level directory:

```sh
cd ../..
python -m build --wheel
```

The built wheel file will be located in the `dist` directory.

If you modify the JavaScript code, remove the `build` and `dist` directories before rebuilding the wheel:
```sh
rm -rf build dist
```

## Installing the Plugin

The plugin can be installed into a Deephaven instance with `pip install <wheel file>`.
The wheel file is stored in the `dist` directory after building the plugin.
Exactly how this is done will depend on how you are running Deephaven.
If using the venv created above, the plugin and server can be created with the following commands:
```sh
pip install deephaven-server
pip install dist/{{ cookiecutter.python_project_name }}-0.0.1.dev0-py3-none-any.whl
deephaven server
```
See the [plug-in documentation](https://deephaven.io/core/docs/how-to-guides/use-plugins/) for more information.

## Using the Plugin

Once the Deephaven server is running, the plugin should be available to use.

```python
from {{ cookiecutter.python_project_name }} import {{ cookiecutter.__object_name }}

obj = {{ cookiecutter.__object_name }}()
```

A panel should appear. You can now use the object to send messages to the client.

```python
obj.send_message("Hello, world!")
```

The panel can also send messages back to the Python client by using the input field.

## Debugging the Plugin
It's recommended to run through all the steps in [Using plugin_builder.py](#Using-plugin_builder.py) and [Using the Plugin](#Using-the-plugin) to ensure the plugin is working correctly.  
Then, make changes to the plugin and rebuild it to see the changes in action.
Checkout the [Deephaven plugins repo](https://github.com/deephaven/deephaven-plugins), which is where this template was generated from, for more examples and information.  
The `plugins` folder contains current plugins that are developed and maintained by Deephaven.  
Below are some common issues and how to resolve them as you develop your plugin.  
If there is an issue with the process while following the Installation and Usage steps on the originally generated plugin, please open an issue.  

### The Panel is Not Appearing
#### Checking if the Plugin is Registered
If the panel is not appearing or an error is thrown that the import is not found, the plugin may not be registered correctly.
To verify the plugin is registered, check either the console logs or the versions in the settings panel.  
- In the console logs, there should be a messaging saying `Plugins loaded:` with a map that includes this plugin.  
![plugin map](./_assets/plugin_map.png "Plugin Map")  

- To get to the settings panel, click on the gear icon in the top right corner of the Deephaven window. Towards the bottom this plugin should be listed.  
![plugin settings](./_assets/plugin_settings.png "Plugin Settings")  
- If the plugin is not listed, attempt to rebuild and reinstall the plugin and check for errors during that process.

#### Checking if the Python Package is Installed
- Running `pip list` in the `.venv` environment should show the Python package installed, but this is not a guarantee that the plugin is registered properly.  
- The version can also be checked directly from the Python console with:
```{python}
from importlib.metadata import version
print(version("{{ cookiecutter.python_project_name }}"))
```

### The Panel is Appearing but with Errors or Not Functioning Correctly
Check both the Python and JavaScript logs for errors as either side could be causing the issue.

## Distributing the Plugin
To distribute the plugin, you can upload the wheel file to a package repository, such as [PyPI](https://pypi.org/).
The version of the plugin can be updated in the `setup.cfg` file.

There is a separate instance of PyPI for testing purposes.
Start by creating an account at [TestPyPI](https://test.pypi.org/account/register/).
Then, get an API token from [account management](https://test.pypi.org/manage/account/#api-tokens), setting the “Scope” to “Entire account”.

To upload to the test instance, use the following commands:
```sh
python -m pip install --upgrade twine
python -m twine upload --repository testpypi dist/*
```

Now, you can install the plugin from the test instance. The extra index is needed to find dependencies:
```sh
pip install --index-url https://test.pypi.org/simple/ --extra-index-url https://pypi.org/simple/ {{ cookiecutter.python_project_name }}
```

For a production release, create an account at [PyPI](https://pypi.org/account/register/).
Then, get an API token from [account management](https://pypi.org/manage/account/#api-tokens), setting the “Scope” to “Entire account”.

To upload to the production instance, use the following commands. 
Note that `--repository` is the production instance by default, so it can be omitted:
```sh
python -m pip install --upgrade twine
python -m twine upload dist/*
```

Now, you can install the plugin from the production instance:
```sh
pip install {{ cookiecutter.python_project_name }}
```

See the [Python packaging documentation](https://packaging.python.org/en/latest/tutorials/packaging-projects/#uploading-the-distribution-archives) for more information.
<|MERGE_RESOLUTION|>--- conflicted
+++ resolved
@@ -10,18 +10,10 @@
 The `src` directory contains the Python and JavaScript code for the plugin.  
 Within the `src` directory, the {{ cookiecutter.python_project_name }} directory contains the Python code, and the `js` directory contains the JavaScript code.  
 
-<<<<<<< HEAD
-The Python files have the following structure:
-`{{ cookiecutter.__object_file_name }}.py` defines a simple Python class that can send messages to the client.
-`{{ cookiecutter.__type_file_name }}.py` defines the Python type for the plugin (which is used for registration) and a simple message stream.
-`register.py` registers the plugin with Deephaven.
-=======
 The Python files have the following structure:  
 `{{ cookiecutter.__object_file_name }}.py` defines a simple Python class that can send messages to the client. This object can be modified to have other plugin functionality or replaced with a different object entirely, depending on the plugin's needs.  
 `{{ cookiecutter.__type_file_name }}.py` defines the Python type for the plugin (which is used for registration) and a simple message stream. These can be modified to handle different objects or messages. An initial message is sent from the Python side to the client, then additional messages can be sent back and forth.  
-`js_plugin.py` defines the Python class that will be used to setup the JavaScript side of the plugin.  
-`register.py` registers the plugin with Deephaven. This file will not need to be modified for most plugins at the initial stages, but will need to be if the package is renamed or JavaScript files are moved.  
->>>>>>> f1bb8b16
+`register.py` registers the plugin with Deephaven. This file will not need to be modified for most plugins at the initial stages, but will need to be if the package is renamed or JavaScript files are moved.
 
 The JavaScript files have the following structure:  
 `{{ cookiecutter.__js_plugin_obj }}.ts` registers the plugin with Deephaven. This contains the client equivalent of the type in `{{ cookiecutter.__type_file_name }}.py` and these should be kept in sync.  
