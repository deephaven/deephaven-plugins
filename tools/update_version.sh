#!/bin/bash

# This script is used to update the version of a given plugin in its source code.
# Because this differs for various plugins, this script is used to hide all that complexity
# behind a very simple API.  `update_version.sh <plugin-name> <new-version>`

# You should not need to call this script directly.
# It is invoked for you when calling the release.sh script located next to this one.


tab=$'\t'
log_prefix="$(id -un)$tab - "

set -o errexit
set -o nounset
set -o pipefail

SCRIPT_DIR="$( cd "$( dirname "${BASH_SOURCE[0]}" )" >/dev/null 2>&1 && pwd )"
ROOT_DIR="$(dirname "$SCRIPT_DIR")"
SCRIPT_NAME=$(basename "${BASH_SOURCE[0]}")

function log_error() {
    { echo -e "\033[31m$log_prefix $(date "+%Y-%m-%d %H:%M:%S")$tab |--- [ERROR] $* \033[0m" ; } 2> /dev/null
} 2>/dev/null

function log_info() {
    { echo "$log_prefix $(date "+%Y-%m-%d %H:%M:%S")$tab |--- $*" ; } 2>/dev/null
} 2>/dev/null

all_plugins="$(cd "$ROOT_DIR/plugins" ; find . -mindepth 1 -maxdepth 1 -type d | sed  's|./||g')"

function usage() {
    log_info "Simple utility to update plugin file in order to change versions."
    log_info "This script accepts the following arguments:"
    log_info ""
    log_info "--help | -h $tab-> Prints this help message"
    log_info "--debug | -d $tab-> Turn on xtrace debugging"
    log_info "--dev     $tab-> Append .dev0 to python plugin versions"
    log_info "<plugin name> $tab-> The name of the plugin that we are going to set the version for"
    log_info "Valid <plugin name> choices are:
$all_plugins"
    log_info "<plugin version> $tab-> Specify the new version of the given plugin"

} 2> /dev/null

package=
version=
dev=false
while (( $# > 0 )); do
    case "$1" in
        --debug | -d)
            set -o xtrace ;;
        --dev)
            dev=true ;;
        --help | -h)
            usage ; exit 0 ;;
        *)
            if [ -z "$package" ]; then
                if grep -qE "^$1\$" <<< "$all_plugins"; then
                    package="$1"
                else
                    {
                        log_error "Illegal argument $1. Expected one of:
$all_plugins"
                    } 2>/dev/null
                    exit 93
                fi
            elif [ -z "$version" ]; then
                version="${1/v/}"
            else
                {
                    log_error "Illegal argument $1. Already saw package '$package' and version '$version'"
                    log_error "This script expects two and only two non -flag arguments, <package name> and <package version>"
                } 2>/dev/null
                exit 94
            fi
       ;;
    esac
    shift
done

if [ -z "$package" ]; then
    {
        log_error "Expected exactly two arguments <package name> <package version>"
        log_error "Valid choices for <package name> are:
$all_plugins"
    } 2>/dev/null
    exit 92
fi
if [ -z "$version" ]; then
    {
        log_error "Did not receive a second argument of a version to set $package to"
    } 2>/dev/null
    exit 91
fi

function update_file() {
    local file="$1"
    local prefix="$2"
    local suffix="$3"
    local extra="${4:-}"
    local expected="${prefix}${version}${extra}${suffix}"
    if ! grep -q "$expected" "$ROOT_DIR/plugins/$file"; then
    	# annoyingly, sed on mac is extremely old, so we have to handle it differently.
    	if [[ "$(uname)" == Darwin* ]]; then
            sed -e "s/${prefix}.*/${expected}/g" -i '' "$ROOT_DIR/plugins/$file"
        else
            sed -e "s/${prefix}.*/${expected}/g" -i "$ROOT_DIR/plugins/$file"
        fi
    fi
}

extra=
[ "$dev" = true ] && extra=".dev0"
case "$package" in
<<<<<<< HEAD
        ag-grid | json | matplotlib | plotly | plotly-express | theme-pack | ui | utilities | packaging)
=======
        ag-grid | json | matplotlib | pivot | plotly | plotly-express | ui | utilities | packaging)
>>>>>>> 86c80f0b
            update_file "${package}/setup.cfg" 'version = ' '' "$extra"
            ;;
        auth-keycloak | dashboard-object-viewer | table-example)
            # Packages that don't have any Python to publish, just ignore
            ;;
        *)
        {
            log_error "Unhandled plugin $package.  You will need to add wiring in $SCRIPT_NAME"
            exit 90
        }
esac

# We still need to bump these JS packages for Enterprise legacy reasons, even though they're packaged with Python
npm_version="${version}"
if [ "$dev" != true ]; then
    case "$package" in
<<<<<<< HEAD
        ag-grid | auth-keycloak | dashboard-object-viewer | matplotlib | plotly | plotly-express | table-example | theme-pack | ui)
=======
        ag-grid | auth-keycloak | dashboard-object-viewer | matplotlib | pivot | plotly | plotly-express | table-example | ui)
>>>>>>> 86c80f0b
            # The working directory is already `plugins/<package-name>`, so we just specify workspace as `src/js` and it does the right thing
            npm version "$npm_version" --workspace=src/js
            ;;
        json | packaging | utilities)
            # Packages that don't have any JS to publish, just ignore
            ;;
        *)
        {
            log_error "Unhandled JS plugin $package.  You will need to add JS wiring in $SCRIPT_NAME"
            exit 90
        }
    esac
fi

log_info "Done updating $package version to $version${extra}"<|MERGE_RESOLUTION|>--- conflicted
+++ resolved
@@ -113,11 +113,7 @@
 extra=
 [ "$dev" = true ] && extra=".dev0"
 case "$package" in
-<<<<<<< HEAD
-        ag-grid | json | matplotlib | plotly | plotly-express | theme-pack | ui | utilities | packaging)
-=======
-        ag-grid | json | matplotlib | pivot | plotly | plotly-express | ui | utilities | packaging)
->>>>>>> 86c80f0b
+        ag-grid | json | matplotlib | pivot | plotly | plotly-express | theme-pack | ui | utilities | packaging)
             update_file "${package}/setup.cfg" 'version = ' '' "$extra"
             ;;
         auth-keycloak | dashboard-object-viewer | table-example)
@@ -134,11 +130,7 @@
 npm_version="${version}"
 if [ "$dev" != true ]; then
     case "$package" in
-<<<<<<< HEAD
-        ag-grid | auth-keycloak | dashboard-object-viewer | matplotlib | plotly | plotly-express | table-example | theme-pack | ui)
-=======
-        ag-grid | auth-keycloak | dashboard-object-viewer | matplotlib | pivot | plotly | plotly-express | table-example | ui)
->>>>>>> 86c80f0b
+        ag-grid | auth-keycloak | dashboard-object-viewer | matplotlib | pivot | plotly | plotly-express | table-example |  theme-pack  | ui)
             # The working directory is already `plugins/<package-name>`, so we just specify workspace as `src/js` and it does the right thing
             npm version "$npm_version" --workspace=src/js
             ;;
